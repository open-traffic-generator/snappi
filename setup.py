"""
To build distribution: python setup.py sdist bdist_wheel --universal
"""
import os
import setuptools
<<<<<<< HEAD
import sys
import subprocess
import requests
import shutil

pkg_name = "snappi"
go_pkg_name = "gosnappi"
model_protobuf_name = "otg"
version = "0.11.7"
models_version = "0.11.6"

# supported values - local openapiart path or None
USE_OPENAPIART_DIR = None
USE_MODELS_DIR = None

# supported values - branch name or None
USE_OPENAPIART_BRANCH = "test_branch_egress_ingress"
USE_MODELS_BRANCH = "test_branch_egress_ingress"

OPENAPIART_REPO = "https://github.com/open-traffic-generator/openapiart.git"
MODELS_REPO = "https://github.com/open-traffic-generator/models.git"
OPENAPI_YAML_URL = "https://github.com/open-traffic-generator/models/releases/download/v{}/openapi.yaml".format(
    models_version
)

if USE_OPENAPIART_DIR is not None:
    sys.path.insert(0, USE_OPENAPIART_DIR)
elif USE_OPENAPIART_BRANCH is not None:
    local_path = "openapiart"
    if not os.path.exists(local_path):
        subprocess.check_call(
            "git clone {} && cd {} && git checkout {} && cd ..".format(
                OPENAPIART_REPO, local_path, USE_OPENAPIART_BRANCH
            ),
            shell=True,
        )
    sys.path.insert(0, local_path)

import openapiart
=======
from version import Version
>>>>>>> 07644e4f

pkg_name = Version.package_name
version = Version.version
models_version = Version.models_version

# read long description from readme.md
base_dir = os.path.abspath(os.path.dirname(__file__))
with open(os.path.join(base_dir, "readme.md")) as fd:
    long_description = fd.read()

with open("models-release", "w") as out:
    out.write("v" + models_version)

install_requires = []
with open(os.path.join(base_dir, "requirements.txt"), "r+") as fd:
    install_requires = fd.readlines()
    install_requires = install_requires[1:]

setuptools.setup(
    name=pkg_name,
    version=version,
    description="The Snappi Open Traffic Generator Python Package",
    long_description=long_description,
    long_description_content_type="text/markdown",
    url="https://github.com/open-traffic-generator/snappi",
    author="ajbalogh",
    author_email="andy.balogh@keysight.com",
    license="MIT",
    classifiers=[
        "Development Status :: 3 - Alpha",
        "Intended Audience :: Developers",
        "Topic :: Software Development :: Testing :: Traffic Generation",
        "License :: OSI Approved :: MIT License",
        "Programming Language :: Python :: 2.7",
        "Programming Language :: Python :: 3",
    ],
    keywords="snappi testing open traffic generator automation",
    include_package_data=True,
    packages=[pkg_name],
    python_requires=">=2.7, <4",
    install_requires=install_requires,
    extras_require={
        "ixnetwork": ["snappi_ixnetwork==0.9.1"],
        "trex": ["snappi_trex"],
        "convergence": ["snappi_convergence==0.4.1"],
        "testing": ["pytest", "flask"],
    },
)<|MERGE_RESOLUTION|>--- conflicted
+++ resolved
@@ -3,49 +3,7 @@
 """
 import os
 import setuptools
-<<<<<<< HEAD
-import sys
-import subprocess
-import requests
-import shutil
-
-pkg_name = "snappi"
-go_pkg_name = "gosnappi"
-model_protobuf_name = "otg"
-version = "0.11.7"
-models_version = "0.11.6"
-
-# supported values - local openapiart path or None
-USE_OPENAPIART_DIR = None
-USE_MODELS_DIR = None
-
-# supported values - branch name or None
-USE_OPENAPIART_BRANCH = "test_branch_egress_ingress"
-USE_MODELS_BRANCH = "test_branch_egress_ingress"
-
-OPENAPIART_REPO = "https://github.com/open-traffic-generator/openapiart.git"
-MODELS_REPO = "https://github.com/open-traffic-generator/models.git"
-OPENAPI_YAML_URL = "https://github.com/open-traffic-generator/models/releases/download/v{}/openapi.yaml".format(
-    models_version
-)
-
-if USE_OPENAPIART_DIR is not None:
-    sys.path.insert(0, USE_OPENAPIART_DIR)
-elif USE_OPENAPIART_BRANCH is not None:
-    local_path = "openapiart"
-    if not os.path.exists(local_path):
-        subprocess.check_call(
-            "git clone {} && cd {} && git checkout {} && cd ..".format(
-                OPENAPIART_REPO, local_path, USE_OPENAPIART_BRANCH
-            ),
-            shell=True,
-        )
-    sys.path.insert(0, local_path)
-
-import openapiart
-=======
 from version import Version
->>>>>>> 07644e4f
 
 pkg_name = Version.package_name
 version = Version.version
