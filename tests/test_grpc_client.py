--- conflicted
+++ resolved
@@ -46,17 +46,13 @@
 
 def test_grpc_stream_config(grpc_api):
     config = get_mock_config(grpc_api)
-<<<<<<< HEAD
-    grpc_api.enable_grpc_streaming = True
-=======
     grpc_api.chunk_size = 2
     grpc_api.enable_grpc_streaming = True
     grpc_api.maximum_receive_buffer_size = 2
 
     assert grpc_api.chunk_size == 2 * 1024 * 1024
     assert grpc_api.maximum_receive_buffer_size == 2 * 1024 * 1024
-    
->>>>>>> 4cc3d8da
+
     response = grpc_api.set_config(config)
     assert len(response.warnings) == 1
     assert response.warnings[0] == "no"
