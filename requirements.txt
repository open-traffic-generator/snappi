--- conflicted
+++ resolved
@@ -1,15 +1,9 @@
 --prefer-binary
 grpcio~=1.44.0 ; python_version > '2.7'
 grpcio~=1.35.0 ; python_version == '2.7'
-<<<<<<< HEAD
-PyYAML
-protobuf~=3.15.0 ;  python_version <= '3.6'
-protobuf~=3.20.1 ;  python_version > '3.6'
-=======
 protobuf~=3.15.0 ;  python_version <= '3.6'
 protobuf~=3.20.1 ;  python_version > '3.6'
 PyYAML
->>>>>>> 1d50fef3
 requests
 semantic_version
 urllib3