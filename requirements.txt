--prefer-binary
<<<<<<< HEAD
protobuf~=3.15.0 ;  python_version <= '3.6'
protobuf~=4.24.4 ;  python_version > '3.6'
grpcio~=1.44.0 ; python_version <= '3.6'
grpcio~=1.59.0 ; python_version > '3.6'
grpcio-tools~=1.59.0 ; python_version > '3.6'
grpcio-tools~=1.44.0 ; python_version <= '3.6'
PyYAML
requests
semantic_version
urllib3
=======
PyYAML
requests
protobuf~=4.24.4 ;  python_version > '3.6'
protobuf~=3.15.0 ;  python_version <= '3.6'
grpcio~=1.59.0 ; python_version > '3.6'
grpcio-tools~=1.59.0 ; python_version > '3.6'
grpcio~=1.44.0 ; python_version <= '3.6'
grpcio-tools~=1.44.0 ; python_version <= '3.6'
urllib3
semantic_version
>>>>>>> 233a1760
<|MERGE_RESOLUTION|>--- conflicted
+++ resolved
@@ -1,16 +1,4 @@
 --prefer-binary
-<<<<<<< HEAD
-protobuf~=3.15.0 ;  python_version <= '3.6'
-protobuf~=4.24.4 ;  python_version > '3.6'
-grpcio~=1.44.0 ; python_version <= '3.6'
-grpcio~=1.59.0 ; python_version > '3.6'
-grpcio-tools~=1.59.0 ; python_version > '3.6'
-grpcio-tools~=1.44.0 ; python_version <= '3.6'
-PyYAML
-requests
-semantic_version
-urllib3
-=======
 PyYAML
 requests
 protobuf~=4.24.4 ;  python_version > '3.6'
@@ -20,5 +8,4 @@
 grpcio~=1.44.0 ; python_version <= '3.6'
 grpcio-tools~=1.44.0 ; python_version <= '3.6'
 urllib3
-semantic_version
->>>>>>> 233a1760
+semantic_version