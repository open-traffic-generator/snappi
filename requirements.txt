--- conflicted
+++ resolved
@@ -1,13 +1,4 @@
 --prefer-binary
-<<<<<<< HEAD
-requests
-protobuf~=4.24.4 ;  python_version > '3.6'
-protobuf~=3.15.0 ;  python_version <= '3.6'
-PyYAML
-grpcio~=1.44.0 ; python_version <= '3.6'
-grpcio-tools~=1.44.0 ; python_version <= '3.6'
-grpcio-tools~=1.59.5 ; python_version > '3.6'
-=======
 protobuf~=3.15.0 ;  python_version <= '3.6'
 protobuf~=4.24.4 ;  python_version > '3.6'
 requests
@@ -15,7 +6,6 @@
 grpcio-tools~=1.59.5 ; python_version > '3.6'
 grpcio-tools~=1.44.0 ; python_version <= '3.6'
 grpcio~=1.44.0 ; python_version <= '3.6'
->>>>>>> 98a9d729
 grpcio~=1.59.5 ; python_version > '3.6'
 semantic_version
 urllib3