--prefer-binary
<<<<<<< HEAD
grpcio~=1.44.0 ; python_version <= '3.6'
grpcio-tools~=1.59.0 ; python_version > '3.6'
grpcio-tools~=1.44.0 ; python_version <= '3.6'
grpcio~=1.59.0 ; python_version > '3.6'
protobuf~=4.24.4 ;  python_version > '3.6'
protobuf~=3.15.0 ;  python_version <= '3.6'
requests
PyYAML
semantic_version
urllib3
=======
grpcio~=1.59.0 ; python_version > '3.6'
grpcio-tools~=1.44.0 ; python_version <= '3.6'
grpcio-tools~=1.59.0 ; python_version > '3.6'
grpcio~=1.44.0 ; python_version <= '3.6'
requests
protobuf~=3.15.0 ;  python_version <= '3.6'
protobuf~=4.24.4 ;  python_version > '3.6'
PyYAML
urllib3
semantic_version
>>>>>>> 2d81d76c
<|MERGE_RESOLUTION|>--- conflicted
+++ resolved
@@ -1,16 +1,4 @@
 --prefer-binary
-<<<<<<< HEAD
-grpcio~=1.44.0 ; python_version <= '3.6'
-grpcio-tools~=1.59.0 ; python_version > '3.6'
-grpcio-tools~=1.44.0 ; python_version <= '3.6'
-grpcio~=1.59.0 ; python_version > '3.6'
-protobuf~=4.24.4 ;  python_version > '3.6'
-protobuf~=3.15.0 ;  python_version <= '3.6'
-requests
-PyYAML
-semantic_version
-urllib3
-=======
 grpcio~=1.59.0 ; python_version > '3.6'
 grpcio-tools~=1.44.0 ; python_version <= '3.6'
 grpcio-tools~=1.59.0 ; python_version > '3.6'
@@ -21,4 +9,4 @@
 PyYAML
 urllib3
 semantic_version
->>>>>>> 2d81d76c
+urllib3