--- conflicted
+++ resolved
@@ -1,13 +1,8 @@
 --prefer-binary
+requests
+PyYAML
 grpcio~=1.44.0 ; python_version > '2.7'
 grpcio~=1.35.0 ; python_version == '2.7'
-PyYAML
-<<<<<<< HEAD
-requests
-=======
-grpcio~=1.44.0 ; python_version > '2.7'
-grpcio~=1.35.0 ; python_version == '2.7'
->>>>>>> 7a436489
 protobuf~=3.15.0 ;  python_version <= '3.6'
 protobuf~=3.20.1 ;  python_version > '3.6'
 semantic_version
