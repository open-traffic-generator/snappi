--prefer-binary
<<<<<<< HEAD
protobuf~=3.15.0 ;  python_version <= '3.6'
protobuf~=4.24.4 ;  python_version > '3.6'
grpcio-tools~=1.44.0 ; python_version <= '3.6'
grpcio~=1.59.0 ; python_version > '3.6'
grpcio-tools~=1.59.0 ; python_version > '3.6'
grpcio~=1.44.0 ; python_version <= '3.6'
requests
PyYAML
=======
PyYAML
grpcio-tools~=1.44.0 ; python_version <= '3.6'
grpcio~=1.44.0 ; python_version <= '3.6'
grpcio-tools~=1.59.0 ; python_version > '3.6'
grpcio~=1.59.0 ; python_version > '3.6'
requests
protobuf~=3.15.0 ;  python_version <= '3.6'
protobuf~=4.24.4 ;  python_version > '3.6'
>>>>>>> f91601d8
semantic_version
urllib3<|MERGE_RESOLUTION|>--- conflicted
+++ resolved
@@ -1,14 +1,4 @@
 --prefer-binary
-<<<<<<< HEAD
-protobuf~=3.15.0 ;  python_version <= '3.6'
-protobuf~=4.24.4 ;  python_version > '3.6'
-grpcio-tools~=1.44.0 ; python_version <= '3.6'
-grpcio~=1.59.0 ; python_version > '3.6'
-grpcio-tools~=1.59.0 ; python_version > '3.6'
-grpcio~=1.44.0 ; python_version <= '3.6'
-requests
-PyYAML
-=======
 PyYAML
 grpcio-tools~=1.44.0 ; python_version <= '3.6'
 grpcio~=1.44.0 ; python_version <= '3.6'
@@ -17,6 +7,5 @@
 requests
 protobuf~=3.15.0 ;  python_version <= '3.6'
 protobuf~=4.24.4 ;  python_version > '3.6'
->>>>>>> f91601d8
 semantic_version
 urllib3