--prefer-binary
<<<<<<< HEAD
grpcio~=1.35.0 ; python_version == '2.7'
grpcio~=1.44.0 ; python_version > '2.7'
protobuf~=3.20.1 ;  python_version > '3.6'
protobuf~=3.15.0 ;  python_version <= '3.6'
requests
PyYAML
=======
grpcio~=1.44.0 ; python_version > '2.7'
grpcio~=1.35.0 ; python_version == '2.7'
protobuf~=3.15.0 ;  python_version <= '3.6'
protobuf~=3.20.1 ;  python_version > '3.6'
PyYAML
requests
>>>>>>> 1d50fef3
semantic_version
urllib3<|MERGE_RESOLUTION|>--- conflicted
+++ resolved
@@ -1,18 +1,9 @@
 --prefer-binary
-<<<<<<< HEAD
-grpcio~=1.35.0 ; python_version == '2.7'
-grpcio~=1.44.0 ; python_version > '2.7'
-protobuf~=3.20.1 ;  python_version > '3.6'
-protobuf~=3.15.0 ;  python_version <= '3.6'
-requests
-PyYAML
-=======
 grpcio~=1.44.0 ; python_version > '2.7'
 grpcio~=1.35.0 ; python_version == '2.7'
 protobuf~=3.15.0 ;  python_version <= '3.6'
 protobuf~=3.20.1 ;  python_version > '3.6'
 PyYAML
 requests
->>>>>>> 1d50fef3
 semantic_version
 urllib3