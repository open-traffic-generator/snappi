--- conflicted
+++ resolved
@@ -3,13 +3,8 @@
 grpcio~=1.59.0 ; python_version > '3.6'
 grpcio-tools~=1.59.0 ; python_version > '3.6'
 grpcio~=1.44.0 ; python_version <= '3.6'
-<<<<<<< HEAD
-protobuf~=3.15.0 ;  python_version <= '3.6'
-protobuf~=4.24.4 ;  python_version > '3.6'
-=======
 protobuf~=4.24.4 ;  python_version > '3.6'
 protobuf~=3.15.0 ;  python_version <= '3.6'
->>>>>>> af08d8ac
 requests
 PyYAML
 urllib3
