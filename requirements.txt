--prefer-binary
<<<<<<< HEAD
PyYAML
grpcio~=1.59.0 ; python_version > '3.6'
grpcio-tools~=1.35.0 ; python_version <= '3.6'
grpcio~=1.35.0 ; python_version <= '3.6'
grpcio-tools~=1.59.0 ; python_version > '3.6'
requests
protobuf~=4.24.4 ;  python_version > '3.6'
protobuf~=3.15.0 ;  python_version <= '3.6'
semantic_version
urllib3
=======
protobuf~=3.15.0 ;  python_version <= '3.6'
protobuf~=4.24.4 ;  python_version > '3.6'
grpcio-tools~=1.59.0 ; python_version > '3.6'
grpcio-tools~=1.35.0 ; python_version <= '3.6'
grpcio~=1.59.0 ; python_version > '3.6'
grpcio~=1.35.0 ; python_version <= '3.6'
requests
PyYAML
urllib3
semantic_version
>>>>>>> 793994e6
<|MERGE_RESOLUTION|>--- conflicted
+++ resolved
@@ -1,16 +1,4 @@
 --prefer-binary
-<<<<<<< HEAD
-PyYAML
-grpcio~=1.59.0 ; python_version > '3.6'
-grpcio-tools~=1.35.0 ; python_version <= '3.6'
-grpcio~=1.35.0 ; python_version <= '3.6'
-grpcio-tools~=1.59.0 ; python_version > '3.6'
-requests
-protobuf~=4.24.4 ;  python_version > '3.6'
-protobuf~=3.15.0 ;  python_version <= '3.6'
-semantic_version
-urllib3
-=======
 protobuf~=3.15.0 ;  python_version <= '3.6'
 protobuf~=4.24.4 ;  python_version > '3.6'
 grpcio-tools~=1.59.0 ; python_version > '3.6'
@@ -21,4 +9,4 @@
 PyYAML
 urllib3
 semantic_version
->>>>>>> 793994e6
+urllib3