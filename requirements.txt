--prefer-binary
grpcio-tools~=1.44.0 ; python_version <= '3.6'
<<<<<<< HEAD
=======
grpcio-tools~=1.59.0 ; python_version > '3.6'
grpcio~=1.59.0 ; python_version > '3.6'
>>>>>>> 7c1c1afa
grpcio~=1.44.0 ; python_version <= '3.6'
grpcio-tools~=1.59.0 ; python_version > '3.6'
grpcio~=1.59.0 ; python_version > '3.6'
protobuf~=3.15.0 ;  python_version <= '3.6'
protobuf~=4.24.4 ;  python_version > '3.6'
PyYAML
requests
urllib3
semantic_version<|MERGE_RESOLUTION|>--- conflicted
+++ resolved
@@ -1,10 +1,7 @@
 --prefer-binary
 grpcio-tools~=1.44.0 ; python_version <= '3.6'
-<<<<<<< HEAD
-=======
 grpcio-tools~=1.59.0 ; python_version > '3.6'
 grpcio~=1.59.0 ; python_version > '3.6'
->>>>>>> 7c1c1afa
 grpcio~=1.44.0 ; python_version <= '3.6'
 grpcio-tools~=1.59.0 ; python_version > '3.6'
 grpcio~=1.59.0 ; python_version > '3.6'
