--prefer-binary
<<<<<<< HEAD
grpcio~=1.54.2 ; python_version > '3.6'
grpcio-tools~=1.35.0 ; python_version <= '3.6'
grpcio-tools~=1.54.2 ; python_version > '3.6'
grpcio~=1.35.0 ; python_version <= '3.6'
protobuf~=3.15.0 ;  python_version <= '3.6'
protobuf~=4.23.3 ;  python_version > '3.6'
PyYAML
requests
semantic_version
urllib3
=======
grpcio-tools~=1.35.0 ; python_version <= '3.6'
grpcio-tools~=1.54.2 ; python_version > '3.6'
grpcio~=1.35.0 ; python_version <= '3.6'
grpcio~=1.54.2 ; python_version > '3.6'
requests
PyYAML
protobuf~=4.23.3 ;  python_version > '3.6'
protobuf~=3.15.0 ;  python_version <= '3.6'
urllib3
semantic_version
>>>>>>> 6353c493
<|MERGE_RESOLUTION|>--- conflicted
+++ resolved
@@ -1,16 +1,4 @@
 --prefer-binary
-<<<<<<< HEAD
-grpcio~=1.54.2 ; python_version > '3.6'
-grpcio-tools~=1.35.0 ; python_version <= '3.6'
-grpcio-tools~=1.54.2 ; python_version > '3.6'
-grpcio~=1.35.0 ; python_version <= '3.6'
-protobuf~=3.15.0 ;  python_version <= '3.6'
-protobuf~=4.23.3 ;  python_version > '3.6'
-PyYAML
-requests
-semantic_version
-urllib3
-=======
 grpcio-tools~=1.35.0 ; python_version <= '3.6'
 grpcio-tools~=1.54.2 ; python_version > '3.6'
 grpcio~=1.35.0 ; python_version <= '3.6'
@@ -20,5 +8,4 @@
 protobuf~=4.23.3 ;  python_version > '3.6'
 protobuf~=3.15.0 ;  python_version <= '3.6'
 urllib3
-semantic_version
->>>>>>> 6353c493
+semantic_version