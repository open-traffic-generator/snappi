--prefer-binary
<<<<<<< HEAD
grpcio-tools~=1.59.0 ; python_version > '3.6'
grpcio~=1.59.0 ; python_version > '3.6'
grpcio~=1.35.0 ; python_version <= '3.6'
grpcio-tools~=1.35.0 ; python_version <= '3.6'
PyYAML
requests
protobuf~=3.15.0 ;  python_version <= '3.6'
protobuf~=4.24.4 ;  python_version > '3.6'
=======
protobuf~=3.15.0 ;  python_version <= '3.6'
protobuf~=4.24.4 ;  python_version > '3.6'
requests
PyYAML
grpcio-tools~=1.59.5 ; python_version > '3.6'
grpcio-tools~=1.44.0 ; python_version <= '3.6'
grpcio~=1.44.0 ; python_version <= '3.6'
grpcio~=1.59.5 ; python_version > '3.6'
>>>>>>> 4e80f257
semantic_version
urllib3<|MERGE_RESOLUTION|>--- conflicted
+++ resolved
@@ -1,14 +1,4 @@
 --prefer-binary
-<<<<<<< HEAD
-grpcio-tools~=1.59.0 ; python_version > '3.6'
-grpcio~=1.59.0 ; python_version > '3.6'
-grpcio~=1.35.0 ; python_version <= '3.6'
-grpcio-tools~=1.35.0 ; python_version <= '3.6'
-PyYAML
-requests
-protobuf~=3.15.0 ;  python_version <= '3.6'
-protobuf~=4.24.4 ;  python_version > '3.6'
-=======
 protobuf~=3.15.0 ;  python_version <= '3.6'
 protobuf~=4.24.4 ;  python_version > '3.6'
 requests
@@ -17,6 +7,5 @@
 grpcio-tools~=1.44.0 ; python_version <= '3.6'
 grpcio~=1.44.0 ; python_version <= '3.6'
 grpcio~=1.59.5 ; python_version > '3.6'
->>>>>>> 4e80f257
 semantic_version
 urllib3