--- conflicted
+++ resolved
@@ -1,22 +1,11 @@
 --prefer-binary
-<<<<<<< HEAD
-requests
-=======
->>>>>>> d06e3274
 grpcio~=1.59.0 ; python_version > '3.6'
 grpcio-tools~=1.59.0 ; python_version > '3.6'
 grpcio~=1.44.0 ; python_version <= '3.6'
 grpcio-tools~=1.59.0 ; python_version > '3.6'
 grpcio-tools~=1.44.0 ; python_version <= '3.6'
 protobuf~=4.24.4 ;  python_version > '3.6'
-<<<<<<< HEAD
-protobuf~=3.15.0 ;  python_version <= '3.6'
-PyYAML
-urllib3
-semantic_version
-=======
 requests
 PyYAML
 semantic_version
-urllib3
->>>>>>> d06e3274
+urllib3