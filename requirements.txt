--prefer-binary
<<<<<<< HEAD
grpcio~=1.35.0 ; python_version <= '3.6'
grpcio~=1.59.0 ; python_version > '3.6'
grpcio-tools~=1.35.0 ; python_version <= '3.6'
grpcio-tools~=1.59.0 ; python_version > '3.6'
requests
PyYAML
protobuf~=4.24.4 ;  python_version > '3.6'
protobuf~=3.15.0 ;  python_version <= '3.6'
urllib3
semantic_version
=======
protobuf~=3.15.0 ;  python_version <= '3.6'
protobuf~=4.24.4 ;  python_version > '3.6'
grpcio~=1.59.0 ; python_version > '3.6'
grpcio-tools~=1.59.0 ; python_version > '3.6'
grpcio-tools~=1.44.0 ; python_version <= '3.6'
grpcio~=1.44.0 ; python_version <= '3.6'
PyYAML
requests
semantic_version
urllib3
>>>>>>> 3dd577ec
<|MERGE_RESOLUTION|>--- conflicted
+++ resolved
@@ -1,16 +1,4 @@
 --prefer-binary
-<<<<<<< HEAD
-grpcio~=1.35.0 ; python_version <= '3.6'
-grpcio~=1.59.0 ; python_version > '3.6'
-grpcio-tools~=1.35.0 ; python_version <= '3.6'
-grpcio-tools~=1.59.0 ; python_version > '3.6'
-requests
-PyYAML
-protobuf~=4.24.4 ;  python_version > '3.6'
-protobuf~=3.15.0 ;  python_version <= '3.6'
-urllib3
-semantic_version
-=======
 protobuf~=3.15.0 ;  python_version <= '3.6'
 protobuf~=4.24.4 ;  python_version > '3.6'
 grpcio~=1.59.0 ; python_version > '3.6'
@@ -20,5 +8,4 @@
 PyYAML
 requests
 semantic_version
-urllib3
->>>>>>> 3dd577ec
+urllib3