--- conflicted
+++ resolved
@@ -9,11 +9,7 @@
 	github.com/ghodss/yaml v1.0.0
 	github.com/gorilla/mux v1.8.1
 	github.com/stretchr/testify v1.9.0
-<<<<<<< HEAD
-	google.golang.org/grpc v1.67.0
-=======
 	google.golang.org/grpc v1.67.1
->>>>>>> 233a1760
 	google.golang.org/protobuf v1.34.2
 )
 
