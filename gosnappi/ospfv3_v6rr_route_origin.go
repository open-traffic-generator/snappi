package gosnappi

import (
	"fmt"
	"strings"

	"github.com/ghodss/yaml"
	otg "github.com/open-traffic-generator/snappi/gosnappi/otg"
	"google.golang.org/protobuf/encoding/protojson"
	"google.golang.org/protobuf/proto"
)

// ***** Ospfv3V6RRRouteOrigin *****
type ospfv3V6RRRouteOrigin struct {
	validation
	obj                *otg.Ospfv3V6RRRouteOrigin
	marshaller         marshalOspfv3V6RRRouteOrigin
	unMarshaller       unMarshalOspfv3V6RRRouteOrigin
	nssaExternalHolder Ospfv3V6RRNssaExternal
}

func NewOspfv3V6RRRouteOrigin() Ospfv3V6RRRouteOrigin {
	obj := ospfv3V6RRRouteOrigin{obj: &otg.Ospfv3V6RRRouteOrigin{}}
	obj.setDefault()
	return &obj
}

func (obj *ospfv3V6RRRouteOrigin) msg() *otg.Ospfv3V6RRRouteOrigin {
	return obj.obj
}

func (obj *ospfv3V6RRRouteOrigin) setMsg(msg *otg.Ospfv3V6RRRouteOrigin) Ospfv3V6RRRouteOrigin {
	obj.setNil()
	proto.Merge(obj.obj, msg)
	return obj
}

type marshalospfv3V6RRRouteOrigin struct {
	obj *ospfv3V6RRRouteOrigin
}

type marshalOspfv3V6RRRouteOrigin interface {
	// ToProto marshals Ospfv3V6RRRouteOrigin to protobuf object *otg.Ospfv3V6RRRouteOrigin
	ToProto() (*otg.Ospfv3V6RRRouteOrigin, error)
	// ToPbText marshals Ospfv3V6RRRouteOrigin to protobuf text
	ToPbText() (string, error)
	// ToYaml marshals Ospfv3V6RRRouteOrigin to YAML text
	ToYaml() (string, error)
	// ToJson marshals Ospfv3V6RRRouteOrigin to JSON text
	ToJson() (string, error)
}

type unMarshalospfv3V6RRRouteOrigin struct {
	obj *ospfv3V6RRRouteOrigin
}

type unMarshalOspfv3V6RRRouteOrigin interface {
	// FromProto unmarshals Ospfv3V6RRRouteOrigin from protobuf object *otg.Ospfv3V6RRRouteOrigin
	FromProto(msg *otg.Ospfv3V6RRRouteOrigin) (Ospfv3V6RRRouteOrigin, error)
	// FromPbText unmarshals Ospfv3V6RRRouteOrigin from protobuf text
	FromPbText(value string) error
	// FromYaml unmarshals Ospfv3V6RRRouteOrigin from YAML text
	FromYaml(value string) error
	// FromJson unmarshals Ospfv3V6RRRouteOrigin from JSON text
	FromJson(value string) error
}

func (obj *ospfv3V6RRRouteOrigin) Marshal() marshalOspfv3V6RRRouteOrigin {
	if obj.marshaller == nil {
		obj.marshaller = &marshalospfv3V6RRRouteOrigin{obj: obj}
	}
	return obj.marshaller
}

func (obj *ospfv3V6RRRouteOrigin) Unmarshal() unMarshalOspfv3V6RRRouteOrigin {
	if obj.unMarshaller == nil {
		obj.unMarshaller = &unMarshalospfv3V6RRRouteOrigin{obj: obj}
	}
	return obj.unMarshaller
}

func (m *marshalospfv3V6RRRouteOrigin) ToProto() (*otg.Ospfv3V6RRRouteOrigin, error) {
	err := m.obj.validateToAndFrom()
	if err != nil {
		return nil, err
	}
	return m.obj.msg(), nil
}

func (m *unMarshalospfv3V6RRRouteOrigin) FromProto(msg *otg.Ospfv3V6RRRouteOrigin) (Ospfv3V6RRRouteOrigin, error) {
	newObj := m.obj.setMsg(msg)
	err := newObj.validateToAndFrom()
	if err != nil {
		return nil, err
	}
	return newObj, nil
}

func (m *marshalospfv3V6RRRouteOrigin) ToPbText() (string, error) {
	vErr := m.obj.validateToAndFrom()
	if vErr != nil {
		return "", vErr
	}
	protoMarshal, err := proto.Marshal(m.obj.msg())
	if err != nil {
		return "", err
	}
	return string(protoMarshal), nil
}

func (m *unMarshalospfv3V6RRRouteOrigin) FromPbText(value string) error {
	retObj := proto.Unmarshal([]byte(value), m.obj.msg())
	if retObj != nil {
		return retObj
	}
	m.obj.setNil()
	vErr := m.obj.validateToAndFrom()
	if vErr != nil {
		return vErr
	}
	return retObj
}

func (m *marshalospfv3V6RRRouteOrigin) ToYaml() (string, error) {
	vErr := m.obj.validateToAndFrom()
	if vErr != nil {
		return "", vErr
	}
	opts := protojson.MarshalOptions{
		UseProtoNames:   true,
		AllowPartial:    true,
		EmitUnpopulated: false,
	}
	data, err := opts.Marshal(m.obj.msg())
	if err != nil {
		return "", err
	}
	data, err = yaml.JSONToYAML(data)
	if err != nil {
		return "", err
	}
	return string(data), nil
}

func (m *unMarshalospfv3V6RRRouteOrigin) FromYaml(value string) error {
	if value == "" {
		value = "{}"
	}
	data, err := yaml.YAMLToJSON([]byte(value))
	if err != nil {
		return err
	}
	opts := protojson.UnmarshalOptions{
		AllowPartial:   true,
		DiscardUnknown: false,
	}
	uError := opts.Unmarshal([]byte(data), m.obj.msg())
	if uError != nil {
		return fmt.Errorf("unmarshal error %s", strings.Replace(
			uError.Error(), "\u00a0", " ", -1)[7:])
	}
	m.obj.setNil()
	vErr := m.obj.validateToAndFrom()
	if vErr != nil {
		return vErr
	}
	return nil
}

func (m *marshalospfv3V6RRRouteOrigin) ToJson() (string, error) {
	vErr := m.obj.validateToAndFrom()
	if vErr != nil {
		return "", vErr
	}
	opts := protojson.MarshalOptions{
		UseProtoNames:   true,
		AllowPartial:    true,
		EmitUnpopulated: false,
		Indent:          "  ",
	}
	data, err := opts.Marshal(m.obj.msg())
	if err != nil {
		return "", err
	}
	return string(data), nil
}

func (m *unMarshalospfv3V6RRRouteOrigin) FromJson(value string) error {
	opts := protojson.UnmarshalOptions{
		AllowPartial:   true,
		DiscardUnknown: false,
	}
	if value == "" {
		value = "{}"
	}
	uError := opts.Unmarshal([]byte(value), m.obj.msg())
	if uError != nil {
		return fmt.Errorf("unmarshal error %s", strings.Replace(
			uError.Error(), "\u00a0", " ", -1)[7:])
	}
	m.obj.setNil()
	err := m.obj.validateToAndFrom()
	if err != nil {
		return err
	}
	return nil
}

func (obj *ospfv3V6RRRouteOrigin) validateToAndFrom() error {
	// emptyVars()
	obj.validateObj(&obj.validation, true)
	return obj.validationResult()
}

func (obj *ospfv3V6RRRouteOrigin) validate() error {
	// emptyVars()
	obj.validateObj(&obj.validation, false)
	return obj.validationResult()
}

func (obj *ospfv3V6RRRouteOrigin) String() string {
	str, err := obj.Marshal().ToYaml()
	if err != nil {
		return err.Error()
	}
	return str
}

func (obj *ospfv3V6RRRouteOrigin) Clone() (Ospfv3V6RRRouteOrigin, error) {
	vErr := obj.validate()
	if vErr != nil {
		return nil, vErr
	}
	newObj := NewOspfv3V6RRRouteOrigin()
	data, err := proto.Marshal(obj.msg())
	if err != nil {
		return nil, err
	}
	pbErr := proto.Unmarshal(data, newObj.msg())
	if pbErr != nil {
		return nil, pbErr
	}
	return newObj, nil
}

func (obj *ospfv3V6RRRouteOrigin) setNil() {
	obj.nssaExternalHolder = nil
	obj.validationErrors = nil
	obj.warnings = nil
	obj.constraints = make(map[string]map[string]Constraints)
}

// Ospfv3V6RRRouteOrigin is container of type of the OSPFv3 types correspond directly to the OSPFv3 LSAs types.
type Ospfv3V6RRRouteOrigin interface {
	Validation
	// msg marshals Ospfv3V6RRRouteOrigin to protobuf object *otg.Ospfv3V6RRRouteOrigin
	// and doesn't set defaults
	msg() *otg.Ospfv3V6RRRouteOrigin
	// setMsg unmarshals Ospfv3V6RRRouteOrigin from protobuf object *otg.Ospfv3V6RRRouteOrigin
	// and doesn't set defaults
	setMsg(*otg.Ospfv3V6RRRouteOrigin) Ospfv3V6RRRouteOrigin
	// provides marshal interface
	Marshal() marshalOspfv3V6RRRouteOrigin
	// provides unmarshal interface
	Unmarshal() unMarshalOspfv3V6RRRouteOrigin
	// validate validates Ospfv3V6RRRouteOrigin
	validate() error
	// A stringer function
	String() string
	// Clones the object
	Clone() (Ospfv3V6RRRouteOrigin, error)
	validateToAndFrom() error
	validateObj(vObj *validation, set_default bool)
	setDefault()
	// Choice returns Ospfv3V6RRRouteOriginChoiceEnum, set in Ospfv3V6RRRouteOrigin
	Choice() Ospfv3V6RRRouteOriginChoiceEnum
	// setChoice assigns Ospfv3V6RRRouteOriginChoiceEnum provided by user to Ospfv3V6RRRouteOrigin
	setChoice(value Ospfv3V6RRRouteOriginChoiceEnum) Ospfv3V6RRRouteOrigin
	// HasChoice checks if Choice has been set in Ospfv3V6RRRouteOrigin
	HasChoice() bool
<<<<<<< HEAD
	// getter for ExternalType_2 to set choice.
	ExternalType_2()
=======
	// getter for ExternalType_1 to set choice.
	ExternalType_1()
	// getter for ExternalType_2 to set choice.
	ExternalType_2()
	// getter for InterArea to set choice.
	InterArea()
>>>>>>> 98a9d729
	// getter for IntraArea to set choice.
	IntraArea()
	// getter for InterArea to set choice.
	InterArea()
	// getter for ExternalType_1 to set choice.
	ExternalType_1()
	// NssaExternal returns Ospfv3V6RRNssaExternal, set in Ospfv3V6RRRouteOrigin.
	// Ospfv3V6RRNssaExternal is container for the forwarding address of NSSA External route origin configuration.
	NssaExternal() Ospfv3V6RRNssaExternal
	// SetNssaExternal assigns Ospfv3V6RRNssaExternal provided by user to Ospfv3V6RRRouteOrigin.
	// Ospfv3V6RRNssaExternal is container for the forwarding address of NSSA External route origin configuration.
	SetNssaExternal(value Ospfv3V6RRNssaExternal) Ospfv3V6RRRouteOrigin
	// HasNssaExternal checks if NssaExternal has been set in Ospfv3V6RRRouteOrigin
	HasNssaExternal() bool
	setNil()
}

type Ospfv3V6RRRouteOriginChoiceEnum string

// Enum of Choice on Ospfv3V6RRRouteOrigin
var Ospfv3V6RRRouteOriginChoice = struct {
	INTRA_AREA      Ospfv3V6RRRouteOriginChoiceEnum
	INTER_AREA      Ospfv3V6RRRouteOriginChoiceEnum
	EXTERNAL_TYPE_1 Ospfv3V6RRRouteOriginChoiceEnum
	EXTERNAL_TYPE_2 Ospfv3V6RRRouteOriginChoiceEnum
	NSSA_EXTERNAL   Ospfv3V6RRRouteOriginChoiceEnum
}{
	INTRA_AREA:      Ospfv3V6RRRouteOriginChoiceEnum("intra_area"),
	INTER_AREA:      Ospfv3V6RRRouteOriginChoiceEnum("inter_area"),
	EXTERNAL_TYPE_1: Ospfv3V6RRRouteOriginChoiceEnum("external_type_1"),
	EXTERNAL_TYPE_2: Ospfv3V6RRRouteOriginChoiceEnum("external_type_2"),
	NSSA_EXTERNAL:   Ospfv3V6RRRouteOriginChoiceEnum("nssa_external"),
}

func (obj *ospfv3V6RRRouteOrigin) Choice() Ospfv3V6RRRouteOriginChoiceEnum {
	return Ospfv3V6RRRouteOriginChoiceEnum(obj.obj.Choice.Enum().String())
}

<<<<<<< HEAD
// getter for ExternalType_2 to set choice
func (obj *ospfv3V6RRRouteOrigin) ExternalType_2() {
	obj.setChoice(Ospfv3V6RRRouteOriginChoice.EXTERNAL_TYPE_2)
}

// getter for IntraArea to set choice
func (obj *ospfv3V6RRRouteOrigin) IntraArea() {
	obj.setChoice(Ospfv3V6RRRouteOriginChoice.INTRA_AREA)
=======
// getter for ExternalType_1 to set choice
func (obj *ospfv3V6RRRouteOrigin) ExternalType_1() {
	obj.setChoice(Ospfv3V6RRRouteOriginChoice.EXTERNAL_TYPE_1)
>>>>>>> 98a9d729
}

// getter for ExternalType_2 to set choice
func (obj *ospfv3V6RRRouteOrigin) ExternalType_2() {
	obj.setChoice(Ospfv3V6RRRouteOriginChoice.EXTERNAL_TYPE_2)
}

// getter for InterArea to set choice
func (obj *ospfv3V6RRRouteOrigin) InterArea() {
	obj.setChoice(Ospfv3V6RRRouteOriginChoice.INTER_AREA)
}

// getter for ExternalType_1 to set choice
func (obj *ospfv3V6RRRouteOrigin) ExternalType_1() {
	obj.setChoice(Ospfv3V6RRRouteOriginChoice.EXTERNAL_TYPE_1)
}

// Supported types are: - intra_area: for Intra-Area. - inter_area: for Inter Area. - external_type_1: for Autonomous System (AS) External with internal AS metric. - external_type_2: for Autonomous System (AS) External with internal and external AS metric. - nssa_external: for type 7 Not-So-Stubby Area (NSSA) External.
// Choice returns a string
func (obj *ospfv3V6RRRouteOrigin) HasChoice() bool {
	return obj.obj.Choice != nil
}

func (obj *ospfv3V6RRRouteOrigin) setChoice(value Ospfv3V6RRRouteOriginChoiceEnum) Ospfv3V6RRRouteOrigin {
	intValue, ok := otg.Ospfv3V6RRRouteOrigin_Choice_Enum_value[string(value)]
	if !ok {
		obj.validationErrors = append(obj.validationErrors, fmt.Sprintf(
			"%s is not a valid choice on Ospfv3V6RRRouteOriginChoiceEnum", string(value)))
		return obj
	}
	enumValue := otg.Ospfv3V6RRRouteOrigin_Choice_Enum(intValue)
	obj.obj.Choice = &enumValue
	obj.obj.NssaExternal = nil
	obj.nssaExternalHolder = nil

	if value == Ospfv3V6RRRouteOriginChoice.NSSA_EXTERNAL {
		obj.obj.NssaExternal = NewOspfv3V6RRNssaExternal().msg()
	}

	return obj
}

// Configuration for the type 7 Not-So-Stubby Area (NSSA) External.
// NssaExternal returns a Ospfv3V6RRNssaExternal
func (obj *ospfv3V6RRRouteOrigin) NssaExternal() Ospfv3V6RRNssaExternal {
	if obj.obj.NssaExternal == nil {
		obj.setChoice(Ospfv3V6RRRouteOriginChoice.NSSA_EXTERNAL)
	}
	if obj.nssaExternalHolder == nil {
		obj.nssaExternalHolder = &ospfv3V6RRNssaExternal{obj: obj.obj.NssaExternal}
	}
	return obj.nssaExternalHolder
}

// Configuration for the type 7 Not-So-Stubby Area (NSSA) External.
// NssaExternal returns a Ospfv3V6RRNssaExternal
func (obj *ospfv3V6RRRouteOrigin) HasNssaExternal() bool {
	return obj.obj.NssaExternal != nil
}

// Configuration for the type 7 Not-So-Stubby Area (NSSA) External.
// SetNssaExternal sets the Ospfv3V6RRNssaExternal value in the Ospfv3V6RRRouteOrigin object
func (obj *ospfv3V6RRRouteOrigin) SetNssaExternal(value Ospfv3V6RRNssaExternal) Ospfv3V6RRRouteOrigin {
	obj.setChoice(Ospfv3V6RRRouteOriginChoice.NSSA_EXTERNAL)
	obj.nssaExternalHolder = nil
	obj.obj.NssaExternal = value.msg()

	return obj
}

func (obj *ospfv3V6RRRouteOrigin) validateObj(vObj *validation, set_default bool) {
	if set_default {
		obj.setDefault()
	}

	if obj.obj.NssaExternal != nil {

		obj.NssaExternal().validateObj(vObj, set_default)
	}

}

func (obj *ospfv3V6RRRouteOrigin) setDefault() {
	var choices_set int = 0
	var choice Ospfv3V6RRRouteOriginChoiceEnum

	if obj.obj.NssaExternal != nil {
		choices_set += 1
		choice = Ospfv3V6RRRouteOriginChoice.NSSA_EXTERNAL
	}
	if choices_set == 0 {
		if obj.obj.Choice == nil {
			obj.setChoice(Ospfv3V6RRRouteOriginChoice.INTER_AREA)

		}

	} else if choices_set == 1 && choice != "" {
		if obj.obj.Choice != nil {
			if obj.Choice() != choice {
				obj.validationErrors = append(obj.validationErrors, "choice not matching with property in Ospfv3V6RRRouteOrigin")
			}
		} else {
			intVal := otg.Ospfv3V6RRRouteOrigin_Choice_Enum_value[string(choice)]
			enumValue := otg.Ospfv3V6RRRouteOrigin_Choice_Enum(intVal)
			obj.obj.Choice = &enumValue
		}
	}

}<|MERGE_RESOLUTION|>--- conflicted
+++ resolved
@@ -278,17 +278,12 @@
 	setChoice(value Ospfv3V6RRRouteOriginChoiceEnum) Ospfv3V6RRRouteOrigin
 	// HasChoice checks if Choice has been set in Ospfv3V6RRRouteOrigin
 	HasChoice() bool
-<<<<<<< HEAD
-	// getter for ExternalType_2 to set choice.
-	ExternalType_2()
-=======
 	// getter for ExternalType_1 to set choice.
 	ExternalType_1()
 	// getter for ExternalType_2 to set choice.
 	ExternalType_2()
 	// getter for InterArea to set choice.
 	InterArea()
->>>>>>> 98a9d729
 	// getter for IntraArea to set choice.
 	IntraArea()
 	// getter for InterArea to set choice.
@@ -327,20 +322,9 @@
 	return Ospfv3V6RRRouteOriginChoiceEnum(obj.obj.Choice.Enum().String())
 }
 
-<<<<<<< HEAD
-// getter for ExternalType_2 to set choice
-func (obj *ospfv3V6RRRouteOrigin) ExternalType_2() {
-	obj.setChoice(Ospfv3V6RRRouteOriginChoice.EXTERNAL_TYPE_2)
-}
-
-// getter for IntraArea to set choice
-func (obj *ospfv3V6RRRouteOrigin) IntraArea() {
-	obj.setChoice(Ospfv3V6RRRouteOriginChoice.INTRA_AREA)
-=======
 // getter for ExternalType_1 to set choice
 func (obj *ospfv3V6RRRouteOrigin) ExternalType_1() {
 	obj.setChoice(Ospfv3V6RRRouteOriginChoice.EXTERNAL_TYPE_1)
->>>>>>> 98a9d729
 }
 
 // getter for ExternalType_2 to set choice
