--- conflicted
+++ resolved
@@ -278,16 +278,6 @@
 	Choice() BgpAttributesCommunityChoiceEnum
 	// setChoice assigns BgpAttributesCommunityChoiceEnum provided by user to BgpAttributesCommunity
 	setChoice(value BgpAttributesCommunityChoiceEnum) BgpAttributesCommunity
-<<<<<<< HEAD
-	// getter for LlgrStale to set choice.
-	LlgrStale()
-	// getter for NoLlgr to set choice.
-	NoLlgr()
-	// getter for NoExport to set choice.
-	NoExport()
-	// getter for NoExportSubconfed to set choice.
-	NoExportSubconfed()
-=======
 	// getter for NoExportSubconfed to set choice.
 	NoExportSubconfed()
 	// getter for NoExport to set choice.
@@ -296,7 +286,6 @@
 	NoLlgr()
 	// getter for LlgrStale to set choice.
 	LlgrStale()
->>>>>>> d06e3274
 	// getter for NoAdvertised to set choice.
 	NoAdvertised()
 	// CustomCommunity returns BgpAttributesCustomCommunity, set in BgpAttributesCommunity.
@@ -333,36 +322,24 @@
 	return BgpAttributesCommunityChoiceEnum(obj.obj.Choice.Enum().String())
 }
 
-<<<<<<< HEAD
+// getter for NoExportSubconfed to set choice
+func (obj *bgpAttributesCommunity) NoExportSubconfed() {
+	obj.setChoice(BgpAttributesCommunityChoice.NO_EXPORT_SUBCONFED)
+}
+
+// getter for NoExport to set choice
+func (obj *bgpAttributesCommunity) NoExport() {
+	obj.setChoice(BgpAttributesCommunityChoice.NO_EXPORT)
+}
+
+// getter for NoLlgr to set choice
+func (obj *bgpAttributesCommunity) NoLlgr() {
+	obj.setChoice(BgpAttributesCommunityChoice.NO_LLGR)
+}
+
 // getter for LlgrStale to set choice
 func (obj *bgpAttributesCommunity) LlgrStale() {
 	obj.setChoice(BgpAttributesCommunityChoice.LLGR_STALE)
-=======
-// getter for NoExportSubconfed to set choice
-func (obj *bgpAttributesCommunity) NoExportSubconfed() {
-	obj.setChoice(BgpAttributesCommunityChoice.NO_EXPORT_SUBCONFED)
-}
-
-// getter for NoExport to set choice
-func (obj *bgpAttributesCommunity) NoExport() {
-	obj.setChoice(BgpAttributesCommunityChoice.NO_EXPORT)
->>>>>>> d06e3274
-}
-
-// getter for NoLlgr to set choice
-func (obj *bgpAttributesCommunity) NoLlgr() {
-	obj.setChoice(BgpAttributesCommunityChoice.NO_LLGR)
-}
-
-<<<<<<< HEAD
-// getter for NoExport to set choice
-func (obj *bgpAttributesCommunity) NoExport() {
-	obj.setChoice(BgpAttributesCommunityChoice.NO_EXPORT)
-=======
-// getter for LlgrStale to set choice
-func (obj *bgpAttributesCommunity) LlgrStale() {
-	obj.setChoice(BgpAttributesCommunityChoice.LLGR_STALE)
->>>>>>> d06e3274
 }
 
 // getter for NoAdvertised to set choice
