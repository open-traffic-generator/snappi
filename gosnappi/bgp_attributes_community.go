--- conflicted
+++ resolved
@@ -278,15 +278,6 @@
 	Choice() BgpAttributesCommunityChoiceEnum
 	// setChoice assigns BgpAttributesCommunityChoiceEnum provided by user to BgpAttributesCommunity
 	setChoice(value BgpAttributesCommunityChoiceEnum) BgpAttributesCommunity
-<<<<<<< HEAD
-	// getter for NoLlgr to set choice.
-	NoLlgr()
-	// getter for NoExportSubconfed to set choice.
-	NoExportSubconfed()
-	// getter for LlgrStale to set choice.
-	LlgrStale()
-=======
->>>>>>> 98a9d729
 	// getter for NoAdvertised to set choice.
 	NoAdvertised()
 	// getter for NoExportSubconfed to set choice.
@@ -339,20 +330,9 @@
 	obj.setChoice(BgpAttributesCommunityChoice.NO_EXPORT_SUBCONFED)
 }
 
-<<<<<<< HEAD
-// getter for LlgrStale to set choice
-func (obj *bgpAttributesCommunity) LlgrStale() {
-	obj.setChoice(BgpAttributesCommunityChoice.LLGR_STALE)
-}
-
-// getter for NoAdvertised to set choice
-func (obj *bgpAttributesCommunity) NoAdvertised() {
-	obj.setChoice(BgpAttributesCommunityChoice.NO_ADVERTISED)
-=======
 // getter for NoLlgr to set choice
 func (obj *bgpAttributesCommunity) NoLlgr() {
 	obj.setChoice(BgpAttributesCommunityChoice.NO_LLGR)
->>>>>>> 98a9d729
 }
 
 // getter for NoExport to set choice
