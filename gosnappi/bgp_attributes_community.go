--- conflicted
+++ resolved
@@ -280,22 +280,14 @@
 	setChoice(value BgpAttributesCommunityChoiceEnum) BgpAttributesCommunity
 	// getter for NoLlgr to set choice.
 	NoLlgr()
-<<<<<<< HEAD
-	// getter for NoExport to set choice.
-	NoExport()
-=======
->>>>>>> 233a1760
 	// getter for NoAdvertised to set choice.
 	NoAdvertised()
 	// getter for NoExportSubconfed to set choice.
 	NoExportSubconfed()
 	// getter for LlgrStale to set choice.
 	LlgrStale()
-<<<<<<< HEAD
-=======
 	// getter for NoExport to set choice.
 	NoExport()
->>>>>>> 233a1760
 	// CustomCommunity returns BgpAttributesCustomCommunity, set in BgpAttributesCommunity.
 	// BgpAttributesCustomCommunity is user defined COMMUNITY attribute containing 2 byte AS and custom 2 byte value defined by the administrator of the domain.
 	CustomCommunity() BgpAttributesCustomCommunity
@@ -333,14 +325,11 @@
 // getter for NoLlgr to set choice
 func (obj *bgpAttributesCommunity) NoLlgr() {
 	obj.setChoice(BgpAttributesCommunityChoice.NO_LLGR)
-<<<<<<< HEAD
-=======
 }
 
 // getter for NoAdvertised to set choice
 func (obj *bgpAttributesCommunity) NoAdvertised() {
 	obj.setChoice(BgpAttributesCommunityChoice.NO_ADVERTISED)
->>>>>>> 233a1760
 }
 
 // getter for NoExportSubconfed to set choice
@@ -348,25 +337,14 @@
 	obj.setChoice(BgpAttributesCommunityChoice.NO_EXPORT_SUBCONFED)
 }
 
-// getter for NoAdvertised to set choice
-func (obj *bgpAttributesCommunity) NoAdvertised() {
-	obj.setChoice(BgpAttributesCommunityChoice.NO_ADVERTISED)
-}
-
-<<<<<<< HEAD
-// getter for NoExportSubconfed to set choice
-func (obj *bgpAttributesCommunity) NoExportSubconfed() {
-	obj.setChoice(BgpAttributesCommunityChoice.NO_EXPORT_SUBCONFED)
-}
-
 // getter for LlgrStale to set choice
 func (obj *bgpAttributesCommunity) LlgrStale() {
 	obj.setChoice(BgpAttributesCommunityChoice.LLGR_STALE)
-=======
+}
+
 // getter for NoExport to set choice
 func (obj *bgpAttributesCommunity) NoExport() {
 	obj.setChoice(BgpAttributesCommunityChoice.NO_EXPORT)
->>>>>>> 233a1760
 }
 
 func (obj *bgpAttributesCommunity) setChoice(value BgpAttributesCommunityChoiceEnum) BgpAttributesCommunity {
