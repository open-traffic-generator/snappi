--- conflicted
+++ resolved
@@ -278,17 +278,10 @@
 	Choice() BgpAttributesCommunityChoiceEnum
 	// setChoice assigns BgpAttributesCommunityChoiceEnum provided by user to BgpAttributesCommunity
 	setChoice(value BgpAttributesCommunityChoiceEnum) BgpAttributesCommunity
-<<<<<<< HEAD
-	// getter for NoAdvertised to set choice.
-	NoAdvertised()
-	// getter for LlgrStale to set choice.
-	LlgrStale()
-=======
 	// getter for LlgrStale to set choice.
 	LlgrStale()
 	// getter for NoAdvertised to set choice.
 	NoAdvertised()
->>>>>>> 829c0a57
 	// getter for NoLlgr to set choice.
 	NoLlgr()
 	// getter for NoExportSubconfed to set choice.
@@ -329,27 +322,16 @@
 	return BgpAttributesCommunityChoiceEnum(obj.obj.Choice.Enum().String())
 }
 
-<<<<<<< HEAD
+// getter for LlgrStale to set choice
+func (obj *bgpAttributesCommunity) LlgrStale() {
+	obj.setChoice(BgpAttributesCommunityChoice.LLGR_STALE)
+}
+
 // getter for NoAdvertised to set choice
 func (obj *bgpAttributesCommunity) NoAdvertised() {
 	obj.setChoice(BgpAttributesCommunityChoice.NO_ADVERTISED)
 }
 
-=======
->>>>>>> 829c0a57
-// getter for LlgrStale to set choice
-func (obj *bgpAttributesCommunity) LlgrStale() {
-	obj.setChoice(BgpAttributesCommunityChoice.LLGR_STALE)
-}
-
-<<<<<<< HEAD
-=======
-// getter for NoAdvertised to set choice
-func (obj *bgpAttributesCommunity) NoAdvertised() {
-	obj.setChoice(BgpAttributesCommunityChoice.NO_ADVERTISED)
-}
-
->>>>>>> 829c0a57
 // getter for NoLlgr to set choice
 func (obj *bgpAttributesCommunity) NoLlgr() {
 	obj.setChoice(BgpAttributesCommunityChoice.NO_LLGR)
