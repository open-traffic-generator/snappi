--- conflicted
+++ resolved
@@ -278,18 +278,6 @@
 	Choice() BgpAttributesCommunityChoiceEnum
 	// setChoice assigns BgpAttributesCommunityChoiceEnum provided by user to BgpAttributesCommunity
 	setChoice(value BgpAttributesCommunityChoiceEnum) BgpAttributesCommunity
-<<<<<<< HEAD
-	// getter for NoAdvertised to set choice.
-	NoAdvertised()
-	// getter for LlgrStale to set choice.
-	LlgrStale()
-	// getter for NoExportSubconfed to set choice.
-	NoExportSubconfed()
-	// getter for NoExport to set choice.
-	NoExport()
-	// getter for NoLlgr to set choice.
-	NoLlgr()
-=======
 	// getter for NoLlgr to set choice.
 	NoLlgr()
 	// getter for NoExportSubconfed to set choice.
@@ -300,7 +288,6 @@
 	NoExport()
 	// getter for LlgrStale to set choice.
 	LlgrStale()
->>>>>>> 73f87d3e
 	// CustomCommunity returns BgpAttributesCustomCommunity, set in BgpAttributesCommunity.
 	// BgpAttributesCustomCommunity is user defined COMMUNITY attribute containing 2 byte AS and custom 2 byte value defined by the administrator of the domain.
 	CustomCommunity() BgpAttributesCustomCommunity
@@ -335,49 +322,34 @@
 	return BgpAttributesCommunityChoiceEnum(obj.obj.Choice.Enum().String())
 }
 
-<<<<<<< HEAD
+// getter for NoLlgr to set choice
+func (obj *bgpAttributesCommunity) NoLlgr() {
+	obj.setChoice(BgpAttributesCommunityChoice.NO_LLGR)
+}
+
+// getter for LlgrStale to set choice
+func (obj *bgpAttributesCommunity) LlgrStale() {
+	obj.setChoice(BgpAttributesCommunityChoice.LLGR_STALE)
+}
+
+// getter for NoExportSubconfed to set choice
+func (obj *bgpAttributesCommunity) NoExportSubconfed() {
+	obj.setChoice(BgpAttributesCommunityChoice.NO_EXPORT_SUBCONFED)
+}
+
 // getter for NoAdvertised to set choice
 func (obj *bgpAttributesCommunity) NoAdvertised() {
 	obj.setChoice(BgpAttributesCommunityChoice.NO_ADVERTISED)
-=======
-// getter for NoLlgr to set choice
-func (obj *bgpAttributesCommunity) NoLlgr() {
-	obj.setChoice(BgpAttributesCommunityChoice.NO_LLGR)
->>>>>>> 73f87d3e
+}
+
+// getter for NoExport to set choice
+func (obj *bgpAttributesCommunity) NoExport() {
+	obj.setChoice(BgpAttributesCommunityChoice.NO_EXPORT)
 }
 
 // getter for LlgrStale to set choice
 func (obj *bgpAttributesCommunity) LlgrStale() {
 	obj.setChoice(BgpAttributesCommunityChoice.LLGR_STALE)
-}
-
-// getter for NoExportSubconfed to set choice
-func (obj *bgpAttributesCommunity) NoExportSubconfed() {
-	obj.setChoice(BgpAttributesCommunityChoice.NO_EXPORT_SUBCONFED)
-}
-
-<<<<<<< HEAD
-=======
-// getter for NoAdvertised to set choice
-func (obj *bgpAttributesCommunity) NoAdvertised() {
-	obj.setChoice(BgpAttributesCommunityChoice.NO_ADVERTISED)
-}
-
->>>>>>> 73f87d3e
-// getter for NoExport to set choice
-func (obj *bgpAttributesCommunity) NoExport() {
-	obj.setChoice(BgpAttributesCommunityChoice.NO_EXPORT)
-}
-
-<<<<<<< HEAD
-// getter for NoLlgr to set choice
-func (obj *bgpAttributesCommunity) NoLlgr() {
-	obj.setChoice(BgpAttributesCommunityChoice.NO_LLGR)
-=======
-// getter for LlgrStale to set choice
-func (obj *bgpAttributesCommunity) LlgrStale() {
-	obj.setChoice(BgpAttributesCommunityChoice.LLGR_STALE)
->>>>>>> 73f87d3e
 }
 
 func (obj *bgpAttributesCommunity) setChoice(value BgpAttributesCommunityChoiceEnum) BgpAttributesCommunity {
