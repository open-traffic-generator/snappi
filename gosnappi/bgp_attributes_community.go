--- conflicted
+++ resolved
@@ -278,28 +278,16 @@
 	Choice() BgpAttributesCommunityChoiceEnum
 	// setChoice assigns BgpAttributesCommunityChoiceEnum provided by user to BgpAttributesCommunity
 	setChoice(value BgpAttributesCommunityChoiceEnum) BgpAttributesCommunity
-<<<<<<< HEAD
-	// getter for NoLlgr to set choice.
-	NoLlgr()
-=======
 	// getter for NoExportSubconfed to set choice.
 	NoExportSubconfed()
 	// getter for LlgrStale to set choice.
 	LlgrStale()
->>>>>>> 7c1c1afa
 	// getter for NoExport to set choice.
 	NoExport()
 	// getter for NoAdvertised to set choice.
 	NoAdvertised()
-<<<<<<< HEAD
-	// getter for LlgrStale to set choice.
-	LlgrStale()
-	// getter for NoExportSubconfed to set choice.
-	NoExportSubconfed()
-=======
 	// getter for NoLlgr to set choice.
 	NoLlgr()
->>>>>>> 7c1c1afa
 	// CustomCommunity returns BgpAttributesCustomCommunity, set in BgpAttributesCommunity.
 	// BgpAttributesCustomCommunity is user defined COMMUNITY attribute containing 2 byte AS and custom 2 byte value defined by the administrator of the domain.
 	CustomCommunity() BgpAttributesCustomCommunity
@@ -334,46 +322,29 @@
 	return BgpAttributesCommunityChoiceEnum(obj.obj.Choice.Enum().String())
 }
 
-<<<<<<< HEAD
+// getter for NoExportSubconfed to set choice
+func (obj *bgpAttributesCommunity) NoExportSubconfed() {
+	obj.setChoice(BgpAttributesCommunityChoice.NO_EXPORT_SUBCONFED)
+}
+
+// getter for LlgrStale to set choice
+func (obj *bgpAttributesCommunity) LlgrStale() {
+	obj.setChoice(BgpAttributesCommunityChoice.LLGR_STALE)
+}
+
+// getter for NoExport to set choice
+func (obj *bgpAttributesCommunity) NoExport() {
+	obj.setChoice(BgpAttributesCommunityChoice.NO_EXPORT)
+}
+
+// getter for NoAdvertised to set choice
+func (obj *bgpAttributesCommunity) NoAdvertised() {
+	obj.setChoice(BgpAttributesCommunityChoice.NO_ADVERTISED)
+}
+
 // getter for NoLlgr to set choice
 func (obj *bgpAttributesCommunity) NoLlgr() {
 	obj.setChoice(BgpAttributesCommunityChoice.NO_LLGR)
-=======
-// getter for NoExportSubconfed to set choice
-func (obj *bgpAttributesCommunity) NoExportSubconfed() {
-	obj.setChoice(BgpAttributesCommunityChoice.NO_EXPORT_SUBCONFED)
-}
-
-// getter for LlgrStale to set choice
-func (obj *bgpAttributesCommunity) LlgrStale() {
-	obj.setChoice(BgpAttributesCommunityChoice.LLGR_STALE)
->>>>>>> 7c1c1afa
-}
-
-// getter for NoExport to set choice
-func (obj *bgpAttributesCommunity) NoExport() {
-	obj.setChoice(BgpAttributesCommunityChoice.NO_EXPORT)
-}
-
-// getter for NoAdvertised to set choice
-func (obj *bgpAttributesCommunity) NoAdvertised() {
-	obj.setChoice(BgpAttributesCommunityChoice.NO_ADVERTISED)
-}
-
-<<<<<<< HEAD
-// getter for LlgrStale to set choice
-func (obj *bgpAttributesCommunity) LlgrStale() {
-	obj.setChoice(BgpAttributesCommunityChoice.LLGR_STALE)
-}
-
-// getter for NoExportSubconfed to set choice
-func (obj *bgpAttributesCommunity) NoExportSubconfed() {
-	obj.setChoice(BgpAttributesCommunityChoice.NO_EXPORT_SUBCONFED)
-=======
-// getter for NoLlgr to set choice
-func (obj *bgpAttributesCommunity) NoLlgr() {
-	obj.setChoice(BgpAttributesCommunityChoice.NO_LLGR)
->>>>>>> 7c1c1afa
 }
 
 func (obj *bgpAttributesCommunity) setChoice(value BgpAttributesCommunityChoiceEnum) BgpAttributesCommunity {
