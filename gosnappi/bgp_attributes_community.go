--- conflicted
+++ resolved
@@ -278,17 +278,14 @@
 	Choice() BgpAttributesCommunityChoiceEnum
 	// setChoice assigns BgpAttributesCommunityChoiceEnum provided by user to BgpAttributesCommunity
 	setChoice(value BgpAttributesCommunityChoiceEnum) BgpAttributesCommunity
+	// getter for LlgrStale to set choice.
+	LlgrStale()
 	// getter for NoExport to set choice.
 	NoExport()
 	// getter for NoExportSubconfed to set choice.
 	NoExportSubconfed()
-<<<<<<< HEAD
-	// getter for LlgrStale to set choice.
-	LlgrStale()
-=======
 	// getter for NoAdvertised to set choice.
 	NoAdvertised()
->>>>>>> fec2101c
 	// getter for NoLlgr to set choice.
 	NoLlgr()
 	// CustomCommunity returns BgpAttributesCustomCommunity, set in BgpAttributesCommunity.
@@ -325,6 +322,11 @@
 	return BgpAttributesCommunityChoiceEnum(obj.obj.Choice.Enum().String())
 }
 
+// getter for LlgrStale to set choice
+func (obj *bgpAttributesCommunity) LlgrStale() {
+	obj.setChoice(BgpAttributesCommunityChoice.LLGR_STALE)
+}
+
 // getter for NoExport to set choice
 func (obj *bgpAttributesCommunity) NoExport() {
 	obj.setChoice(BgpAttributesCommunityChoice.NO_EXPORT)
@@ -335,15 +337,9 @@
 	obj.setChoice(BgpAttributesCommunityChoice.NO_EXPORT_SUBCONFED)
 }
 
-<<<<<<< HEAD
-// getter for LlgrStale to set choice
-func (obj *bgpAttributesCommunity) LlgrStale() {
-	obj.setChoice(BgpAttributesCommunityChoice.LLGR_STALE)
-=======
 // getter for NoAdvertised to set choice
 func (obj *bgpAttributesCommunity) NoAdvertised() {
 	obj.setChoice(BgpAttributesCommunityChoice.NO_ADVERTISED)
->>>>>>> fec2101c
 }
 
 // getter for NoLlgr to set choice
