package gosnappi

import (
	"fmt"
	"strings"

	"github.com/ghodss/yaml"
	otg "github.com/open-traffic-generator/snappi/gosnappi/otg"
	"google.golang.org/protobuf/encoding/protojson"
	"google.golang.org/protobuf/proto"
)

// ***** BgpAttributesCommunity *****
type bgpAttributesCommunity struct {
	validation
	obj                   *otg.BgpAttributesCommunity
	marshaller            marshalBgpAttributesCommunity
	unMarshaller          unMarshalBgpAttributesCommunity
	customCommunityHolder BgpAttributesCustomCommunity
}

func NewBgpAttributesCommunity() BgpAttributesCommunity {
	obj := bgpAttributesCommunity{obj: &otg.BgpAttributesCommunity{}}
	obj.setDefault()
	return &obj
}

func (obj *bgpAttributesCommunity) msg() *otg.BgpAttributesCommunity {
	return obj.obj
}

func (obj *bgpAttributesCommunity) setMsg(msg *otg.BgpAttributesCommunity) BgpAttributesCommunity {
	obj.setNil()
	proto.Merge(obj.obj, msg)
	return obj
}

type marshalbgpAttributesCommunity struct {
	obj *bgpAttributesCommunity
}

type marshalBgpAttributesCommunity interface {
	// ToProto marshals BgpAttributesCommunity to protobuf object *otg.BgpAttributesCommunity
	ToProto() (*otg.BgpAttributesCommunity, error)
	// ToPbText marshals BgpAttributesCommunity to protobuf text
	ToPbText() (string, error)
	// ToYaml marshals BgpAttributesCommunity to YAML text
	ToYaml() (string, error)
	// ToJson marshals BgpAttributesCommunity to JSON text
	ToJson() (string, error)
}

type unMarshalbgpAttributesCommunity struct {
	obj *bgpAttributesCommunity
}

type unMarshalBgpAttributesCommunity interface {
	// FromProto unmarshals BgpAttributesCommunity from protobuf object *otg.BgpAttributesCommunity
	FromProto(msg *otg.BgpAttributesCommunity) (BgpAttributesCommunity, error)
	// FromPbText unmarshals BgpAttributesCommunity from protobuf text
	FromPbText(value string) error
	// FromYaml unmarshals BgpAttributesCommunity from YAML text
	FromYaml(value string) error
	// FromJson unmarshals BgpAttributesCommunity from JSON text
	FromJson(value string) error
}

func (obj *bgpAttributesCommunity) Marshal() marshalBgpAttributesCommunity {
	if obj.marshaller == nil {
		obj.marshaller = &marshalbgpAttributesCommunity{obj: obj}
	}
	return obj.marshaller
}

func (obj *bgpAttributesCommunity) Unmarshal() unMarshalBgpAttributesCommunity {
	if obj.unMarshaller == nil {
		obj.unMarshaller = &unMarshalbgpAttributesCommunity{obj: obj}
	}
	return obj.unMarshaller
}

func (m *marshalbgpAttributesCommunity) ToProto() (*otg.BgpAttributesCommunity, error) {
	err := m.obj.validateToAndFrom()
	if err != nil {
		return nil, err
	}
	return m.obj.msg(), nil
}

func (m *unMarshalbgpAttributesCommunity) FromProto(msg *otg.BgpAttributesCommunity) (BgpAttributesCommunity, error) {
	newObj := m.obj.setMsg(msg)
	err := newObj.validateToAndFrom()
	if err != nil {
		return nil, err
	}
	return newObj, nil
}

func (m *marshalbgpAttributesCommunity) ToPbText() (string, error) {
	vErr := m.obj.validateToAndFrom()
	if vErr != nil {
		return "", vErr
	}
	protoMarshal, err := proto.Marshal(m.obj.msg())
	if err != nil {
		return "", err
	}
	return string(protoMarshal), nil
}

func (m *unMarshalbgpAttributesCommunity) FromPbText(value string) error {
	retObj := proto.Unmarshal([]byte(value), m.obj.msg())
	if retObj != nil {
		return retObj
	}
	m.obj.setNil()
	vErr := m.obj.validateToAndFrom()
	if vErr != nil {
		return vErr
	}
	return retObj
}

func (m *marshalbgpAttributesCommunity) ToYaml() (string, error) {
	vErr := m.obj.validateToAndFrom()
	if vErr != nil {
		return "", vErr
	}
	opts := protojson.MarshalOptions{
		UseProtoNames:   true,
		AllowPartial:    true,
		EmitUnpopulated: false,
	}
	data, err := opts.Marshal(m.obj.msg())
	if err != nil {
		return "", err
	}
	data, err = yaml.JSONToYAML(data)
	if err != nil {
		return "", err
	}
	return string(data), nil
}

func (m *unMarshalbgpAttributesCommunity) FromYaml(value string) error {
	if value == "" {
		value = "{}"
	}
	data, err := yaml.YAMLToJSON([]byte(value))
	if err != nil {
		return err
	}
	opts := protojson.UnmarshalOptions{
		AllowPartial:   true,
		DiscardUnknown: false,
	}
	uError := opts.Unmarshal([]byte(data), m.obj.msg())
	if uError != nil {
		return fmt.Errorf("unmarshal error %s", strings.Replace(
			uError.Error(), "\u00a0", " ", -1)[7:])
	}
	m.obj.setNil()
	vErr := m.obj.validateToAndFrom()
	if vErr != nil {
		return vErr
	}
	return nil
}

func (m *marshalbgpAttributesCommunity) ToJson() (string, error) {
	vErr := m.obj.validateToAndFrom()
	if vErr != nil {
		return "", vErr
	}
	opts := protojson.MarshalOptions{
		UseProtoNames:   true,
		AllowPartial:    true,
		EmitUnpopulated: false,
		Indent:          "  ",
	}
	data, err := opts.Marshal(m.obj.msg())
	if err != nil {
		return "", err
	}
	return string(data), nil
}

func (m *unMarshalbgpAttributesCommunity) FromJson(value string) error {
	opts := protojson.UnmarshalOptions{
		AllowPartial:   true,
		DiscardUnknown: false,
	}
	if value == "" {
		value = "{}"
	}
	uError := opts.Unmarshal([]byte(value), m.obj.msg())
	if uError != nil {
		return fmt.Errorf("unmarshal error %s", strings.Replace(
			uError.Error(), "\u00a0", " ", -1)[7:])
	}
	m.obj.setNil()
	err := m.obj.validateToAndFrom()
	if err != nil {
		return err
	}
	return nil
}

func (obj *bgpAttributesCommunity) validateToAndFrom() error {
	// emptyVars()
	obj.validateObj(&obj.validation, true)
	return obj.validationResult()
}

func (obj *bgpAttributesCommunity) validate() error {
	// emptyVars()
	obj.validateObj(&obj.validation, false)
	return obj.validationResult()
}

func (obj *bgpAttributesCommunity) String() string {
	str, err := obj.Marshal().ToYaml()
	if err != nil {
		return err.Error()
	}
	return str
}

func (obj *bgpAttributesCommunity) Clone() (BgpAttributesCommunity, error) {
	vErr := obj.validate()
	if vErr != nil {
		return nil, vErr
	}
	newObj := NewBgpAttributesCommunity()
	data, err := proto.Marshal(obj.msg())
	if err != nil {
		return nil, err
	}
	pbErr := proto.Unmarshal(data, newObj.msg())
	if pbErr != nil {
		return nil, pbErr
	}
	return newObj, nil
}

func (obj *bgpAttributesCommunity) setNil() {
	obj.customCommunityHolder = nil
	obj.validationErrors = nil
	obj.warnings = nil
	obj.constraints = make(map[string]map[string]Constraints)
}

// BgpAttributesCommunity is the COMMUNITY attribute provide additional capability for tagging routes and for modifying BGP routing policy on
// upstream and downstream routers. BGP community is a 32-bit number which is broken into 16-bit AS number and a
// 16-bit custom value or it contains some pre-defined well known values.
type BgpAttributesCommunity interface {
	Validation
	// msg marshals BgpAttributesCommunity to protobuf object *otg.BgpAttributesCommunity
	// and doesn't set defaults
	msg() *otg.BgpAttributesCommunity
	// setMsg unmarshals BgpAttributesCommunity from protobuf object *otg.BgpAttributesCommunity
	// and doesn't set defaults
	setMsg(*otg.BgpAttributesCommunity) BgpAttributesCommunity
	// provides marshal interface
	Marshal() marshalBgpAttributesCommunity
	// provides unmarshal interface
	Unmarshal() unMarshalBgpAttributesCommunity
	// validate validates BgpAttributesCommunity
	validate() error
	// A stringer function
	String() string
	// Clones the object
	Clone() (BgpAttributesCommunity, error)
	validateToAndFrom() error
	validateObj(vObj *validation, set_default bool)
	setDefault()
	// Choice returns BgpAttributesCommunityChoiceEnum, set in BgpAttributesCommunity
	Choice() BgpAttributesCommunityChoiceEnum
	// setChoice assigns BgpAttributesCommunityChoiceEnum provided by user to BgpAttributesCommunity
	setChoice(value BgpAttributesCommunityChoiceEnum) BgpAttributesCommunity
	// getter for NoExportSubconfed to set choice.
	NoExportSubconfed()
	// getter for LlgrStale to set choice.
	LlgrStale()
	// getter for NoAdvertised to set choice.
	NoAdvertised()
<<<<<<< HEAD
	// getter for LlgrStale to set choice.
	LlgrStale()
=======
	// getter for NoExport to set choice.
	NoExport()
>>>>>>> 60435e6f
	// getter for NoLlgr to set choice.
	NoLlgr()
	// getter for NoExport to set choice.
	NoExport()
	// CustomCommunity returns BgpAttributesCustomCommunity, set in BgpAttributesCommunity.
	// BgpAttributesCustomCommunity is user defined COMMUNITY attribute containing 2 byte AS and custom 2 byte value defined by the administrator of the domain.
	CustomCommunity() BgpAttributesCustomCommunity
	// SetCustomCommunity assigns BgpAttributesCustomCommunity provided by user to BgpAttributesCommunity.
	// BgpAttributesCustomCommunity is user defined COMMUNITY attribute containing 2 byte AS and custom 2 byte value defined by the administrator of the domain.
	SetCustomCommunity(value BgpAttributesCustomCommunity) BgpAttributesCommunity
	// HasCustomCommunity checks if CustomCommunity has been set in BgpAttributesCommunity
	HasCustomCommunity() bool
	setNil()
}

type BgpAttributesCommunityChoiceEnum string

// Enum of Choice on BgpAttributesCommunity
var BgpAttributesCommunityChoice = struct {
	CUSTOM_COMMUNITY    BgpAttributesCommunityChoiceEnum
	NO_EXPORT           BgpAttributesCommunityChoiceEnum
	NO_ADVERTISED       BgpAttributesCommunityChoiceEnum
	NO_EXPORT_SUBCONFED BgpAttributesCommunityChoiceEnum
	LLGR_STALE          BgpAttributesCommunityChoiceEnum
	NO_LLGR             BgpAttributesCommunityChoiceEnum
}{
	CUSTOM_COMMUNITY:    BgpAttributesCommunityChoiceEnum("custom_community"),
	NO_EXPORT:           BgpAttributesCommunityChoiceEnum("no_export"),
	NO_ADVERTISED:       BgpAttributesCommunityChoiceEnum("no_advertised"),
	NO_EXPORT_SUBCONFED: BgpAttributesCommunityChoiceEnum("no_export_subconfed"),
	LLGR_STALE:          BgpAttributesCommunityChoiceEnum("llgr_stale"),
	NO_LLGR:             BgpAttributesCommunityChoiceEnum("no_llgr"),
}

func (obj *bgpAttributesCommunity) Choice() BgpAttributesCommunityChoiceEnum {
	return BgpAttributesCommunityChoiceEnum(obj.obj.Choice.Enum().String())
}

// getter for NoExportSubconfed to set choice
func (obj *bgpAttributesCommunity) NoExportSubconfed() {
	obj.setChoice(BgpAttributesCommunityChoice.NO_EXPORT_SUBCONFED)
}

// getter for LlgrStale to set choice
func (obj *bgpAttributesCommunity) LlgrStale() {
	obj.setChoice(BgpAttributesCommunityChoice.LLGR_STALE)
}

// getter for NoAdvertised to set choice
func (obj *bgpAttributesCommunity) NoAdvertised() {
	obj.setChoice(BgpAttributesCommunityChoice.NO_ADVERTISED)
}

<<<<<<< HEAD
// getter for LlgrStale to set choice
func (obj *bgpAttributesCommunity) LlgrStale() {
	obj.setChoice(BgpAttributesCommunityChoice.LLGR_STALE)
=======
// getter for NoExport to set choice
func (obj *bgpAttributesCommunity) NoExport() {
	obj.setChoice(BgpAttributesCommunityChoice.NO_EXPORT)
>>>>>>> 60435e6f
}

// getter for NoLlgr to set choice
func (obj *bgpAttributesCommunity) NoLlgr() {
	obj.setChoice(BgpAttributesCommunityChoice.NO_LLGR)
}

// getter for NoExport to set choice
func (obj *bgpAttributesCommunity) NoExport() {
	obj.setChoice(BgpAttributesCommunityChoice.NO_EXPORT)
}

func (obj *bgpAttributesCommunity) setChoice(value BgpAttributesCommunityChoiceEnum) BgpAttributesCommunity {
	intValue, ok := otg.BgpAttributesCommunity_Choice_Enum_value[string(value)]
	if !ok {
		obj.validationErrors = append(obj.validationErrors, fmt.Sprintf(
			"%s is not a valid choice on BgpAttributesCommunityChoiceEnum", string(value)))
		return obj
	}
	enumValue := otg.BgpAttributesCommunity_Choice_Enum(intValue)
	obj.obj.Choice = &enumValue
	obj.obj.CustomCommunity = nil
	obj.customCommunityHolder = nil

	if value == BgpAttributesCommunityChoice.CUSTOM_COMMUNITY {
		obj.obj.CustomCommunity = NewBgpAttributesCustomCommunity().msg()
	}

	return obj
}

// description is TBD
// CustomCommunity returns a BgpAttributesCustomCommunity
func (obj *bgpAttributesCommunity) CustomCommunity() BgpAttributesCustomCommunity {
	if obj.obj.CustomCommunity == nil {
		obj.setChoice(BgpAttributesCommunityChoice.CUSTOM_COMMUNITY)
	}
	if obj.customCommunityHolder == nil {
		obj.customCommunityHolder = &bgpAttributesCustomCommunity{obj: obj.obj.CustomCommunity}
	}
	return obj.customCommunityHolder
}

// description is TBD
// CustomCommunity returns a BgpAttributesCustomCommunity
func (obj *bgpAttributesCommunity) HasCustomCommunity() bool {
	return obj.obj.CustomCommunity != nil
}

// description is TBD
// SetCustomCommunity sets the BgpAttributesCustomCommunity value in the BgpAttributesCommunity object
func (obj *bgpAttributesCommunity) SetCustomCommunity(value BgpAttributesCustomCommunity) BgpAttributesCommunity {
	obj.setChoice(BgpAttributesCommunityChoice.CUSTOM_COMMUNITY)
	obj.customCommunityHolder = nil
	obj.obj.CustomCommunity = value.msg()

	return obj
}

func (obj *bgpAttributesCommunity) validateObj(vObj *validation, set_default bool) {
	if set_default {
		obj.setDefault()
	}

	// Choice is required
	if obj.obj.Choice == nil {
		vObj.validationErrors = append(vObj.validationErrors, "Choice is required field on interface BgpAttributesCommunity")
	}

	if obj.obj.CustomCommunity != nil {

		obj.CustomCommunity().validateObj(vObj, set_default)
	}

}

func (obj *bgpAttributesCommunity) setDefault() {
	var choices_set int = 0
	var choice BgpAttributesCommunityChoiceEnum

	if obj.obj.CustomCommunity != nil {
		choices_set += 1
		choice = BgpAttributesCommunityChoice.CUSTOM_COMMUNITY
	}
	if choices_set == 1 && choice != "" {
		if obj.obj.Choice != nil {
			if obj.Choice() != choice {
				obj.validationErrors = append(obj.validationErrors, "choice not matching with property in BgpAttributesCommunity")
			}
		} else {
			intVal := otg.BgpAttributesCommunity_Choice_Enum_value[string(choice)]
			enumValue := otg.BgpAttributesCommunity_Choice_Enum(intVal)
			obj.obj.Choice = &enumValue
		}
	}

}<|MERGE_RESOLUTION|>--- conflicted
+++ resolved
@@ -284,13 +284,8 @@
 	LlgrStale()
 	// getter for NoAdvertised to set choice.
 	NoAdvertised()
-<<<<<<< HEAD
-	// getter for LlgrStale to set choice.
-	LlgrStale()
-=======
 	// getter for NoExport to set choice.
 	NoExport()
->>>>>>> 60435e6f
 	// getter for NoLlgr to set choice.
 	NoLlgr()
 	// getter for NoExport to set choice.
@@ -344,15 +339,9 @@
 	obj.setChoice(BgpAttributesCommunityChoice.NO_ADVERTISED)
 }
 
-<<<<<<< HEAD
-// getter for LlgrStale to set choice
-func (obj *bgpAttributesCommunity) LlgrStale() {
-	obj.setChoice(BgpAttributesCommunityChoice.LLGR_STALE)
-=======
 // getter for NoExport to set choice
 func (obj *bgpAttributesCommunity) NoExport() {
 	obj.setChoice(BgpAttributesCommunityChoice.NO_EXPORT)
->>>>>>> 60435e6f
 }
 
 // getter for NoLlgr to set choice
