package gosnappi

import (
	"fmt"
	"strings"

	"github.com/ghodss/yaml"
	otg "github.com/open-traffic-generator/snappi/gosnappi/otg"
	"google.golang.org/protobuf/encoding/protojson"
	"google.golang.org/protobuf/proto"
)

// ***** Dhcpv6ClientOptionsOptionsRequest *****
type dhcpv6ClientOptionsOptionsRequest struct {
	validation
	obj          *otg.Dhcpv6ClientOptionsOptionsRequest
	marshaller   marshalDhcpv6ClientOptionsOptionsRequest
	unMarshaller unMarshalDhcpv6ClientOptionsOptionsRequest
	customHolder Dhcpv6ClientOptionsCustom
}

func NewDhcpv6ClientOptionsOptionsRequest() Dhcpv6ClientOptionsOptionsRequest {
	obj := dhcpv6ClientOptionsOptionsRequest{obj: &otg.Dhcpv6ClientOptionsOptionsRequest{}}
	obj.setDefault()
	return &obj
}

func (obj *dhcpv6ClientOptionsOptionsRequest) msg() *otg.Dhcpv6ClientOptionsOptionsRequest {
	return obj.obj
}

func (obj *dhcpv6ClientOptionsOptionsRequest) setMsg(msg *otg.Dhcpv6ClientOptionsOptionsRequest) Dhcpv6ClientOptionsOptionsRequest {
	obj.setNil()
	proto.Merge(obj.obj, msg)
	return obj
}

type marshaldhcpv6ClientOptionsOptionsRequest struct {
	obj *dhcpv6ClientOptionsOptionsRequest
}

type marshalDhcpv6ClientOptionsOptionsRequest interface {
	// ToProto marshals Dhcpv6ClientOptionsOptionsRequest to protobuf object *otg.Dhcpv6ClientOptionsOptionsRequest
	ToProto() (*otg.Dhcpv6ClientOptionsOptionsRequest, error)
	// ToPbText marshals Dhcpv6ClientOptionsOptionsRequest to protobuf text
	ToPbText() (string, error)
	// ToYaml marshals Dhcpv6ClientOptionsOptionsRequest to YAML text
	ToYaml() (string, error)
	// ToJson marshals Dhcpv6ClientOptionsOptionsRequest to JSON text
	ToJson() (string, error)
}

type unMarshaldhcpv6ClientOptionsOptionsRequest struct {
	obj *dhcpv6ClientOptionsOptionsRequest
}

type unMarshalDhcpv6ClientOptionsOptionsRequest interface {
	// FromProto unmarshals Dhcpv6ClientOptionsOptionsRequest from protobuf object *otg.Dhcpv6ClientOptionsOptionsRequest
	FromProto(msg *otg.Dhcpv6ClientOptionsOptionsRequest) (Dhcpv6ClientOptionsOptionsRequest, error)
	// FromPbText unmarshals Dhcpv6ClientOptionsOptionsRequest from protobuf text
	FromPbText(value string) error
	// FromYaml unmarshals Dhcpv6ClientOptionsOptionsRequest from YAML text
	FromYaml(value string) error
	// FromJson unmarshals Dhcpv6ClientOptionsOptionsRequest from JSON text
	FromJson(value string) error
}

func (obj *dhcpv6ClientOptionsOptionsRequest) Marshal() marshalDhcpv6ClientOptionsOptionsRequest {
	if obj.marshaller == nil {
		obj.marshaller = &marshaldhcpv6ClientOptionsOptionsRequest{obj: obj}
	}
	return obj.marshaller
}

func (obj *dhcpv6ClientOptionsOptionsRequest) Unmarshal() unMarshalDhcpv6ClientOptionsOptionsRequest {
	if obj.unMarshaller == nil {
		obj.unMarshaller = &unMarshaldhcpv6ClientOptionsOptionsRequest{obj: obj}
	}
	return obj.unMarshaller
}

func (m *marshaldhcpv6ClientOptionsOptionsRequest) ToProto() (*otg.Dhcpv6ClientOptionsOptionsRequest, error) {
	err := m.obj.validateToAndFrom()
	if err != nil {
		return nil, err
	}
	return m.obj.msg(), nil
}

func (m *unMarshaldhcpv6ClientOptionsOptionsRequest) FromProto(msg *otg.Dhcpv6ClientOptionsOptionsRequest) (Dhcpv6ClientOptionsOptionsRequest, error) {
	newObj := m.obj.setMsg(msg)
	err := newObj.validateToAndFrom()
	if err != nil {
		return nil, err
	}
	return newObj, nil
}

func (m *marshaldhcpv6ClientOptionsOptionsRequest) ToPbText() (string, error) {
	vErr := m.obj.validateToAndFrom()
	if vErr != nil {
		return "", vErr
	}
	protoMarshal, err := proto.Marshal(m.obj.msg())
	if err != nil {
		return "", err
	}
	return string(protoMarshal), nil
}

func (m *unMarshaldhcpv6ClientOptionsOptionsRequest) FromPbText(value string) error {
	retObj := proto.Unmarshal([]byte(value), m.obj.msg())
	if retObj != nil {
		return retObj
	}
	m.obj.setNil()
	vErr := m.obj.validateToAndFrom()
	if vErr != nil {
		return vErr
	}
	return retObj
}

func (m *marshaldhcpv6ClientOptionsOptionsRequest) ToYaml() (string, error) {
	vErr := m.obj.validateToAndFrom()
	if vErr != nil {
		return "", vErr
	}
	opts := protojson.MarshalOptions{
		UseProtoNames:   true,
		AllowPartial:    true,
		EmitUnpopulated: false,
	}
	data, err := opts.Marshal(m.obj.msg())
	if err != nil {
		return "", err
	}
	data, err = yaml.JSONToYAML(data)
	if err != nil {
		return "", err
	}
	return string(data), nil
}

func (m *unMarshaldhcpv6ClientOptionsOptionsRequest) FromYaml(value string) error {
	if value == "" {
		value = "{}"
	}
	data, err := yaml.YAMLToJSON([]byte(value))
	if err != nil {
		return err
	}
	opts := protojson.UnmarshalOptions{
		AllowPartial:   true,
		DiscardUnknown: false,
	}
	uError := opts.Unmarshal([]byte(data), m.obj.msg())
	if uError != nil {
		return fmt.Errorf("unmarshal error %s", strings.Replace(
			uError.Error(), "\u00a0", " ", -1)[7:])
	}
	m.obj.setNil()
	vErr := m.obj.validateToAndFrom()
	if vErr != nil {
		return vErr
	}
	return nil
}

func (m *marshaldhcpv6ClientOptionsOptionsRequest) ToJson() (string, error) {
	vErr := m.obj.validateToAndFrom()
	if vErr != nil {
		return "", vErr
	}
	opts := protojson.MarshalOptions{
		UseProtoNames:   true,
		AllowPartial:    true,
		EmitUnpopulated: false,
		Indent:          "  ",
	}
	data, err := opts.Marshal(m.obj.msg())
	if err != nil {
		return "", err
	}
	return string(data), nil
}

func (m *unMarshaldhcpv6ClientOptionsOptionsRequest) FromJson(value string) error {
	opts := protojson.UnmarshalOptions{
		AllowPartial:   true,
		DiscardUnknown: false,
	}
	if value == "" {
		value = "{}"
	}
	uError := opts.Unmarshal([]byte(value), m.obj.msg())
	if uError != nil {
		return fmt.Errorf("unmarshal error %s", strings.Replace(
			uError.Error(), "\u00a0", " ", -1)[7:])
	}
	m.obj.setNil()
	err := m.obj.validateToAndFrom()
	if err != nil {
		return err
	}
	return nil
}

func (obj *dhcpv6ClientOptionsOptionsRequest) validateToAndFrom() error {
	// emptyVars()
	obj.validateObj(&obj.validation, true)
	return obj.validationResult()
}

func (obj *dhcpv6ClientOptionsOptionsRequest) validate() error {
	// emptyVars()
	obj.validateObj(&obj.validation, false)
	return obj.validationResult()
}

func (obj *dhcpv6ClientOptionsOptionsRequest) String() string {
	str, err := obj.Marshal().ToYaml()
	if err != nil {
		return err.Error()
	}
	return str
}

func (obj *dhcpv6ClientOptionsOptionsRequest) Clone() (Dhcpv6ClientOptionsOptionsRequest, error) {
	vErr := obj.validate()
	if vErr != nil {
		return nil, vErr
	}
	newObj := NewDhcpv6ClientOptionsOptionsRequest()
	data, err := proto.Marshal(obj.msg())
	if err != nil {
		return nil, err
	}
	pbErr := proto.Unmarshal(data, newObj.msg())
	if pbErr != nil {
		return nil, pbErr
	}
	return newObj, nil
}

func (obj *dhcpv6ClientOptionsOptionsRequest) setNil() {
	obj.customHolder = nil
	obj.validationErrors = nil
	obj.warnings = nil
	obj.constraints = make(map[string]map[string]Constraints)
}

// Dhcpv6ClientOptionsOptionsRequest is description is TBD
type Dhcpv6ClientOptionsOptionsRequest interface {
	Validation
	// msg marshals Dhcpv6ClientOptionsOptionsRequest to protobuf object *otg.Dhcpv6ClientOptionsOptionsRequest
	// and doesn't set defaults
	msg() *otg.Dhcpv6ClientOptionsOptionsRequest
	// setMsg unmarshals Dhcpv6ClientOptionsOptionsRequest from protobuf object *otg.Dhcpv6ClientOptionsOptionsRequest
	// and doesn't set defaults
	setMsg(*otg.Dhcpv6ClientOptionsOptionsRequest) Dhcpv6ClientOptionsOptionsRequest
	// provides marshal interface
	Marshal() marshalDhcpv6ClientOptionsOptionsRequest
	// provides unmarshal interface
	Unmarshal() unMarshalDhcpv6ClientOptionsOptionsRequest
	// validate validates Dhcpv6ClientOptionsOptionsRequest
	validate() error
	// A stringer function
	String() string
	// Clones the object
	Clone() (Dhcpv6ClientOptionsOptionsRequest, error)
	validateToAndFrom() error
	validateObj(vObj *validation, set_default bool)
	setDefault()
	// Choice returns Dhcpv6ClientOptionsOptionsRequestChoiceEnum, set in Dhcpv6ClientOptionsOptionsRequest
	Choice() Dhcpv6ClientOptionsOptionsRequestChoiceEnum
	// setChoice assigns Dhcpv6ClientOptionsOptionsRequestChoiceEnum provided by user to Dhcpv6ClientOptionsOptionsRequest
	setChoice(value Dhcpv6ClientOptionsOptionsRequestChoiceEnum) Dhcpv6ClientOptionsOptionsRequest
	// HasChoice checks if Choice has been set in Dhcpv6ClientOptionsOptionsRequest
	HasChoice() bool
	// getter for Sztp to set choice.
	Sztp()
<<<<<<< HEAD
	// getter for Fqdn to set choice.
	Fqdn()
	// getter for VendorInformation to set choice.
	VendorInformation()
	// getter for BootfileUrl to set choice.
	BootfileUrl()
	// getter for NameServers to set choice.
	NameServers()
=======
	// getter for VendorInformation to set choice.
	VendorInformation()
	// getter for NameServers to set choice.
	NameServers()
	// getter for Fqdn to set choice.
	Fqdn()
	// getter for BootfileUrl to set choice.
	BootfileUrl()
>>>>>>> 233a1760
	// Custom returns Dhcpv6ClientOptionsCustom, set in Dhcpv6ClientOptionsOptionsRequest.
	// Dhcpv6ClientOptionsCustom is the Custom option is used to provide a not so well known option in the message between a client and a server.
	Custom() Dhcpv6ClientOptionsCustom
	// SetCustom assigns Dhcpv6ClientOptionsCustom provided by user to Dhcpv6ClientOptionsOptionsRequest.
	// Dhcpv6ClientOptionsCustom is the Custom option is used to provide a not so well known option in the message between a client and a server.
	SetCustom(value Dhcpv6ClientOptionsCustom) Dhcpv6ClientOptionsOptionsRequest
	// HasCustom checks if Custom has been set in Dhcpv6ClientOptionsOptionsRequest
	HasCustom() bool
	setNil()
}

type Dhcpv6ClientOptionsOptionsRequestChoiceEnum string

// Enum of Choice on Dhcpv6ClientOptionsOptionsRequest
var Dhcpv6ClientOptionsOptionsRequestChoice = struct {
	VENDOR_INFORMATION Dhcpv6ClientOptionsOptionsRequestChoiceEnum
	NAME_SERVERS       Dhcpv6ClientOptionsOptionsRequestChoiceEnum
	FQDN               Dhcpv6ClientOptionsOptionsRequestChoiceEnum
	BOOTFILE_URL       Dhcpv6ClientOptionsOptionsRequestChoiceEnum
	SZTP               Dhcpv6ClientOptionsOptionsRequestChoiceEnum
	CUSTOM             Dhcpv6ClientOptionsOptionsRequestChoiceEnum
}{
	VENDOR_INFORMATION: Dhcpv6ClientOptionsOptionsRequestChoiceEnum("vendor_information"),
	NAME_SERVERS:       Dhcpv6ClientOptionsOptionsRequestChoiceEnum("name_servers"),
	FQDN:               Dhcpv6ClientOptionsOptionsRequestChoiceEnum("fqdn"),
	BOOTFILE_URL:       Dhcpv6ClientOptionsOptionsRequestChoiceEnum("bootfile_url"),
	SZTP:               Dhcpv6ClientOptionsOptionsRequestChoiceEnum("sztp"),
	CUSTOM:             Dhcpv6ClientOptionsOptionsRequestChoiceEnum("custom"),
}

func (obj *dhcpv6ClientOptionsOptionsRequest) Choice() Dhcpv6ClientOptionsOptionsRequestChoiceEnum {
	return Dhcpv6ClientOptionsOptionsRequestChoiceEnum(obj.obj.Choice.Enum().String())
}

// getter for Sztp to set choice
func (obj *dhcpv6ClientOptionsOptionsRequest) Sztp() {
	obj.setChoice(Dhcpv6ClientOptionsOptionsRequestChoice.SZTP)
<<<<<<< HEAD
=======
}

// getter for VendorInformation to set choice
func (obj *dhcpv6ClientOptionsOptionsRequest) VendorInformation() {
	obj.setChoice(Dhcpv6ClientOptionsOptionsRequestChoice.VENDOR_INFORMATION)
}

// getter for NameServers to set choice
func (obj *dhcpv6ClientOptionsOptionsRequest) NameServers() {
	obj.setChoice(Dhcpv6ClientOptionsOptionsRequestChoice.NAME_SERVERS)
>>>>>>> 233a1760
}

// getter for Fqdn to set choice
func (obj *dhcpv6ClientOptionsOptionsRequest) Fqdn() {
	obj.setChoice(Dhcpv6ClientOptionsOptionsRequestChoice.FQDN)
}

<<<<<<< HEAD
// getter for VendorInformation to set choice
func (obj *dhcpv6ClientOptionsOptionsRequest) VendorInformation() {
	obj.setChoice(Dhcpv6ClientOptionsOptionsRequestChoice.VENDOR_INFORMATION)
}

=======
>>>>>>> 233a1760
// getter for BootfileUrl to set choice
func (obj *dhcpv6ClientOptionsOptionsRequest) BootfileUrl() {
	obj.setChoice(Dhcpv6ClientOptionsOptionsRequestChoice.BOOTFILE_URL)
}

<<<<<<< HEAD
// getter for NameServers to set choice
func (obj *dhcpv6ClientOptionsOptionsRequest) NameServers() {
	obj.setChoice(Dhcpv6ClientOptionsOptionsRequestChoice.NAME_SERVERS)
}

=======
>>>>>>> 233a1760
// The Option Request option is used to identify a list of options in a message between a client and a server. The  option code is 6. - Vendor_specific information option, requested by clients for vendor-specific informations from servers. - DNS Recursive Name Server Option, requested by clients to get the list ofIPv6 addresses of DNS recursive name
// servers to which DNS queries may be sent by the client resolver in order of preference.
// - Client FQDN option - indicates whether the client or the DHCP server should update DNS with the AAAA record
// corresponding to the assigned IPv6 address and the FQDN provided in this option. The DHCP server always updates
// the PTR record.
// - bootfile_url, if client is configured for network booting then the client must use this option to obtain the boot
// file url from the server.
// - sztp. Securely provision a networking device when it is booting in a factory-default state.
// Choice returns a string
func (obj *dhcpv6ClientOptionsOptionsRequest) HasChoice() bool {
	return obj.obj.Choice != nil
}

func (obj *dhcpv6ClientOptionsOptionsRequest) setChoice(value Dhcpv6ClientOptionsOptionsRequestChoiceEnum) Dhcpv6ClientOptionsOptionsRequest {
	intValue, ok := otg.Dhcpv6ClientOptionsOptionsRequest_Choice_Enum_value[string(value)]
	if !ok {
		obj.validationErrors = append(obj.validationErrors, fmt.Sprintf(
			"%s is not a valid choice on Dhcpv6ClientOptionsOptionsRequestChoiceEnum", string(value)))
		return obj
	}
	enumValue := otg.Dhcpv6ClientOptionsOptionsRequest_Choice_Enum(intValue)
	obj.obj.Choice = &enumValue
	obj.obj.Custom = nil
	obj.customHolder = nil

	if value == Dhcpv6ClientOptionsOptionsRequestChoice.CUSTOM {
		obj.obj.Custom = NewDhcpv6ClientOptionsCustom().msg()
	}

	return obj
}

// description is TBD
// Custom returns a Dhcpv6ClientOptionsCustom
func (obj *dhcpv6ClientOptionsOptionsRequest) Custom() Dhcpv6ClientOptionsCustom {
	if obj.obj.Custom == nil {
		obj.setChoice(Dhcpv6ClientOptionsOptionsRequestChoice.CUSTOM)
	}
	if obj.customHolder == nil {
		obj.customHolder = &dhcpv6ClientOptionsCustom{obj: obj.obj.Custom}
	}
	return obj.customHolder
}

// description is TBD
// Custom returns a Dhcpv6ClientOptionsCustom
func (obj *dhcpv6ClientOptionsOptionsRequest) HasCustom() bool {
	return obj.obj.Custom != nil
}

// description is TBD
// SetCustom sets the Dhcpv6ClientOptionsCustom value in the Dhcpv6ClientOptionsOptionsRequest object
func (obj *dhcpv6ClientOptionsOptionsRequest) SetCustom(value Dhcpv6ClientOptionsCustom) Dhcpv6ClientOptionsOptionsRequest {
	obj.setChoice(Dhcpv6ClientOptionsOptionsRequestChoice.CUSTOM)
	obj.customHolder = nil
	obj.obj.Custom = value.msg()

	return obj
}

func (obj *dhcpv6ClientOptionsOptionsRequest) validateObj(vObj *validation, set_default bool) {
	if set_default {
		obj.setDefault()
	}

	if obj.obj.Custom != nil {

		obj.Custom().validateObj(vObj, set_default)
	}

}

func (obj *dhcpv6ClientOptionsOptionsRequest) setDefault() {
	var choices_set int = 0
	var choice Dhcpv6ClientOptionsOptionsRequestChoiceEnum

	if obj.obj.Custom != nil {
		choices_set += 1
		choice = Dhcpv6ClientOptionsOptionsRequestChoice.CUSTOM
	}
	if choices_set == 0 {
		if obj.obj.Choice == nil {
			obj.setChoice(Dhcpv6ClientOptionsOptionsRequestChoice.VENDOR_INFORMATION)

		}

	} else if choices_set == 1 && choice != "" {
		if obj.obj.Choice != nil {
			if obj.Choice() != choice {
				obj.validationErrors = append(obj.validationErrors, "choice not matching with property in Dhcpv6ClientOptionsOptionsRequest")
			}
		} else {
			intVal := otg.Dhcpv6ClientOptionsOptionsRequest_Choice_Enum_value[string(choice)]
			enumValue := otg.Dhcpv6ClientOptionsOptionsRequest_Choice_Enum(intVal)
			obj.obj.Choice = &enumValue
		}
	}

}<|MERGE_RESOLUTION|>--- conflicted
+++ resolved
@@ -280,16 +280,6 @@
 	HasChoice() bool
 	// getter for Sztp to set choice.
 	Sztp()
-<<<<<<< HEAD
-	// getter for Fqdn to set choice.
-	Fqdn()
-	// getter for VendorInformation to set choice.
-	VendorInformation()
-	// getter for BootfileUrl to set choice.
-	BootfileUrl()
-	// getter for NameServers to set choice.
-	NameServers()
-=======
 	// getter for VendorInformation to set choice.
 	VendorInformation()
 	// getter for NameServers to set choice.
@@ -298,7 +288,6 @@
 	Fqdn()
 	// getter for BootfileUrl to set choice.
 	BootfileUrl()
->>>>>>> 233a1760
 	// Custom returns Dhcpv6ClientOptionsCustom, set in Dhcpv6ClientOptionsOptionsRequest.
 	// Dhcpv6ClientOptionsCustom is the Custom option is used to provide a not so well known option in the message between a client and a server.
 	Custom() Dhcpv6ClientOptionsCustom
@@ -336,8 +325,6 @@
 // getter for Sztp to set choice
 func (obj *dhcpv6ClientOptionsOptionsRequest) Sztp() {
 	obj.setChoice(Dhcpv6ClientOptionsOptionsRequestChoice.SZTP)
-<<<<<<< HEAD
-=======
 }
 
 // getter for VendorInformation to set choice
@@ -348,7 +335,6 @@
 // getter for NameServers to set choice
 func (obj *dhcpv6ClientOptionsOptionsRequest) NameServers() {
 	obj.setChoice(Dhcpv6ClientOptionsOptionsRequestChoice.NAME_SERVERS)
->>>>>>> 233a1760
 }
 
 // getter for Fqdn to set choice
@@ -356,27 +342,11 @@
 	obj.setChoice(Dhcpv6ClientOptionsOptionsRequestChoice.FQDN)
 }
 
-<<<<<<< HEAD
-// getter for VendorInformation to set choice
-func (obj *dhcpv6ClientOptionsOptionsRequest) VendorInformation() {
-	obj.setChoice(Dhcpv6ClientOptionsOptionsRequestChoice.VENDOR_INFORMATION)
-}
-
-=======
->>>>>>> 233a1760
 // getter for BootfileUrl to set choice
 func (obj *dhcpv6ClientOptionsOptionsRequest) BootfileUrl() {
 	obj.setChoice(Dhcpv6ClientOptionsOptionsRequestChoice.BOOTFILE_URL)
 }
 
-<<<<<<< HEAD
-// getter for NameServers to set choice
-func (obj *dhcpv6ClientOptionsOptionsRequest) NameServers() {
-	obj.setChoice(Dhcpv6ClientOptionsOptionsRequestChoice.NAME_SERVERS)
-}
-
-=======
->>>>>>> 233a1760
 // The Option Request option is used to identify a list of options in a message between a client and a server. The  option code is 6. - Vendor_specific information option, requested by clients for vendor-specific informations from servers. - DNS Recursive Name Server Option, requested by clients to get the list ofIPv6 addresses of DNS recursive name
 // servers to which DNS queries may be sent by the client resolver in order of preference.
 // - Client FQDN option - indicates whether the client or the DHCP server should update DNS with the AAAA record
