package gosnappi

import (
	"fmt"
	"strings"

	"github.com/ghodss/yaml"
	otg "github.com/open-traffic-generator/snappi/gosnappi/otg"
	"google.golang.org/protobuf/encoding/protojson"
	"google.golang.org/protobuf/proto"
)

// ***** Dhcpv6ClientOptionsOptionsRequest *****
type dhcpv6ClientOptionsOptionsRequest struct {
	validation
	obj          *otg.Dhcpv6ClientOptionsOptionsRequest
	marshaller   marshalDhcpv6ClientOptionsOptionsRequest
	unMarshaller unMarshalDhcpv6ClientOptionsOptionsRequest
	customHolder Dhcpv6ClientOptionsCustom
}

func NewDhcpv6ClientOptionsOptionsRequest() Dhcpv6ClientOptionsOptionsRequest {
	obj := dhcpv6ClientOptionsOptionsRequest{obj: &otg.Dhcpv6ClientOptionsOptionsRequest{}}
	obj.setDefault()
	return &obj
}

func (obj *dhcpv6ClientOptionsOptionsRequest) msg() *otg.Dhcpv6ClientOptionsOptionsRequest {
	return obj.obj
}

func (obj *dhcpv6ClientOptionsOptionsRequest) setMsg(msg *otg.Dhcpv6ClientOptionsOptionsRequest) Dhcpv6ClientOptionsOptionsRequest {
	obj.setNil()
	proto.Merge(obj.obj, msg)
	return obj
}

type marshaldhcpv6ClientOptionsOptionsRequest struct {
	obj *dhcpv6ClientOptionsOptionsRequest
}

type marshalDhcpv6ClientOptionsOptionsRequest interface {
	// ToProto marshals Dhcpv6ClientOptionsOptionsRequest to protobuf object *otg.Dhcpv6ClientOptionsOptionsRequest
	ToProto() (*otg.Dhcpv6ClientOptionsOptionsRequest, error)
	// ToPbText marshals Dhcpv6ClientOptionsOptionsRequest to protobuf text
	ToPbText() (string, error)
	// ToYaml marshals Dhcpv6ClientOptionsOptionsRequest to YAML text
	ToYaml() (string, error)
	// ToJson marshals Dhcpv6ClientOptionsOptionsRequest to JSON text
	ToJson() (string, error)
}

type unMarshaldhcpv6ClientOptionsOptionsRequest struct {
	obj *dhcpv6ClientOptionsOptionsRequest
}

type unMarshalDhcpv6ClientOptionsOptionsRequest interface {
	// FromProto unmarshals Dhcpv6ClientOptionsOptionsRequest from protobuf object *otg.Dhcpv6ClientOptionsOptionsRequest
	FromProto(msg *otg.Dhcpv6ClientOptionsOptionsRequest) (Dhcpv6ClientOptionsOptionsRequest, error)
	// FromPbText unmarshals Dhcpv6ClientOptionsOptionsRequest from protobuf text
	FromPbText(value string) error
	// FromYaml unmarshals Dhcpv6ClientOptionsOptionsRequest from YAML text
	FromYaml(value string) error
	// FromJson unmarshals Dhcpv6ClientOptionsOptionsRequest from JSON text
	FromJson(value string) error
}

func (obj *dhcpv6ClientOptionsOptionsRequest) Marshal() marshalDhcpv6ClientOptionsOptionsRequest {
	if obj.marshaller == nil {
		obj.marshaller = &marshaldhcpv6ClientOptionsOptionsRequest{obj: obj}
	}
	return obj.marshaller
}

func (obj *dhcpv6ClientOptionsOptionsRequest) Unmarshal() unMarshalDhcpv6ClientOptionsOptionsRequest {
	if obj.unMarshaller == nil {
		obj.unMarshaller = &unMarshaldhcpv6ClientOptionsOptionsRequest{obj: obj}
	}
	return obj.unMarshaller
}

func (m *marshaldhcpv6ClientOptionsOptionsRequest) ToProto() (*otg.Dhcpv6ClientOptionsOptionsRequest, error) {
	err := m.obj.validateToAndFrom()
	if err != nil {
		return nil, err
	}
	return m.obj.msg(), nil
}

func (m *unMarshaldhcpv6ClientOptionsOptionsRequest) FromProto(msg *otg.Dhcpv6ClientOptionsOptionsRequest) (Dhcpv6ClientOptionsOptionsRequest, error) {
	newObj := m.obj.setMsg(msg)
	err := newObj.validateToAndFrom()
	if err != nil {
		return nil, err
	}
	return newObj, nil
}

func (m *marshaldhcpv6ClientOptionsOptionsRequest) ToPbText() (string, error) {
	vErr := m.obj.validateToAndFrom()
	if vErr != nil {
		return "", vErr
	}
	protoMarshal, err := proto.Marshal(m.obj.msg())
	if err != nil {
		return "", err
	}
	return string(protoMarshal), nil
}

func (m *unMarshaldhcpv6ClientOptionsOptionsRequest) FromPbText(value string) error {
	retObj := proto.Unmarshal([]byte(value), m.obj.msg())
	if retObj != nil {
		return retObj
	}
	m.obj.setNil()
	vErr := m.obj.validateToAndFrom()
	if vErr != nil {
		return vErr
	}
	return retObj
}

func (m *marshaldhcpv6ClientOptionsOptionsRequest) ToYaml() (string, error) {
	vErr := m.obj.validateToAndFrom()
	if vErr != nil {
		return "", vErr
	}
	opts := protojson.MarshalOptions{
		UseProtoNames:   true,
		AllowPartial:    true,
		EmitUnpopulated: false,
	}
	data, err := opts.Marshal(m.obj.msg())
	if err != nil {
		return "", err
	}
	data, err = yaml.JSONToYAML(data)
	if err != nil {
		return "", err
	}
	return string(data), nil
}

func (m *unMarshaldhcpv6ClientOptionsOptionsRequest) FromYaml(value string) error {
	if value == "" {
		value = "{}"
	}
	data, err := yaml.YAMLToJSON([]byte(value))
	if err != nil {
		return err
	}
	opts := protojson.UnmarshalOptions{
		AllowPartial:   true,
		DiscardUnknown: false,
	}
	uError := opts.Unmarshal([]byte(data), m.obj.msg())
	if uError != nil {
		return fmt.Errorf("unmarshal error %s", strings.Replace(
			uError.Error(), "\u00a0", " ", -1)[7:])
	}
	m.obj.setNil()
	vErr := m.obj.validateToAndFrom()
	if vErr != nil {
		return vErr
	}
	return nil
}

func (m *marshaldhcpv6ClientOptionsOptionsRequest) ToJson() (string, error) {
	vErr := m.obj.validateToAndFrom()
	if vErr != nil {
		return "", vErr
	}
	opts := protojson.MarshalOptions{
		UseProtoNames:   true,
		AllowPartial:    true,
		EmitUnpopulated: false,
		Indent:          "  ",
	}
	data, err := opts.Marshal(m.obj.msg())
	if err != nil {
		return "", err
	}
	return string(data), nil
}

func (m *unMarshaldhcpv6ClientOptionsOptionsRequest) FromJson(value string) error {
	opts := protojson.UnmarshalOptions{
		AllowPartial:   true,
		DiscardUnknown: false,
	}
	if value == "" {
		value = "{}"
	}
	uError := opts.Unmarshal([]byte(value), m.obj.msg())
	if uError != nil {
		return fmt.Errorf("unmarshal error %s", strings.Replace(
			uError.Error(), "\u00a0", " ", -1)[7:])
	}
	m.obj.setNil()
	err := m.obj.validateToAndFrom()
	if err != nil {
		return err
	}
	return nil
}

func (obj *dhcpv6ClientOptionsOptionsRequest) validateToAndFrom() error {
	// emptyVars()
	obj.validateObj(&obj.validation, true)
	return obj.validationResult()
}

func (obj *dhcpv6ClientOptionsOptionsRequest) validate() error {
	// emptyVars()
	obj.validateObj(&obj.validation, false)
	return obj.validationResult()
}

func (obj *dhcpv6ClientOptionsOptionsRequest) String() string {
	str, err := obj.Marshal().ToYaml()
	if err != nil {
		return err.Error()
	}
	return str
}

func (obj *dhcpv6ClientOptionsOptionsRequest) Clone() (Dhcpv6ClientOptionsOptionsRequest, error) {
	vErr := obj.validate()
	if vErr != nil {
		return nil, vErr
	}
	newObj := NewDhcpv6ClientOptionsOptionsRequest()
	data, err := proto.Marshal(obj.msg())
	if err != nil {
		return nil, err
	}
	pbErr := proto.Unmarshal(data, newObj.msg())
	if pbErr != nil {
		return nil, pbErr
	}
	return newObj, nil
}

func (obj *dhcpv6ClientOptionsOptionsRequest) setNil() {
	obj.customHolder = nil
	obj.validationErrors = nil
	obj.warnings = nil
	obj.constraints = make(map[string]map[string]Constraints)
}

// Dhcpv6ClientOptionsOptionsRequest is description is TBD
type Dhcpv6ClientOptionsOptionsRequest interface {
	Validation
	// msg marshals Dhcpv6ClientOptionsOptionsRequest to protobuf object *otg.Dhcpv6ClientOptionsOptionsRequest
	// and doesn't set defaults
	msg() *otg.Dhcpv6ClientOptionsOptionsRequest
	// setMsg unmarshals Dhcpv6ClientOptionsOptionsRequest from protobuf object *otg.Dhcpv6ClientOptionsOptionsRequest
	// and doesn't set defaults
	setMsg(*otg.Dhcpv6ClientOptionsOptionsRequest) Dhcpv6ClientOptionsOptionsRequest
	// provides marshal interface
	Marshal() marshalDhcpv6ClientOptionsOptionsRequest
	// provides unmarshal interface
	Unmarshal() unMarshalDhcpv6ClientOptionsOptionsRequest
	// validate validates Dhcpv6ClientOptionsOptionsRequest
	validate() error
	// A stringer function
	String() string
	// Clones the object
	Clone() (Dhcpv6ClientOptionsOptionsRequest, error)
	validateToAndFrom() error
	validateObj(vObj *validation, set_default bool)
	setDefault()
	// Choice returns Dhcpv6ClientOptionsOptionsRequestChoiceEnum, set in Dhcpv6ClientOptionsOptionsRequest
	Choice() Dhcpv6ClientOptionsOptionsRequestChoiceEnum
	// setChoice assigns Dhcpv6ClientOptionsOptionsRequestChoiceEnum provided by user to Dhcpv6ClientOptionsOptionsRequest
	setChoice(value Dhcpv6ClientOptionsOptionsRequestChoiceEnum) Dhcpv6ClientOptionsOptionsRequest
	// HasChoice checks if Choice has been set in Dhcpv6ClientOptionsOptionsRequest
	HasChoice() bool
<<<<<<< HEAD
	// getter for VendorInformation to set choice.
	VendorInformation()
	// getter for NameServers to set choice.
	NameServers()
=======
	// getter for NameServers to set choice.
	NameServers()
	// getter for VendorInformation to set choice.
	VendorInformation()
	// getter for Fqdn to set choice.
	Fqdn()
	// getter for Sztp to set choice.
	Sztp()
>>>>>>> 60435e6f
	// getter for BootfileUrl to set choice.
	BootfileUrl()
	// getter for Sztp to set choice.
	Sztp()
	// getter for Fqdn to set choice.
	Fqdn()
	// Custom returns Dhcpv6ClientOptionsCustom, set in Dhcpv6ClientOptionsOptionsRequest.
	// Dhcpv6ClientOptionsCustom is the Custom option is used to provide a not so well known option in the message between a client and a server.
	Custom() Dhcpv6ClientOptionsCustom
	// SetCustom assigns Dhcpv6ClientOptionsCustom provided by user to Dhcpv6ClientOptionsOptionsRequest.
	// Dhcpv6ClientOptionsCustom is the Custom option is used to provide a not so well known option in the message between a client and a server.
	SetCustom(value Dhcpv6ClientOptionsCustom) Dhcpv6ClientOptionsOptionsRequest
	// HasCustom checks if Custom has been set in Dhcpv6ClientOptionsOptionsRequest
	HasCustom() bool
	setNil()
}

type Dhcpv6ClientOptionsOptionsRequestChoiceEnum string

// Enum of Choice on Dhcpv6ClientOptionsOptionsRequest
var Dhcpv6ClientOptionsOptionsRequestChoice = struct {
	VENDOR_INFORMATION Dhcpv6ClientOptionsOptionsRequestChoiceEnum
	NAME_SERVERS       Dhcpv6ClientOptionsOptionsRequestChoiceEnum
	FQDN               Dhcpv6ClientOptionsOptionsRequestChoiceEnum
	BOOTFILE_URL       Dhcpv6ClientOptionsOptionsRequestChoiceEnum
	SZTP               Dhcpv6ClientOptionsOptionsRequestChoiceEnum
	CUSTOM             Dhcpv6ClientOptionsOptionsRequestChoiceEnum
}{
	VENDOR_INFORMATION: Dhcpv6ClientOptionsOptionsRequestChoiceEnum("vendor_information"),
	NAME_SERVERS:       Dhcpv6ClientOptionsOptionsRequestChoiceEnum("name_servers"),
	FQDN:               Dhcpv6ClientOptionsOptionsRequestChoiceEnum("fqdn"),
	BOOTFILE_URL:       Dhcpv6ClientOptionsOptionsRequestChoiceEnum("bootfile_url"),
	SZTP:               Dhcpv6ClientOptionsOptionsRequestChoiceEnum("sztp"),
	CUSTOM:             Dhcpv6ClientOptionsOptionsRequestChoiceEnum("custom"),
}

func (obj *dhcpv6ClientOptionsOptionsRequest) Choice() Dhcpv6ClientOptionsOptionsRequestChoiceEnum {
	return Dhcpv6ClientOptionsOptionsRequestChoiceEnum(obj.obj.Choice.Enum().String())
}

<<<<<<< HEAD
// getter for VendorInformation to set choice
func (obj *dhcpv6ClientOptionsOptionsRequest) VendorInformation() {
	obj.setChoice(Dhcpv6ClientOptionsOptionsRequestChoice.VENDOR_INFORMATION)
}

=======
>>>>>>> 60435e6f
// getter for NameServers to set choice
func (obj *dhcpv6ClientOptionsOptionsRequest) NameServers() {
	obj.setChoice(Dhcpv6ClientOptionsOptionsRequestChoice.NAME_SERVERS)
}

<<<<<<< HEAD
=======
// getter for VendorInformation to set choice
func (obj *dhcpv6ClientOptionsOptionsRequest) VendorInformation() {
	obj.setChoice(Dhcpv6ClientOptionsOptionsRequestChoice.VENDOR_INFORMATION)
}

// getter for Fqdn to set choice
func (obj *dhcpv6ClientOptionsOptionsRequest) Fqdn() {
	obj.setChoice(Dhcpv6ClientOptionsOptionsRequestChoice.FQDN)
}

// getter for Sztp to set choice
func (obj *dhcpv6ClientOptionsOptionsRequest) Sztp() {
	obj.setChoice(Dhcpv6ClientOptionsOptionsRequestChoice.SZTP)
}

>>>>>>> 60435e6f
// getter for BootfileUrl to set choice
func (obj *dhcpv6ClientOptionsOptionsRequest) BootfileUrl() {
	obj.setChoice(Dhcpv6ClientOptionsOptionsRequestChoice.BOOTFILE_URL)
}

// getter for Sztp to set choice
func (obj *dhcpv6ClientOptionsOptionsRequest) Sztp() {
	obj.setChoice(Dhcpv6ClientOptionsOptionsRequestChoice.SZTP)
}

// getter for Fqdn to set choice
func (obj *dhcpv6ClientOptionsOptionsRequest) Fqdn() {
	obj.setChoice(Dhcpv6ClientOptionsOptionsRequestChoice.FQDN)
}

// The Option Request option is used to identify a list of options in a message between a client and a server. The  option code is 6. - Vendor_specific information option, requested by clients for vendor-specific informations from servers. - DNS Recursive Name Server Option, requested by clients to get the list ofIPv6 addresses of DNS recursive name
// servers to which DNS queries may be sent by the client resolver in order of preference.
// - Client FQDN option - indicates whether the client or the DHCP server should update DNS with the AAAA record
// corresponding to the assigned IPv6 address and the FQDN provided in this option. The DHCP server always updates
// the PTR record.
// - bootfile_url, if client is configured for network booting then the client must use this option to obtain the boot
// file url from the server.
// - sztp. Securely provision a networking device when it is booting in a factory-default state.
// Choice returns a string
func (obj *dhcpv6ClientOptionsOptionsRequest) HasChoice() bool {
	return obj.obj.Choice != nil
}

func (obj *dhcpv6ClientOptionsOptionsRequest) setChoice(value Dhcpv6ClientOptionsOptionsRequestChoiceEnum) Dhcpv6ClientOptionsOptionsRequest {
	intValue, ok := otg.Dhcpv6ClientOptionsOptionsRequest_Choice_Enum_value[string(value)]
	if !ok {
		obj.validationErrors = append(obj.validationErrors, fmt.Sprintf(
			"%s is not a valid choice on Dhcpv6ClientOptionsOptionsRequestChoiceEnum", string(value)))
		return obj
	}
	enumValue := otg.Dhcpv6ClientOptionsOptionsRequest_Choice_Enum(intValue)
	obj.obj.Choice = &enumValue
	obj.obj.Custom = nil
	obj.customHolder = nil

	if value == Dhcpv6ClientOptionsOptionsRequestChoice.CUSTOM {
		obj.obj.Custom = NewDhcpv6ClientOptionsCustom().msg()
	}

	return obj
}

// description is TBD
// Custom returns a Dhcpv6ClientOptionsCustom
func (obj *dhcpv6ClientOptionsOptionsRequest) Custom() Dhcpv6ClientOptionsCustom {
	if obj.obj.Custom == nil {
		obj.setChoice(Dhcpv6ClientOptionsOptionsRequestChoice.CUSTOM)
	}
	if obj.customHolder == nil {
		obj.customHolder = &dhcpv6ClientOptionsCustom{obj: obj.obj.Custom}
	}
	return obj.customHolder
}

// description is TBD
// Custom returns a Dhcpv6ClientOptionsCustom
func (obj *dhcpv6ClientOptionsOptionsRequest) HasCustom() bool {
	return obj.obj.Custom != nil
}

// description is TBD
// SetCustom sets the Dhcpv6ClientOptionsCustom value in the Dhcpv6ClientOptionsOptionsRequest object
func (obj *dhcpv6ClientOptionsOptionsRequest) SetCustom(value Dhcpv6ClientOptionsCustom) Dhcpv6ClientOptionsOptionsRequest {
	obj.setChoice(Dhcpv6ClientOptionsOptionsRequestChoice.CUSTOM)
	obj.customHolder = nil
	obj.obj.Custom = value.msg()

	return obj
}

func (obj *dhcpv6ClientOptionsOptionsRequest) validateObj(vObj *validation, set_default bool) {
	if set_default {
		obj.setDefault()
	}

	if obj.obj.Custom != nil {

		obj.Custom().validateObj(vObj, set_default)
	}

}

func (obj *dhcpv6ClientOptionsOptionsRequest) setDefault() {
	var choices_set int = 0
	var choice Dhcpv6ClientOptionsOptionsRequestChoiceEnum

	if obj.obj.Custom != nil {
		choices_set += 1
		choice = Dhcpv6ClientOptionsOptionsRequestChoice.CUSTOM
	}
	if choices_set == 0 {
		if obj.obj.Choice == nil {
			obj.setChoice(Dhcpv6ClientOptionsOptionsRequestChoice.VENDOR_INFORMATION)

		}

	} else if choices_set == 1 && choice != "" {
		if obj.obj.Choice != nil {
			if obj.Choice() != choice {
				obj.validationErrors = append(obj.validationErrors, "choice not matching with property in Dhcpv6ClientOptionsOptionsRequest")
			}
		} else {
			intVal := otg.Dhcpv6ClientOptionsOptionsRequest_Choice_Enum_value[string(choice)]
			enumValue := otg.Dhcpv6ClientOptionsOptionsRequest_Choice_Enum(intVal)
			obj.obj.Choice = &enumValue
		}
	}

}<|MERGE_RESOLUTION|>--- conflicted
+++ resolved
@@ -278,12 +278,6 @@
 	setChoice(value Dhcpv6ClientOptionsOptionsRequestChoiceEnum) Dhcpv6ClientOptionsOptionsRequest
 	// HasChoice checks if Choice has been set in Dhcpv6ClientOptionsOptionsRequest
 	HasChoice() bool
-<<<<<<< HEAD
-	// getter for VendorInformation to set choice.
-	VendorInformation()
-	// getter for NameServers to set choice.
-	NameServers()
-=======
 	// getter for NameServers to set choice.
 	NameServers()
 	// getter for VendorInformation to set choice.
@@ -292,13 +286,8 @@
 	Fqdn()
 	// getter for Sztp to set choice.
 	Sztp()
->>>>>>> 60435e6f
 	// getter for BootfileUrl to set choice.
 	BootfileUrl()
-	// getter for Sztp to set choice.
-	Sztp()
-	// getter for Fqdn to set choice.
-	Fqdn()
 	// Custom returns Dhcpv6ClientOptionsCustom, set in Dhcpv6ClientOptionsOptionsRequest.
 	// Dhcpv6ClientOptionsCustom is the Custom option is used to provide a not so well known option in the message between a client and a server.
 	Custom() Dhcpv6ClientOptionsCustom
@@ -333,26 +322,16 @@
 	return Dhcpv6ClientOptionsOptionsRequestChoiceEnum(obj.obj.Choice.Enum().String())
 }
 
-<<<<<<< HEAD
+// getter for NameServers to set choice
+func (obj *dhcpv6ClientOptionsOptionsRequest) NameServers() {
+	obj.setChoice(Dhcpv6ClientOptionsOptionsRequestChoice.NAME_SERVERS)
+}
+
 // getter for VendorInformation to set choice
 func (obj *dhcpv6ClientOptionsOptionsRequest) VendorInformation() {
 	obj.setChoice(Dhcpv6ClientOptionsOptionsRequestChoice.VENDOR_INFORMATION)
 }
 
-=======
->>>>>>> 60435e6f
-// getter for NameServers to set choice
-func (obj *dhcpv6ClientOptionsOptionsRequest) NameServers() {
-	obj.setChoice(Dhcpv6ClientOptionsOptionsRequestChoice.NAME_SERVERS)
-}
-
-<<<<<<< HEAD
-=======
-// getter for VendorInformation to set choice
-func (obj *dhcpv6ClientOptionsOptionsRequest) VendorInformation() {
-	obj.setChoice(Dhcpv6ClientOptionsOptionsRequestChoice.VENDOR_INFORMATION)
-}
-
 // getter for Fqdn to set choice
 func (obj *dhcpv6ClientOptionsOptionsRequest) Fqdn() {
 	obj.setChoice(Dhcpv6ClientOptionsOptionsRequestChoice.FQDN)
@@ -363,20 +342,9 @@
 	obj.setChoice(Dhcpv6ClientOptionsOptionsRequestChoice.SZTP)
 }
 
->>>>>>> 60435e6f
 // getter for BootfileUrl to set choice
 func (obj *dhcpv6ClientOptionsOptionsRequest) BootfileUrl() {
 	obj.setChoice(Dhcpv6ClientOptionsOptionsRequestChoice.BOOTFILE_URL)
-}
-
-// getter for Sztp to set choice
-func (obj *dhcpv6ClientOptionsOptionsRequest) Sztp() {
-	obj.setChoice(Dhcpv6ClientOptionsOptionsRequestChoice.SZTP)
-}
-
-// getter for Fqdn to set choice
-func (obj *dhcpv6ClientOptionsOptionsRequest) Fqdn() {
-	obj.setChoice(Dhcpv6ClientOptionsOptionsRequestChoice.FQDN)
 }
 
 // The Option Request option is used to identify a list of options in a message between a client and a server. The  option code is 6. - Vendor_specific information option, requested by clients for vendor-specific informations from servers. - DNS Recursive Name Server Option, requested by clients to get the list ofIPv6 addresses of DNS recursive name
