package gosnappi

import (
	"fmt"
	"strings"

	"github.com/ghodss/yaml"
	otg "github.com/open-traffic-generator/snappi/gosnappi/otg"
	"google.golang.org/protobuf/encoding/protojson"
	"google.golang.org/protobuf/proto"
)

// ***** Dhcpv6ClientOptionsOptionsRequest *****
type dhcpv6ClientOptionsOptionsRequest struct {
	validation
	obj          *otg.Dhcpv6ClientOptionsOptionsRequest
	marshaller   marshalDhcpv6ClientOptionsOptionsRequest
	unMarshaller unMarshalDhcpv6ClientOptionsOptionsRequest
	customHolder Dhcpv6ClientOptionsCustom
}

func NewDhcpv6ClientOptionsOptionsRequest() Dhcpv6ClientOptionsOptionsRequest {
	obj := dhcpv6ClientOptionsOptionsRequest{obj: &otg.Dhcpv6ClientOptionsOptionsRequest{}}
	obj.setDefault()
	return &obj
}

func (obj *dhcpv6ClientOptionsOptionsRequest) msg() *otg.Dhcpv6ClientOptionsOptionsRequest {
	return obj.obj
}

func (obj *dhcpv6ClientOptionsOptionsRequest) setMsg(msg *otg.Dhcpv6ClientOptionsOptionsRequest) Dhcpv6ClientOptionsOptionsRequest {
	obj.setNil()
	proto.Merge(obj.obj, msg)
	return obj
}

type marshaldhcpv6ClientOptionsOptionsRequest struct {
	obj *dhcpv6ClientOptionsOptionsRequest
}

type marshalDhcpv6ClientOptionsOptionsRequest interface {
	// ToProto marshals Dhcpv6ClientOptionsOptionsRequest to protobuf object *otg.Dhcpv6ClientOptionsOptionsRequest
	ToProto() (*otg.Dhcpv6ClientOptionsOptionsRequest, error)
	// ToPbText marshals Dhcpv6ClientOptionsOptionsRequest to protobuf text
	ToPbText() (string, error)
	// ToYaml marshals Dhcpv6ClientOptionsOptionsRequest to YAML text
	ToYaml() (string, error)
	// ToJson marshals Dhcpv6ClientOptionsOptionsRequest to JSON text
	ToJson() (string, error)
}

type unMarshaldhcpv6ClientOptionsOptionsRequest struct {
	obj *dhcpv6ClientOptionsOptionsRequest
}

type unMarshalDhcpv6ClientOptionsOptionsRequest interface {
	// FromProto unmarshals Dhcpv6ClientOptionsOptionsRequest from protobuf object *otg.Dhcpv6ClientOptionsOptionsRequest
	FromProto(msg *otg.Dhcpv6ClientOptionsOptionsRequest) (Dhcpv6ClientOptionsOptionsRequest, error)
	// FromPbText unmarshals Dhcpv6ClientOptionsOptionsRequest from protobuf text
	FromPbText(value string) error
	// FromYaml unmarshals Dhcpv6ClientOptionsOptionsRequest from YAML text
	FromYaml(value string) error
	// FromJson unmarshals Dhcpv6ClientOptionsOptionsRequest from JSON text
	FromJson(value string) error
}

func (obj *dhcpv6ClientOptionsOptionsRequest) Marshal() marshalDhcpv6ClientOptionsOptionsRequest {
	if obj.marshaller == nil {
		obj.marshaller = &marshaldhcpv6ClientOptionsOptionsRequest{obj: obj}
	}
	return obj.marshaller
}

func (obj *dhcpv6ClientOptionsOptionsRequest) Unmarshal() unMarshalDhcpv6ClientOptionsOptionsRequest {
	if obj.unMarshaller == nil {
		obj.unMarshaller = &unMarshaldhcpv6ClientOptionsOptionsRequest{obj: obj}
	}
	return obj.unMarshaller
}

func (m *marshaldhcpv6ClientOptionsOptionsRequest) ToProto() (*otg.Dhcpv6ClientOptionsOptionsRequest, error) {
	err := m.obj.validateToAndFrom()
	if err != nil {
		return nil, err
	}
	return m.obj.msg(), nil
}

func (m *unMarshaldhcpv6ClientOptionsOptionsRequest) FromProto(msg *otg.Dhcpv6ClientOptionsOptionsRequest) (Dhcpv6ClientOptionsOptionsRequest, error) {
	newObj := m.obj.setMsg(msg)
	err := newObj.validateToAndFrom()
	if err != nil {
		return nil, err
	}
	return newObj, nil
}

func (m *marshaldhcpv6ClientOptionsOptionsRequest) ToPbText() (string, error) {
	vErr := m.obj.validateToAndFrom()
	if vErr != nil {
		return "", vErr
	}
	protoMarshal, err := proto.Marshal(m.obj.msg())
	if err != nil {
		return "", err
	}
	return string(protoMarshal), nil
}

func (m *unMarshaldhcpv6ClientOptionsOptionsRequest) FromPbText(value string) error {
	retObj := proto.Unmarshal([]byte(value), m.obj.msg())
	if retObj != nil {
		return retObj
	}
	m.obj.setNil()
	vErr := m.obj.validateToAndFrom()
	if vErr != nil {
		return vErr
	}
	return retObj
}

func (m *marshaldhcpv6ClientOptionsOptionsRequest) ToYaml() (string, error) {
	vErr := m.obj.validateToAndFrom()
	if vErr != nil {
		return "", vErr
	}
	opts := protojson.MarshalOptions{
		UseProtoNames:   true,
		AllowPartial:    true,
		EmitUnpopulated: false,
	}
	data, err := opts.Marshal(m.obj.msg())
	if err != nil {
		return "", err
	}
	data, err = yaml.JSONToYAML(data)
	if err != nil {
		return "", err
	}
	return string(data), nil
}

func (m *unMarshaldhcpv6ClientOptionsOptionsRequest) FromYaml(value string) error {
	if value == "" {
		value = "{}"
	}
	data, err := yaml.YAMLToJSON([]byte(value))
	if err != nil {
		return err
	}
	opts := protojson.UnmarshalOptions{
		AllowPartial:   true,
		DiscardUnknown: false,
	}
	uError := opts.Unmarshal([]byte(data), m.obj.msg())
	if uError != nil {
		return fmt.Errorf("unmarshal error %s", strings.Replace(
			uError.Error(), "\u00a0", " ", -1)[7:])
	}
	m.obj.setNil()
	vErr := m.obj.validateToAndFrom()
	if vErr != nil {
		return vErr
	}
	return nil
}

func (m *marshaldhcpv6ClientOptionsOptionsRequest) ToJson() (string, error) {
	vErr := m.obj.validateToAndFrom()
	if vErr != nil {
		return "", vErr
	}
	opts := protojson.MarshalOptions{
		UseProtoNames:   true,
		AllowPartial:    true,
		EmitUnpopulated: false,
		Indent:          "  ",
	}
	data, err := opts.Marshal(m.obj.msg())
	if err != nil {
		return "", err
	}
	return string(data), nil
}

func (m *unMarshaldhcpv6ClientOptionsOptionsRequest) FromJson(value string) error {
	opts := protojson.UnmarshalOptions{
		AllowPartial:   true,
		DiscardUnknown: false,
	}
	if value == "" {
		value = "{}"
	}
	uError := opts.Unmarshal([]byte(value), m.obj.msg())
	if uError != nil {
		return fmt.Errorf("unmarshal error %s", strings.Replace(
			uError.Error(), "\u00a0", " ", -1)[7:])
	}
	m.obj.setNil()
	err := m.obj.validateToAndFrom()
	if err != nil {
		return err
	}
	return nil
}

func (obj *dhcpv6ClientOptionsOptionsRequest) validateToAndFrom() error {
	// emptyVars()
	obj.validateObj(&obj.validation, true)
	return obj.validationResult()
}

func (obj *dhcpv6ClientOptionsOptionsRequest) validate() error {
	// emptyVars()
	obj.validateObj(&obj.validation, false)
	return obj.validationResult()
}

func (obj *dhcpv6ClientOptionsOptionsRequest) String() string {
	str, err := obj.Marshal().ToYaml()
	if err != nil {
		return err.Error()
	}
	return str
}

func (obj *dhcpv6ClientOptionsOptionsRequest) Clone() (Dhcpv6ClientOptionsOptionsRequest, error) {
	vErr := obj.validate()
	if vErr != nil {
		return nil, vErr
	}
	newObj := NewDhcpv6ClientOptionsOptionsRequest()
	data, err := proto.Marshal(obj.msg())
	if err != nil {
		return nil, err
	}
	pbErr := proto.Unmarshal(data, newObj.msg())
	if pbErr != nil {
		return nil, pbErr
	}
	return newObj, nil
}

func (obj *dhcpv6ClientOptionsOptionsRequest) setNil() {
	obj.customHolder = nil
	obj.validationErrors = nil
	obj.warnings = nil
	obj.constraints = make(map[string]map[string]Constraints)
}

// Dhcpv6ClientOptionsOptionsRequest is description is TBD
type Dhcpv6ClientOptionsOptionsRequest interface {
	Validation
	// msg marshals Dhcpv6ClientOptionsOptionsRequest to protobuf object *otg.Dhcpv6ClientOptionsOptionsRequest
	// and doesn't set defaults
	msg() *otg.Dhcpv6ClientOptionsOptionsRequest
	// setMsg unmarshals Dhcpv6ClientOptionsOptionsRequest from protobuf object *otg.Dhcpv6ClientOptionsOptionsRequest
	// and doesn't set defaults
	setMsg(*otg.Dhcpv6ClientOptionsOptionsRequest) Dhcpv6ClientOptionsOptionsRequest
	// provides marshal interface
	Marshal() marshalDhcpv6ClientOptionsOptionsRequest
	// provides unmarshal interface
	Unmarshal() unMarshalDhcpv6ClientOptionsOptionsRequest
	// validate validates Dhcpv6ClientOptionsOptionsRequest
	validate() error
	// A stringer function
	String() string
	// Clones the object
	Clone() (Dhcpv6ClientOptionsOptionsRequest, error)
	validateToAndFrom() error
	validateObj(vObj *validation, set_default bool)
	setDefault()
	// Choice returns Dhcpv6ClientOptionsOptionsRequestChoiceEnum, set in Dhcpv6ClientOptionsOptionsRequest
	Choice() Dhcpv6ClientOptionsOptionsRequestChoiceEnum
	// setChoice assigns Dhcpv6ClientOptionsOptionsRequestChoiceEnum provided by user to Dhcpv6ClientOptionsOptionsRequest
	setChoice(value Dhcpv6ClientOptionsOptionsRequestChoiceEnum) Dhcpv6ClientOptionsOptionsRequest
	// HasChoice checks if Choice has been set in Dhcpv6ClientOptionsOptionsRequest
	HasChoice() bool
	// getter for Fqdn to set choice.
	Fqdn()
<<<<<<< HEAD
	// getter for Sztp to set choice.
	Sztp()
=======
	// getter for VendorInformation to set choice.
	VendorInformation()
>>>>>>> d06e3274
	// getter for BootfileUrl to set choice.
	BootfileUrl()
	// getter for NameServers to set choice.
	NameServers()
<<<<<<< HEAD
	// getter for VendorInformation to set choice.
	VendorInformation()
=======
	// getter for Sztp to set choice.
	Sztp()
>>>>>>> d06e3274
	// Custom returns Dhcpv6ClientOptionsCustom, set in Dhcpv6ClientOptionsOptionsRequest.
	// Dhcpv6ClientOptionsCustom is the Custom option is used to provide a not so well known option in the message between a client and a server.
	Custom() Dhcpv6ClientOptionsCustom
	// SetCustom assigns Dhcpv6ClientOptionsCustom provided by user to Dhcpv6ClientOptionsOptionsRequest.
	// Dhcpv6ClientOptionsCustom is the Custom option is used to provide a not so well known option in the message between a client and a server.
	SetCustom(value Dhcpv6ClientOptionsCustom) Dhcpv6ClientOptionsOptionsRequest
	// HasCustom checks if Custom has been set in Dhcpv6ClientOptionsOptionsRequest
	HasCustom() bool
	setNil()
}

type Dhcpv6ClientOptionsOptionsRequestChoiceEnum string

// Enum of Choice on Dhcpv6ClientOptionsOptionsRequest
var Dhcpv6ClientOptionsOptionsRequestChoice = struct {
	VENDOR_INFORMATION Dhcpv6ClientOptionsOptionsRequestChoiceEnum
	NAME_SERVERS       Dhcpv6ClientOptionsOptionsRequestChoiceEnum
	FQDN               Dhcpv6ClientOptionsOptionsRequestChoiceEnum
	BOOTFILE_URL       Dhcpv6ClientOptionsOptionsRequestChoiceEnum
	SZTP               Dhcpv6ClientOptionsOptionsRequestChoiceEnum
	CUSTOM             Dhcpv6ClientOptionsOptionsRequestChoiceEnum
}{
	VENDOR_INFORMATION: Dhcpv6ClientOptionsOptionsRequestChoiceEnum("vendor_information"),
	NAME_SERVERS:       Dhcpv6ClientOptionsOptionsRequestChoiceEnum("name_servers"),
	FQDN:               Dhcpv6ClientOptionsOptionsRequestChoiceEnum("fqdn"),
	BOOTFILE_URL:       Dhcpv6ClientOptionsOptionsRequestChoiceEnum("bootfile_url"),
	SZTP:               Dhcpv6ClientOptionsOptionsRequestChoiceEnum("sztp"),
	CUSTOM:             Dhcpv6ClientOptionsOptionsRequestChoiceEnum("custom"),
}

func (obj *dhcpv6ClientOptionsOptionsRequest) Choice() Dhcpv6ClientOptionsOptionsRequestChoiceEnum {
	return Dhcpv6ClientOptionsOptionsRequestChoiceEnum(obj.obj.Choice.Enum().String())
}

// getter for Fqdn to set choice
func (obj *dhcpv6ClientOptionsOptionsRequest) Fqdn() {
	obj.setChoice(Dhcpv6ClientOptionsOptionsRequestChoice.FQDN)
}

<<<<<<< HEAD
// getter for Sztp to set choice
func (obj *dhcpv6ClientOptionsOptionsRequest) Sztp() {
	obj.setChoice(Dhcpv6ClientOptionsOptionsRequestChoice.SZTP)
=======
// getter for VendorInformation to set choice
func (obj *dhcpv6ClientOptionsOptionsRequest) VendorInformation() {
	obj.setChoice(Dhcpv6ClientOptionsOptionsRequestChoice.VENDOR_INFORMATION)
>>>>>>> d06e3274
}

// getter for BootfileUrl to set choice
func (obj *dhcpv6ClientOptionsOptionsRequest) BootfileUrl() {
	obj.setChoice(Dhcpv6ClientOptionsOptionsRequestChoice.BOOTFILE_URL)
}

// getter for NameServers to set choice
func (obj *dhcpv6ClientOptionsOptionsRequest) NameServers() {
	obj.setChoice(Dhcpv6ClientOptionsOptionsRequestChoice.NAME_SERVERS)
}

<<<<<<< HEAD
// getter for VendorInformation to set choice
func (obj *dhcpv6ClientOptionsOptionsRequest) VendorInformation() {
	obj.setChoice(Dhcpv6ClientOptionsOptionsRequestChoice.VENDOR_INFORMATION)
=======
// getter for Sztp to set choice
func (obj *dhcpv6ClientOptionsOptionsRequest) Sztp() {
	obj.setChoice(Dhcpv6ClientOptionsOptionsRequestChoice.SZTP)
>>>>>>> d06e3274
}

// The Option Request option is used to identify a list of options in a message between a client and a server. The  option code is 6. - Vendor_specific information option, requested by clients for vendor-specific informations from servers. - DNS Recursive Name Server Option, requested by clients to get the list ofIPv6 addresses of DNS recursive name
// servers to which DNS queries may be sent by the client resolver in order of preference.
// - Client FQDN option - indicates whether the client or the DHCP server should update DNS with the AAAA record
// corresponding to the assigned IPv6 address and the FQDN provided in this option. The DHCP server always updates
// the PTR record.
// - bootfile_url, if client is configured for network booting then the client must use this option to obtain the boot
// file url from the server.
// - sztp. Securely provision a networking device when it is booting in a factory-default state.
// Choice returns a string
func (obj *dhcpv6ClientOptionsOptionsRequest) HasChoice() bool {
	return obj.obj.Choice != nil
}

func (obj *dhcpv6ClientOptionsOptionsRequest) setChoice(value Dhcpv6ClientOptionsOptionsRequestChoiceEnum) Dhcpv6ClientOptionsOptionsRequest {
	intValue, ok := otg.Dhcpv6ClientOptionsOptionsRequest_Choice_Enum_value[string(value)]
	if !ok {
		obj.validationErrors = append(obj.validationErrors, fmt.Sprintf(
			"%s is not a valid choice on Dhcpv6ClientOptionsOptionsRequestChoiceEnum", string(value)))
		return obj
	}
	enumValue := otg.Dhcpv6ClientOptionsOptionsRequest_Choice_Enum(intValue)
	obj.obj.Choice = &enumValue
	obj.obj.Custom = nil
	obj.customHolder = nil

	if value == Dhcpv6ClientOptionsOptionsRequestChoice.CUSTOM {
		obj.obj.Custom = NewDhcpv6ClientOptionsCustom().msg()
	}

	return obj
}

// description is TBD
// Custom returns a Dhcpv6ClientOptionsCustom
func (obj *dhcpv6ClientOptionsOptionsRequest) Custom() Dhcpv6ClientOptionsCustom {
	if obj.obj.Custom == nil {
		obj.setChoice(Dhcpv6ClientOptionsOptionsRequestChoice.CUSTOM)
	}
	if obj.customHolder == nil {
		obj.customHolder = &dhcpv6ClientOptionsCustom{obj: obj.obj.Custom}
	}
	return obj.customHolder
}

// description is TBD
// Custom returns a Dhcpv6ClientOptionsCustom
func (obj *dhcpv6ClientOptionsOptionsRequest) HasCustom() bool {
	return obj.obj.Custom != nil
}

// description is TBD
// SetCustom sets the Dhcpv6ClientOptionsCustom value in the Dhcpv6ClientOptionsOptionsRequest object
func (obj *dhcpv6ClientOptionsOptionsRequest) SetCustom(value Dhcpv6ClientOptionsCustom) Dhcpv6ClientOptionsOptionsRequest {
	obj.setChoice(Dhcpv6ClientOptionsOptionsRequestChoice.CUSTOM)
	obj.customHolder = nil
	obj.obj.Custom = value.msg()

	return obj
}

func (obj *dhcpv6ClientOptionsOptionsRequest) validateObj(vObj *validation, set_default bool) {
	if set_default {
		obj.setDefault()
	}

	if obj.obj.Custom != nil {

		obj.Custom().validateObj(vObj, set_default)
	}

}

func (obj *dhcpv6ClientOptionsOptionsRequest) setDefault() {
	var choices_set int = 0
	var choice Dhcpv6ClientOptionsOptionsRequestChoiceEnum

	if obj.obj.Custom != nil {
		choices_set += 1
		choice = Dhcpv6ClientOptionsOptionsRequestChoice.CUSTOM
	}
	if choices_set == 0 {
		if obj.obj.Choice == nil {
			obj.setChoice(Dhcpv6ClientOptionsOptionsRequestChoice.VENDOR_INFORMATION)

		}

	} else if choices_set == 1 && choice != "" {
		if obj.obj.Choice != nil {
			if obj.Choice() != choice {
				obj.validationErrors = append(obj.validationErrors, "choice not matching with property in Dhcpv6ClientOptionsOptionsRequest")
			}
		} else {
			intVal := otg.Dhcpv6ClientOptionsOptionsRequest_Choice_Enum_value[string(choice)]
			enumValue := otg.Dhcpv6ClientOptionsOptionsRequest_Choice_Enum(intVal)
			obj.obj.Choice = &enumValue
		}
	}

}<|MERGE_RESOLUTION|>--- conflicted
+++ resolved
@@ -280,24 +280,14 @@
 	HasChoice() bool
 	// getter for Fqdn to set choice.
 	Fqdn()
-<<<<<<< HEAD
-	// getter for Sztp to set choice.
-	Sztp()
-=======
 	// getter for VendorInformation to set choice.
 	VendorInformation()
->>>>>>> d06e3274
 	// getter for BootfileUrl to set choice.
 	BootfileUrl()
 	// getter for NameServers to set choice.
 	NameServers()
-<<<<<<< HEAD
-	// getter for VendorInformation to set choice.
-	VendorInformation()
-=======
 	// getter for Sztp to set choice.
 	Sztp()
->>>>>>> d06e3274
 	// Custom returns Dhcpv6ClientOptionsCustom, set in Dhcpv6ClientOptionsOptionsRequest.
 	// Dhcpv6ClientOptionsCustom is the Custom option is used to provide a not so well known option in the message between a client and a server.
 	Custom() Dhcpv6ClientOptionsCustom
@@ -337,36 +327,24 @@
 	obj.setChoice(Dhcpv6ClientOptionsOptionsRequestChoice.FQDN)
 }
 
-<<<<<<< HEAD
+// getter for VendorInformation to set choice
+func (obj *dhcpv6ClientOptionsOptionsRequest) VendorInformation() {
+	obj.setChoice(Dhcpv6ClientOptionsOptionsRequestChoice.VENDOR_INFORMATION)
+}
+
+// getter for BootfileUrl to set choice
+func (obj *dhcpv6ClientOptionsOptionsRequest) BootfileUrl() {
+	obj.setChoice(Dhcpv6ClientOptionsOptionsRequestChoice.BOOTFILE_URL)
+}
+
+// getter for NameServers to set choice
+func (obj *dhcpv6ClientOptionsOptionsRequest) NameServers() {
+	obj.setChoice(Dhcpv6ClientOptionsOptionsRequestChoice.NAME_SERVERS)
+}
+
 // getter for Sztp to set choice
 func (obj *dhcpv6ClientOptionsOptionsRequest) Sztp() {
 	obj.setChoice(Dhcpv6ClientOptionsOptionsRequestChoice.SZTP)
-=======
-// getter for VendorInformation to set choice
-func (obj *dhcpv6ClientOptionsOptionsRequest) VendorInformation() {
-	obj.setChoice(Dhcpv6ClientOptionsOptionsRequestChoice.VENDOR_INFORMATION)
->>>>>>> d06e3274
-}
-
-// getter for BootfileUrl to set choice
-func (obj *dhcpv6ClientOptionsOptionsRequest) BootfileUrl() {
-	obj.setChoice(Dhcpv6ClientOptionsOptionsRequestChoice.BOOTFILE_URL)
-}
-
-// getter for NameServers to set choice
-func (obj *dhcpv6ClientOptionsOptionsRequest) NameServers() {
-	obj.setChoice(Dhcpv6ClientOptionsOptionsRequestChoice.NAME_SERVERS)
-}
-
-<<<<<<< HEAD
-// getter for VendorInformation to set choice
-func (obj *dhcpv6ClientOptionsOptionsRequest) VendorInformation() {
-	obj.setChoice(Dhcpv6ClientOptionsOptionsRequestChoice.VENDOR_INFORMATION)
-=======
-// getter for Sztp to set choice
-func (obj *dhcpv6ClientOptionsOptionsRequest) Sztp() {
-	obj.setChoice(Dhcpv6ClientOptionsOptionsRequestChoice.SZTP)
->>>>>>> d06e3274
 }
 
 // The Option Request option is used to identify a list of options in a message between a client and a server. The  option code is 6. - Vendor_specific information option, requested by clients for vendor-specific informations from servers. - DNS Recursive Name Server Option, requested by clients to get the list ofIPv6 addresses of DNS recursive name
