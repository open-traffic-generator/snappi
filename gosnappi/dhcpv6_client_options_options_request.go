--- conflicted
+++ resolved
@@ -278,28 +278,16 @@
 	setChoice(value Dhcpv6ClientOptionsOptionsRequestChoiceEnum) Dhcpv6ClientOptionsOptionsRequest
 	// HasChoice checks if Choice has been set in Dhcpv6ClientOptionsOptionsRequest
 	HasChoice() bool
-<<<<<<< HEAD
-=======
 	// getter for NameServers to set choice.
 	NameServers()
 	// getter for VendorInformation to set choice.
 	VendorInformation()
->>>>>>> 98a9d729
 	// getter for Fqdn to set choice.
 	Fqdn()
 	// getter for Sztp to set choice.
 	Sztp()
 	// getter for BootfileUrl to set choice.
 	BootfileUrl()
-<<<<<<< HEAD
-	// getter for Sztp to set choice.
-	Sztp()
-	// getter for NameServers to set choice.
-	NameServers()
-	// getter for VendorInformation to set choice.
-	VendorInformation()
-=======
->>>>>>> 98a9d729
 	// Custom returns Dhcpv6ClientOptionsCustom, set in Dhcpv6ClientOptionsOptionsRequest.
 	// Dhcpv6ClientOptionsCustom is the Custom option is used to provide a not so well known option in the message between a client and a server.
 	Custom() Dhcpv6ClientOptionsCustom
@@ -334,8 +322,6 @@
 	return Dhcpv6ClientOptionsOptionsRequestChoiceEnum(obj.obj.Choice.Enum().String())
 }
 
-<<<<<<< HEAD
-=======
 // getter for NameServers to set choice
 func (obj *dhcpv6ClientOptionsOptionsRequest) NameServers() {
 	obj.setChoice(Dhcpv6ClientOptionsOptionsRequestChoice.NAME_SERVERS)
@@ -346,7 +332,6 @@
 	obj.setChoice(Dhcpv6ClientOptionsOptionsRequestChoice.VENDOR_INFORMATION)
 }
 
->>>>>>> 98a9d729
 // getter for Fqdn to set choice
 func (obj *dhcpv6ClientOptionsOptionsRequest) Fqdn() {
 	obj.setChoice(Dhcpv6ClientOptionsOptionsRequestChoice.FQDN)
@@ -362,24 +347,6 @@
 	obj.setChoice(Dhcpv6ClientOptionsOptionsRequestChoice.BOOTFILE_URL)
 }
 
-<<<<<<< HEAD
-// getter for Sztp to set choice
-func (obj *dhcpv6ClientOptionsOptionsRequest) Sztp() {
-	obj.setChoice(Dhcpv6ClientOptionsOptionsRequestChoice.SZTP)
-}
-
-// getter for NameServers to set choice
-func (obj *dhcpv6ClientOptionsOptionsRequest) NameServers() {
-	obj.setChoice(Dhcpv6ClientOptionsOptionsRequestChoice.NAME_SERVERS)
-}
-
-// getter for VendorInformation to set choice
-func (obj *dhcpv6ClientOptionsOptionsRequest) VendorInformation() {
-	obj.setChoice(Dhcpv6ClientOptionsOptionsRequestChoice.VENDOR_INFORMATION)
-}
-
-=======
->>>>>>> 98a9d729
 // The Option Request option is used to identify a list of options in a message between a client and a server. The  option code is 6. - Vendor_specific information option, requested by clients for vendor-specific informations from servers. - DNS Recursive Name Server Option, requested by clients to get the list ofIPv6 addresses of DNS recursive name
 // servers to which DNS queries may be sent by the client resolver in order of preference.
 // - Client FQDN option - indicates whether the client or the DHCP server should update DNS with the AAAA record
