package gosnappi

import (
	"fmt"
	"strings"

	"github.com/ghodss/yaml"
	otg "github.com/open-traffic-generator/snappi/gosnappi/otg"
	"google.golang.org/protobuf/encoding/protojson"
	"google.golang.org/protobuf/proto"
)

// ***** FlowRSVPLspTunnelFlag *****
type flowRSVPLspTunnelFlag struct {
	validation
	obj          *otg.FlowRSVPLspTunnelFlag
	marshaller   marshalFlowRSVPLspTunnelFlag
	unMarshaller unMarshalFlowRSVPLspTunnelFlag
}

func NewFlowRSVPLspTunnelFlag() FlowRSVPLspTunnelFlag {
	obj := flowRSVPLspTunnelFlag{obj: &otg.FlowRSVPLspTunnelFlag{}}
	obj.setDefault()
	return &obj
}

func (obj *flowRSVPLspTunnelFlag) msg() *otg.FlowRSVPLspTunnelFlag {
	return obj.obj
}

func (obj *flowRSVPLspTunnelFlag) setMsg(msg *otg.FlowRSVPLspTunnelFlag) FlowRSVPLspTunnelFlag {

	proto.Merge(obj.obj, msg)
	return obj
}

type marshalflowRSVPLspTunnelFlag struct {
	obj *flowRSVPLspTunnelFlag
}

type marshalFlowRSVPLspTunnelFlag interface {
	// ToProto marshals FlowRSVPLspTunnelFlag to protobuf object *otg.FlowRSVPLspTunnelFlag
	ToProto() (*otg.FlowRSVPLspTunnelFlag, error)
	// ToPbText marshals FlowRSVPLspTunnelFlag to protobuf text
	ToPbText() (string, error)
	// ToYaml marshals FlowRSVPLspTunnelFlag to YAML text
	ToYaml() (string, error)
	// ToJson marshals FlowRSVPLspTunnelFlag to JSON text
	ToJson() (string, error)
}

type unMarshalflowRSVPLspTunnelFlag struct {
	obj *flowRSVPLspTunnelFlag
}

type unMarshalFlowRSVPLspTunnelFlag interface {
	// FromProto unmarshals FlowRSVPLspTunnelFlag from protobuf object *otg.FlowRSVPLspTunnelFlag
	FromProto(msg *otg.FlowRSVPLspTunnelFlag) (FlowRSVPLspTunnelFlag, error)
	// FromPbText unmarshals FlowRSVPLspTunnelFlag from protobuf text
	FromPbText(value string) error
	// FromYaml unmarshals FlowRSVPLspTunnelFlag from YAML text
	FromYaml(value string) error
	// FromJson unmarshals FlowRSVPLspTunnelFlag from JSON text
	FromJson(value string) error
}

func (obj *flowRSVPLspTunnelFlag) Marshal() marshalFlowRSVPLspTunnelFlag {
	if obj.marshaller == nil {
		obj.marshaller = &marshalflowRSVPLspTunnelFlag{obj: obj}
	}
	return obj.marshaller
}

func (obj *flowRSVPLspTunnelFlag) Unmarshal() unMarshalFlowRSVPLspTunnelFlag {
	if obj.unMarshaller == nil {
		obj.unMarshaller = &unMarshalflowRSVPLspTunnelFlag{obj: obj}
	}
	return obj.unMarshaller
}

func (m *marshalflowRSVPLspTunnelFlag) ToProto() (*otg.FlowRSVPLspTunnelFlag, error) {
	err := m.obj.validateToAndFrom()
	if err != nil {
		return nil, err
	}
	return m.obj.msg(), nil
}

func (m *unMarshalflowRSVPLspTunnelFlag) FromProto(msg *otg.FlowRSVPLspTunnelFlag) (FlowRSVPLspTunnelFlag, error) {
	newObj := m.obj.setMsg(msg)
	err := newObj.validateToAndFrom()
	if err != nil {
		return nil, err
	}
	return newObj, nil
}

func (m *marshalflowRSVPLspTunnelFlag) ToPbText() (string, error) {
	vErr := m.obj.validateToAndFrom()
	if vErr != nil {
		return "", vErr
	}
	protoMarshal, err := proto.Marshal(m.obj.msg())
	if err != nil {
		return "", err
	}
	return string(protoMarshal), nil
}

func (m *unMarshalflowRSVPLspTunnelFlag) FromPbText(value string) error {
	retObj := proto.Unmarshal([]byte(value), m.obj.msg())
	if retObj != nil {
		return retObj
	}

	vErr := m.obj.validateToAndFrom()
	if vErr != nil {
		return vErr
	}
	return retObj
}

func (m *marshalflowRSVPLspTunnelFlag) ToYaml() (string, error) {
	vErr := m.obj.validateToAndFrom()
	if vErr != nil {
		return "", vErr
	}
	opts := protojson.MarshalOptions{
		UseProtoNames:   true,
		AllowPartial:    true,
		EmitUnpopulated: false,
	}
	data, err := opts.Marshal(m.obj.msg())
	if err != nil {
		return "", err
	}
	data, err = yaml.JSONToYAML(data)
	if err != nil {
		return "", err
	}
	return string(data), nil
}

func (m *unMarshalflowRSVPLspTunnelFlag) FromYaml(value string) error {
	if value == "" {
		value = "{}"
	}
	data, err := yaml.YAMLToJSON([]byte(value))
	if err != nil {
		return err
	}
	opts := protojson.UnmarshalOptions{
		AllowPartial:   true,
		DiscardUnknown: false,
	}
	uError := opts.Unmarshal([]byte(data), m.obj.msg())
	if uError != nil {
		return fmt.Errorf("unmarshal error %s", strings.Replace(
			uError.Error(), "\u00a0", " ", -1)[7:])
	}

	vErr := m.obj.validateToAndFrom()
	if vErr != nil {
		return vErr
	}
	return nil
}

func (m *marshalflowRSVPLspTunnelFlag) ToJson() (string, error) {
	vErr := m.obj.validateToAndFrom()
	if vErr != nil {
		return "", vErr
	}
	opts := protojson.MarshalOptions{
		UseProtoNames:   true,
		AllowPartial:    true,
		EmitUnpopulated: false,
		Indent:          "  ",
	}
	data, err := opts.Marshal(m.obj.msg())
	if err != nil {
		return "", err
	}
	return string(data), nil
}

func (m *unMarshalflowRSVPLspTunnelFlag) FromJson(value string) error {
	opts := protojson.UnmarshalOptions{
		AllowPartial:   true,
		DiscardUnknown: false,
	}
	if value == "" {
		value = "{}"
	}
	uError := opts.Unmarshal([]byte(value), m.obj.msg())
	if uError != nil {
		return fmt.Errorf("unmarshal error %s", strings.Replace(
			uError.Error(), "\u00a0", " ", -1)[7:])
	}

	err := m.obj.validateToAndFrom()
	if err != nil {
		return err
	}
	return nil
}

func (obj *flowRSVPLspTunnelFlag) validateToAndFrom() error {
	// emptyVars()
	obj.validateObj(&obj.validation, true)
	return obj.validationResult()
}

func (obj *flowRSVPLspTunnelFlag) validate() error {
	// emptyVars()
	obj.validateObj(&obj.validation, false)
	return obj.validationResult()
}

func (obj *flowRSVPLspTunnelFlag) String() string {
	str, err := obj.Marshal().ToYaml()
	if err != nil {
		return err.Error()
	}
	return str
}

func (obj *flowRSVPLspTunnelFlag) Clone() (FlowRSVPLspTunnelFlag, error) {
	vErr := obj.validate()
	if vErr != nil {
		return nil, vErr
	}
	newObj := NewFlowRSVPLspTunnelFlag()
	data, err := proto.Marshal(obj.msg())
	if err != nil {
		return nil, err
	}
	pbErr := proto.Unmarshal(data, newObj.msg())
	if pbErr != nil {
		return nil, pbErr
	}
	return newObj, nil
}

// FlowRSVPLspTunnelFlag is description is TBD
type FlowRSVPLspTunnelFlag interface {
	Validation
	// msg marshals FlowRSVPLspTunnelFlag to protobuf object *otg.FlowRSVPLspTunnelFlag
	// and doesn't set defaults
	msg() *otg.FlowRSVPLspTunnelFlag
	// setMsg unmarshals FlowRSVPLspTunnelFlag from protobuf object *otg.FlowRSVPLspTunnelFlag
	// and doesn't set defaults
	setMsg(*otg.FlowRSVPLspTunnelFlag) FlowRSVPLspTunnelFlag
	// provides marshal interface
	Marshal() marshalFlowRSVPLspTunnelFlag
	// provides unmarshal interface
	Unmarshal() unMarshalFlowRSVPLspTunnelFlag
	// validate validates FlowRSVPLspTunnelFlag
	validate() error
	// A stringer function
	String() string
	// Clones the object
	Clone() (FlowRSVPLspTunnelFlag, error)
	validateToAndFrom() error
	validateObj(vObj *validation, set_default bool)
	setDefault()
	// Choice returns FlowRSVPLspTunnelFlagChoiceEnum, set in FlowRSVPLspTunnelFlag
	Choice() FlowRSVPLspTunnelFlagChoiceEnum
	// setChoice assigns FlowRSVPLspTunnelFlagChoiceEnum provided by user to FlowRSVPLspTunnelFlag
	setChoice(value FlowRSVPLspTunnelFlagChoiceEnum) FlowRSVPLspTunnelFlag
	// HasChoice checks if Choice has been set in FlowRSVPLspTunnelFlag
	HasChoice() bool
	// getter for LabelRecordingDesired to set choice.
	LabelRecordingDesired()
<<<<<<< HEAD
	// getter for LocalProtectionDesired to set choice.
	LocalProtectionDesired()
	// getter for SeStyleDesired to set choice.
	SeStyleDesired()
=======
	// getter for SeStyleDesired to set choice.
	SeStyleDesired()
	// getter for LocalProtectionDesired to set choice.
	LocalProtectionDesired()
>>>>>>> 232773f5
}

type FlowRSVPLspTunnelFlagChoiceEnum string

// Enum of Choice on FlowRSVPLspTunnelFlag
var FlowRSVPLspTunnelFlagChoice = struct {
	LOCAL_PROTECTION_DESIRED FlowRSVPLspTunnelFlagChoiceEnum
	LABEL_RECORDING_DESIRED  FlowRSVPLspTunnelFlagChoiceEnum
	SE_STYLE_DESIRED         FlowRSVPLspTunnelFlagChoiceEnum
}{
	LOCAL_PROTECTION_DESIRED: FlowRSVPLspTunnelFlagChoiceEnum("local_protection_desired"),
	LABEL_RECORDING_DESIRED:  FlowRSVPLspTunnelFlagChoiceEnum("label_recording_desired"),
	SE_STYLE_DESIRED:         FlowRSVPLspTunnelFlagChoiceEnum("se_style_desired"),
}

func (obj *flowRSVPLspTunnelFlag) Choice() FlowRSVPLspTunnelFlagChoiceEnum {
	return FlowRSVPLspTunnelFlagChoiceEnum(obj.obj.Choice.Enum().String())
}

// getter for LabelRecordingDesired to set choice
func (obj *flowRSVPLspTunnelFlag) LabelRecordingDesired() {
	obj.setChoice(FlowRSVPLspTunnelFlagChoice.LABEL_RECORDING_DESIRED)
<<<<<<< HEAD
}

// getter for LocalProtectionDesired to set choice
func (obj *flowRSVPLspTunnelFlag) LocalProtectionDesired() {
	obj.setChoice(FlowRSVPLspTunnelFlagChoice.LOCAL_PROTECTION_DESIRED)
=======
>>>>>>> 232773f5
}

// getter for SeStyleDesired to set choice
func (obj *flowRSVPLspTunnelFlag) SeStyleDesired() {
	obj.setChoice(FlowRSVPLspTunnelFlagChoice.SE_STYLE_DESIRED)
}

<<<<<<< HEAD
=======
// getter for LocalProtectionDesired to set choice
func (obj *flowRSVPLspTunnelFlag) LocalProtectionDesired() {
	obj.setChoice(FlowRSVPLspTunnelFlagChoice.LOCAL_PROTECTION_DESIRED)
}

>>>>>>> 232773f5
// description is TBD
// Choice returns a string
func (obj *flowRSVPLspTunnelFlag) HasChoice() bool {
	return obj.obj.Choice != nil
}

func (obj *flowRSVPLspTunnelFlag) setChoice(value FlowRSVPLspTunnelFlagChoiceEnum) FlowRSVPLspTunnelFlag {
	intValue, ok := otg.FlowRSVPLspTunnelFlag_Choice_Enum_value[string(value)]
	if !ok {
		obj.validationErrors = append(obj.validationErrors, fmt.Sprintf(
			"%s is not a valid choice on FlowRSVPLspTunnelFlagChoiceEnum", string(value)))
		return obj
	}
	enumValue := otg.FlowRSVPLspTunnelFlag_Choice_Enum(intValue)
	obj.obj.Choice = &enumValue

	return obj
}

func (obj *flowRSVPLspTunnelFlag) validateObj(vObj *validation, set_default bool) {
	if set_default {
		obj.setDefault()
	}

}

func (obj *flowRSVPLspTunnelFlag) setDefault() {
	var choices_set int = 0
	var choice FlowRSVPLspTunnelFlagChoiceEnum
	if choices_set == 0 {
		if obj.obj.Choice == nil {
			obj.setChoice(FlowRSVPLspTunnelFlagChoice.LOCAL_PROTECTION_DESIRED)

		}

	} else if choices_set == 1 && choice != "" {
		if obj.obj.Choice != nil {
			if obj.Choice() != choice {
				obj.validationErrors = append(obj.validationErrors, "choice not matching with property in FlowRSVPLspTunnelFlag")
			}
		} else {
			intVal := otg.FlowRSVPLspTunnelFlag_Choice_Enum_value[string(choice)]
			enumValue := otg.FlowRSVPLspTunnelFlag_Choice_Enum(intVal)
			obj.obj.Choice = &enumValue
		}
	}

}<|MERGE_RESOLUTION|>--- conflicted
+++ resolved
@@ -272,17 +272,10 @@
 	HasChoice() bool
 	// getter for LabelRecordingDesired to set choice.
 	LabelRecordingDesired()
-<<<<<<< HEAD
-	// getter for LocalProtectionDesired to set choice.
-	LocalProtectionDesired()
-	// getter for SeStyleDesired to set choice.
-	SeStyleDesired()
-=======
 	// getter for SeStyleDesired to set choice.
 	SeStyleDesired()
 	// getter for LocalProtectionDesired to set choice.
 	LocalProtectionDesired()
->>>>>>> 232773f5
 }
 
 type FlowRSVPLspTunnelFlagChoiceEnum string
@@ -305,29 +298,18 @@
 // getter for LabelRecordingDesired to set choice
 func (obj *flowRSVPLspTunnelFlag) LabelRecordingDesired() {
 	obj.setChoice(FlowRSVPLspTunnelFlagChoice.LABEL_RECORDING_DESIRED)
-<<<<<<< HEAD
+}
+
+// getter for SeStyleDesired to set choice
+func (obj *flowRSVPLspTunnelFlag) SeStyleDesired() {
+	obj.setChoice(FlowRSVPLspTunnelFlagChoice.SE_STYLE_DESIRED)
 }
 
 // getter for LocalProtectionDesired to set choice
 func (obj *flowRSVPLspTunnelFlag) LocalProtectionDesired() {
 	obj.setChoice(FlowRSVPLspTunnelFlagChoice.LOCAL_PROTECTION_DESIRED)
-=======
->>>>>>> 232773f5
-}
-
-// getter for SeStyleDesired to set choice
-func (obj *flowRSVPLspTunnelFlag) SeStyleDesired() {
-	obj.setChoice(FlowRSVPLspTunnelFlagChoice.SE_STYLE_DESIRED)
-}
-
-<<<<<<< HEAD
-=======
-// getter for LocalProtectionDesired to set choice
-func (obj *flowRSVPLspTunnelFlag) LocalProtectionDesired() {
-	obj.setChoice(FlowRSVPLspTunnelFlagChoice.LOCAL_PROTECTION_DESIRED)
-}
-
->>>>>>> 232773f5
+}
+
 // description is TBD
 // Choice returns a string
 func (obj *flowRSVPLspTunnelFlag) HasChoice() bool {
