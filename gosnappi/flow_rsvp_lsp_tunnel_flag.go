package gosnappi

import (
	"fmt"
	"strings"

	"github.com/ghodss/yaml"
	otg "github.com/open-traffic-generator/snappi/gosnappi/otg"
	"google.golang.org/protobuf/encoding/protojson"
	"google.golang.org/protobuf/proto"
)

// ***** FlowRSVPLspTunnelFlag *****
type flowRSVPLspTunnelFlag struct {
	validation
	obj          *otg.FlowRSVPLspTunnelFlag
	marshaller   marshalFlowRSVPLspTunnelFlag
	unMarshaller unMarshalFlowRSVPLspTunnelFlag
}

func NewFlowRSVPLspTunnelFlag() FlowRSVPLspTunnelFlag {
	obj := flowRSVPLspTunnelFlag{obj: &otg.FlowRSVPLspTunnelFlag{}}
	obj.setDefault()
	return &obj
}

func (obj *flowRSVPLspTunnelFlag) msg() *otg.FlowRSVPLspTunnelFlag {
	return obj.obj
}

func (obj *flowRSVPLspTunnelFlag) setMsg(msg *otg.FlowRSVPLspTunnelFlag) FlowRSVPLspTunnelFlag {

	proto.Merge(obj.obj, msg)
	return obj
}

type marshalflowRSVPLspTunnelFlag struct {
	obj *flowRSVPLspTunnelFlag
}

type marshalFlowRSVPLspTunnelFlag interface {
	// ToProto marshals FlowRSVPLspTunnelFlag to protobuf object *otg.FlowRSVPLspTunnelFlag
	ToProto() (*otg.FlowRSVPLspTunnelFlag, error)
	// ToPbText marshals FlowRSVPLspTunnelFlag to protobuf text
	ToPbText() (string, error)
	// ToYaml marshals FlowRSVPLspTunnelFlag to YAML text
	ToYaml() (string, error)
	// ToJson marshals FlowRSVPLspTunnelFlag to JSON text
	ToJson() (string, error)
}

type unMarshalflowRSVPLspTunnelFlag struct {
	obj *flowRSVPLspTunnelFlag
}

type unMarshalFlowRSVPLspTunnelFlag interface {
	// FromProto unmarshals FlowRSVPLspTunnelFlag from protobuf object *otg.FlowRSVPLspTunnelFlag
	FromProto(msg *otg.FlowRSVPLspTunnelFlag) (FlowRSVPLspTunnelFlag, error)
	// FromPbText unmarshals FlowRSVPLspTunnelFlag from protobuf text
	FromPbText(value string) error
	// FromYaml unmarshals FlowRSVPLspTunnelFlag from YAML text
	FromYaml(value string) error
	// FromJson unmarshals FlowRSVPLspTunnelFlag from JSON text
	FromJson(value string) error
}

func (obj *flowRSVPLspTunnelFlag) Marshal() marshalFlowRSVPLspTunnelFlag {
	if obj.marshaller == nil {
		obj.marshaller = &marshalflowRSVPLspTunnelFlag{obj: obj}
	}
	return obj.marshaller
}

func (obj *flowRSVPLspTunnelFlag) Unmarshal() unMarshalFlowRSVPLspTunnelFlag {
	if obj.unMarshaller == nil {
		obj.unMarshaller = &unMarshalflowRSVPLspTunnelFlag{obj: obj}
	}
	return obj.unMarshaller
}

func (m *marshalflowRSVPLspTunnelFlag) ToProto() (*otg.FlowRSVPLspTunnelFlag, error) {
	err := m.obj.validateToAndFrom()
	if err != nil {
		return nil, err
	}
	return m.obj.msg(), nil
}

func (m *unMarshalflowRSVPLspTunnelFlag) FromProto(msg *otg.FlowRSVPLspTunnelFlag) (FlowRSVPLspTunnelFlag, error) {
	newObj := m.obj.setMsg(msg)
	err := newObj.validateToAndFrom()
	if err != nil {
		return nil, err
	}
	return newObj, nil
}

func (m *marshalflowRSVPLspTunnelFlag) ToPbText() (string, error) {
	vErr := m.obj.validateToAndFrom()
	if vErr != nil {
		return "", vErr
	}
	protoMarshal, err := proto.Marshal(m.obj.msg())
	if err != nil {
		return "", err
	}
	return string(protoMarshal), nil
}

func (m *unMarshalflowRSVPLspTunnelFlag) FromPbText(value string) error {
	retObj := proto.Unmarshal([]byte(value), m.obj.msg())
	if retObj != nil {
		return retObj
	}

	vErr := m.obj.validateToAndFrom()
	if vErr != nil {
		return vErr
	}
	return retObj
}

func (m *marshalflowRSVPLspTunnelFlag) ToYaml() (string, error) {
	vErr := m.obj.validateToAndFrom()
	if vErr != nil {
		return "", vErr
	}
	opts := protojson.MarshalOptions{
		UseProtoNames:   true,
		AllowPartial:    true,
		EmitUnpopulated: false,
	}
	data, err := opts.Marshal(m.obj.msg())
	if err != nil {
		return "", err
	}
	data, err = yaml.JSONToYAML(data)
	if err != nil {
		return "", err
	}
	return string(data), nil
}

func (m *unMarshalflowRSVPLspTunnelFlag) FromYaml(value string) error {
	if value == "" {
		value = "{}"
	}
	data, err := yaml.YAMLToJSON([]byte(value))
	if err != nil {
		return err
	}
	opts := protojson.UnmarshalOptions{
		AllowPartial:   true,
		DiscardUnknown: false,
	}
	uError := opts.Unmarshal([]byte(data), m.obj.msg())
	if uError != nil {
		return fmt.Errorf("unmarshal error %s", strings.Replace(
			uError.Error(), "\u00a0", " ", -1)[7:])
	}

	vErr := m.obj.validateToAndFrom()
	if vErr != nil {
		return vErr
	}
	return nil
}

func (m *marshalflowRSVPLspTunnelFlag) ToJson() (string, error) {
	vErr := m.obj.validateToAndFrom()
	if vErr != nil {
		return "", vErr
	}
	opts := protojson.MarshalOptions{
		UseProtoNames:   true,
		AllowPartial:    true,
		EmitUnpopulated: false,
		Indent:          "  ",
	}
	data, err := opts.Marshal(m.obj.msg())
	if err != nil {
		return "", err
	}
	return string(data), nil
}

func (m *unMarshalflowRSVPLspTunnelFlag) FromJson(value string) error {
	opts := protojson.UnmarshalOptions{
		AllowPartial:   true,
		DiscardUnknown: false,
	}
	if value == "" {
		value = "{}"
	}
	uError := opts.Unmarshal([]byte(value), m.obj.msg())
	if uError != nil {
		return fmt.Errorf("unmarshal error %s", strings.Replace(
			uError.Error(), "\u00a0", " ", -1)[7:])
	}

	err := m.obj.validateToAndFrom()
	if err != nil {
		return err
	}
	return nil
}

func (obj *flowRSVPLspTunnelFlag) validateToAndFrom() error {
	// emptyVars()
	obj.validateObj(&obj.validation, true)
	return obj.validationResult()
}

func (obj *flowRSVPLspTunnelFlag) validate() error {
	// emptyVars()
	obj.validateObj(&obj.validation, false)
	return obj.validationResult()
}

func (obj *flowRSVPLspTunnelFlag) String() string {
	str, err := obj.Marshal().ToYaml()
	if err != nil {
		return err.Error()
	}
	return str
}

func (obj *flowRSVPLspTunnelFlag) Clone() (FlowRSVPLspTunnelFlag, error) {
	vErr := obj.validate()
	if vErr != nil {
		return nil, vErr
	}
	newObj := NewFlowRSVPLspTunnelFlag()
	data, err := proto.Marshal(obj.msg())
	if err != nil {
		return nil, err
	}
	pbErr := proto.Unmarshal(data, newObj.msg())
	if pbErr != nil {
		return nil, pbErr
	}
	return newObj, nil
}

// FlowRSVPLspTunnelFlag is description is TBD
type FlowRSVPLspTunnelFlag interface {
	Validation
	// msg marshals FlowRSVPLspTunnelFlag to protobuf object *otg.FlowRSVPLspTunnelFlag
	// and doesn't set defaults
	msg() *otg.FlowRSVPLspTunnelFlag
	// setMsg unmarshals FlowRSVPLspTunnelFlag from protobuf object *otg.FlowRSVPLspTunnelFlag
	// and doesn't set defaults
	setMsg(*otg.FlowRSVPLspTunnelFlag) FlowRSVPLspTunnelFlag
	// provides marshal interface
	Marshal() marshalFlowRSVPLspTunnelFlag
	// provides unmarshal interface
	Unmarshal() unMarshalFlowRSVPLspTunnelFlag
	// validate validates FlowRSVPLspTunnelFlag
	validate() error
	// A stringer function
	String() string
	// Clones the object
	Clone() (FlowRSVPLspTunnelFlag, error)
	validateToAndFrom() error
	validateObj(vObj *validation, set_default bool)
	setDefault()
	// Choice returns FlowRSVPLspTunnelFlagChoiceEnum, set in FlowRSVPLspTunnelFlag
	Choice() FlowRSVPLspTunnelFlagChoiceEnum
	// setChoice assigns FlowRSVPLspTunnelFlagChoiceEnum provided by user to FlowRSVPLspTunnelFlag
	setChoice(value FlowRSVPLspTunnelFlagChoiceEnum) FlowRSVPLspTunnelFlag
	// HasChoice checks if Choice has been set in FlowRSVPLspTunnelFlag
	HasChoice() bool
	// getter for LabelRecordingDesired to set choice.
	LabelRecordingDesired()
<<<<<<< HEAD
	// getter for SeStyleDesired to set choice.
	SeStyleDesired()
	// getter for LocalProtectionDesired to set choice.
	LocalProtectionDesired()
=======
	// getter for LocalProtectionDesired to set choice.
	LocalProtectionDesired()
	// getter for SeStyleDesired to set choice.
	SeStyleDesired()
>>>>>>> da9cf7a5
}

type FlowRSVPLspTunnelFlagChoiceEnum string

// Enum of Choice on FlowRSVPLspTunnelFlag
var FlowRSVPLspTunnelFlagChoice = struct {
	LOCAL_PROTECTION_DESIRED FlowRSVPLspTunnelFlagChoiceEnum
	LABEL_RECORDING_DESIRED  FlowRSVPLspTunnelFlagChoiceEnum
	SE_STYLE_DESIRED         FlowRSVPLspTunnelFlagChoiceEnum
}{
	LOCAL_PROTECTION_DESIRED: FlowRSVPLspTunnelFlagChoiceEnum("local_protection_desired"),
	LABEL_RECORDING_DESIRED:  FlowRSVPLspTunnelFlagChoiceEnum("label_recording_desired"),
	SE_STYLE_DESIRED:         FlowRSVPLspTunnelFlagChoiceEnum("se_style_desired"),
}

func (obj *flowRSVPLspTunnelFlag) Choice() FlowRSVPLspTunnelFlagChoiceEnum {
	return FlowRSVPLspTunnelFlagChoiceEnum(obj.obj.Choice.Enum().String())
}

// getter for LabelRecordingDesired to set choice
func (obj *flowRSVPLspTunnelFlag) LabelRecordingDesired() {
	obj.setChoice(FlowRSVPLspTunnelFlagChoice.LABEL_RECORDING_DESIRED)
<<<<<<< HEAD
=======
}

// getter for LocalProtectionDesired to set choice
func (obj *flowRSVPLspTunnelFlag) LocalProtectionDesired() {
	obj.setChoice(FlowRSVPLspTunnelFlagChoice.LOCAL_PROTECTION_DESIRED)
>>>>>>> da9cf7a5
}

// getter for SeStyleDesired to set choice
func (obj *flowRSVPLspTunnelFlag) SeStyleDesired() {
	obj.setChoice(FlowRSVPLspTunnelFlagChoice.SE_STYLE_DESIRED)
}

<<<<<<< HEAD
// getter for LocalProtectionDesired to set choice
func (obj *flowRSVPLspTunnelFlag) LocalProtectionDesired() {
	obj.setChoice(FlowRSVPLspTunnelFlagChoice.LOCAL_PROTECTION_DESIRED)
}

=======
>>>>>>> da9cf7a5
// description is TBD
// Choice returns a string
func (obj *flowRSVPLspTunnelFlag) HasChoice() bool {
	return obj.obj.Choice != nil
}

func (obj *flowRSVPLspTunnelFlag) setChoice(value FlowRSVPLspTunnelFlagChoiceEnum) FlowRSVPLspTunnelFlag {
	intValue, ok := otg.FlowRSVPLspTunnelFlag_Choice_Enum_value[string(value)]
	if !ok {
		obj.validationErrors = append(obj.validationErrors, fmt.Sprintf(
			"%s is not a valid choice on FlowRSVPLspTunnelFlagChoiceEnum", string(value)))
		return obj
	}
	enumValue := otg.FlowRSVPLspTunnelFlag_Choice_Enum(intValue)
	obj.obj.Choice = &enumValue

	return obj
}

func (obj *flowRSVPLspTunnelFlag) validateObj(vObj *validation, set_default bool) {
	if set_default {
		obj.setDefault()
	}

}

func (obj *flowRSVPLspTunnelFlag) setDefault() {
	var choices_set int = 0
	var choice FlowRSVPLspTunnelFlagChoiceEnum
	if choices_set == 0 {
		if obj.obj.Choice == nil {
			obj.setChoice(FlowRSVPLspTunnelFlagChoice.LOCAL_PROTECTION_DESIRED)

		}

	} else if choices_set == 1 && choice != "" {
		if obj.obj.Choice != nil {
			if obj.Choice() != choice {
				obj.validationErrors = append(obj.validationErrors, "choice not matching with property in FlowRSVPLspTunnelFlag")
			}
		} else {
			intVal := otg.FlowRSVPLspTunnelFlag_Choice_Enum_value[string(choice)]
			enumValue := otg.FlowRSVPLspTunnelFlag_Choice_Enum(intVal)
			obj.obj.Choice = &enumValue
		}
	}

}<|MERGE_RESOLUTION|>--- conflicted
+++ resolved
@@ -272,17 +272,10 @@
 	HasChoice() bool
 	// getter for LabelRecordingDesired to set choice.
 	LabelRecordingDesired()
-<<<<<<< HEAD
-	// getter for SeStyleDesired to set choice.
-	SeStyleDesired()
-	// getter for LocalProtectionDesired to set choice.
-	LocalProtectionDesired()
-=======
 	// getter for LocalProtectionDesired to set choice.
 	LocalProtectionDesired()
 	// getter for SeStyleDesired to set choice.
 	SeStyleDesired()
->>>>>>> da9cf7a5
 }
 
 type FlowRSVPLspTunnelFlagChoiceEnum string
@@ -305,14 +298,11 @@
 // getter for LabelRecordingDesired to set choice
 func (obj *flowRSVPLspTunnelFlag) LabelRecordingDesired() {
 	obj.setChoice(FlowRSVPLspTunnelFlagChoice.LABEL_RECORDING_DESIRED)
-<<<<<<< HEAD
-=======
 }
 
 // getter for LocalProtectionDesired to set choice
 func (obj *flowRSVPLspTunnelFlag) LocalProtectionDesired() {
 	obj.setChoice(FlowRSVPLspTunnelFlagChoice.LOCAL_PROTECTION_DESIRED)
->>>>>>> da9cf7a5
 }
 
 // getter for SeStyleDesired to set choice
@@ -320,14 +310,6 @@
 	obj.setChoice(FlowRSVPLspTunnelFlagChoice.SE_STYLE_DESIRED)
 }
 
-<<<<<<< HEAD
-// getter for LocalProtectionDesired to set choice
-func (obj *flowRSVPLspTunnelFlag) LocalProtectionDesired() {
-	obj.setChoice(FlowRSVPLspTunnelFlagChoice.LOCAL_PROTECTION_DESIRED)
-}
-
-=======
->>>>>>> da9cf7a5
 // description is TBD
 // Choice returns a string
 func (obj *flowRSVPLspTunnelFlag) HasChoice() bool {
