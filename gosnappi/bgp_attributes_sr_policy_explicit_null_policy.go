--- conflicted
+++ resolved
@@ -272,28 +272,16 @@
 	setChoice(value BgpAttributesSrPolicyExplicitNullPolicyChoiceEnum) BgpAttributesSrPolicyExplicitNullPolicy
 	// HasChoice checks if Choice has been set in BgpAttributesSrPolicyExplicitNullPolicy
 	HasChoice() bool
-<<<<<<< HEAD
-	// getter for PushIpv6 to set choice.
-	PushIpv6()
-	// getter for Unknown to set choice.
-	Unknown()
-	// getter for DonotPush to set choice.
-	DonotPush()
-=======
 	// getter for Unknown to set choice.
 	Unknown()
 	// getter for PushIpv6 to set choice.
 	PushIpv6()
->>>>>>> af08d8ac
 	// getter for PushIpv4AndIpv6 to set choice.
 	PushIpv4AndIpv6()
 	// getter for PushIpv4 to set choice.
 	PushIpv4()
-<<<<<<< HEAD
-=======
 	// getter for DonotPush to set choice.
 	DonotPush()
->>>>>>> af08d8ac
 }
 
 type BgpAttributesSrPolicyExplicitNullPolicyChoiceEnum string
@@ -317,30 +305,24 @@
 	return BgpAttributesSrPolicyExplicitNullPolicyChoiceEnum(obj.obj.Choice.Enum().String())
 }
 
-<<<<<<< HEAD
+// getter for Unknown to set choice
+func (obj *bgpAttributesSrPolicyExplicitNullPolicy) Unknown() {
+	obj.setChoice(BgpAttributesSrPolicyExplicitNullPolicyChoice.UNKNOWN)
+}
+
 // getter for PushIpv6 to set choice
 func (obj *bgpAttributesSrPolicyExplicitNullPolicy) PushIpv6() {
 	obj.setChoice(BgpAttributesSrPolicyExplicitNullPolicyChoice.PUSH_IPV6)
-=======
-// getter for Unknown to set choice
-func (obj *bgpAttributesSrPolicyExplicitNullPolicy) Unknown() {
-	obj.setChoice(BgpAttributesSrPolicyExplicitNullPolicyChoice.UNKNOWN)
-}
-
-// getter for PushIpv6 to set choice
-func (obj *bgpAttributesSrPolicyExplicitNullPolicy) PushIpv6() {
-	obj.setChoice(BgpAttributesSrPolicyExplicitNullPolicyChoice.PUSH_IPV6)
 }
 
 // getter for PushIpv4AndIpv6 to set choice
 func (obj *bgpAttributesSrPolicyExplicitNullPolicy) PushIpv4AndIpv6() {
 	obj.setChoice(BgpAttributesSrPolicyExplicitNullPolicyChoice.PUSH_IPV4_AND_IPV6)
->>>>>>> af08d8ac
-}
-
-// getter for Unknown to set choice
-func (obj *bgpAttributesSrPolicyExplicitNullPolicy) Unknown() {
-	obj.setChoice(BgpAttributesSrPolicyExplicitNullPolicyChoice.UNKNOWN)
+}
+
+// getter for PushIpv4 to set choice
+func (obj *bgpAttributesSrPolicyExplicitNullPolicy) PushIpv4() {
+	obj.setChoice(BgpAttributesSrPolicyExplicitNullPolicyChoice.PUSH_IPV4)
 }
 
 // getter for DonotPush to set choice
@@ -348,19 +330,6 @@
 	obj.setChoice(BgpAttributesSrPolicyExplicitNullPolicyChoice.DONOT_PUSH)
 }
 
-<<<<<<< HEAD
-// getter for PushIpv4AndIpv6 to set choice
-func (obj *bgpAttributesSrPolicyExplicitNullPolicy) PushIpv4AndIpv6() {
-	obj.setChoice(BgpAttributesSrPolicyExplicitNullPolicyChoice.PUSH_IPV4_AND_IPV6)
-}
-
-// getter for PushIpv4 to set choice
-func (obj *bgpAttributesSrPolicyExplicitNullPolicy) PushIpv4() {
-	obj.setChoice(BgpAttributesSrPolicyExplicitNullPolicyChoice.PUSH_IPV4)
-}
-
-=======
->>>>>>> af08d8ac
 // The Explicit NULL Label policy.
 // Choice returns a string
 func (obj *bgpAttributesSrPolicyExplicitNullPolicy) HasChoice() bool {
