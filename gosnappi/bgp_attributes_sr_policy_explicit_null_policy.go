--- conflicted
+++ resolved
@@ -278,13 +278,10 @@
 	PushIpv6()
 	// getter for Unknown to set choice.
 	Unknown()
-<<<<<<< HEAD
 	// getter for PushIpv4 to set choice.
 	PushIpv4()
 	// getter for PushIpv6 to set choice.
 	PushIpv6()
-=======
->>>>>>> d06e3274
 	// getter for PushIpv4AndIpv6 to set choice.
 	PushIpv4AndIpv6()
 	// getter for DonotPush to set choice.
@@ -332,19 +329,6 @@
 	obj.setChoice(BgpAttributesSrPolicyExplicitNullPolicyChoice.PUSH_IPV4)
 }
 
-<<<<<<< HEAD
-// getter for PushIpv6 to set choice
-func (obj *bgpAttributesSrPolicyExplicitNullPolicy) PushIpv6() {
-	obj.setChoice(BgpAttributesSrPolicyExplicitNullPolicyChoice.PUSH_IPV6)
-}
-
-// getter for PushIpv4AndIpv6 to set choice
-func (obj *bgpAttributesSrPolicyExplicitNullPolicy) PushIpv4AndIpv6() {
-	obj.setChoice(BgpAttributesSrPolicyExplicitNullPolicyChoice.PUSH_IPV4_AND_IPV6)
-}
-
-=======
->>>>>>> d06e3274
 // getter for DonotPush to set choice
 func (obj *bgpAttributesSrPolicyExplicitNullPolicy) DonotPush() {
 	obj.setChoice(BgpAttributesSrPolicyExplicitNullPolicyChoice.DONOT_PUSH)
