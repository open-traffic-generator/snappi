package gosnappi

import (
	"fmt"
	"strings"

	"github.com/ghodss/yaml"
	otg "github.com/open-traffic-generator/snappi/gosnappi/otg"
	"google.golang.org/protobuf/encoding/protojson"
	"google.golang.org/protobuf/proto"
)

// ***** BgpAttributesSrPolicyExplicitNullPolicy *****
type bgpAttributesSrPolicyExplicitNullPolicy struct {
	validation
	obj          *otg.BgpAttributesSrPolicyExplicitNullPolicy
	marshaller   marshalBgpAttributesSrPolicyExplicitNullPolicy
	unMarshaller unMarshalBgpAttributesSrPolicyExplicitNullPolicy
}

func NewBgpAttributesSrPolicyExplicitNullPolicy() BgpAttributesSrPolicyExplicitNullPolicy {
	obj := bgpAttributesSrPolicyExplicitNullPolicy{obj: &otg.BgpAttributesSrPolicyExplicitNullPolicy{}}
	obj.setDefault()
	return &obj
}

func (obj *bgpAttributesSrPolicyExplicitNullPolicy) msg() *otg.BgpAttributesSrPolicyExplicitNullPolicy {
	return obj.obj
}

func (obj *bgpAttributesSrPolicyExplicitNullPolicy) setMsg(msg *otg.BgpAttributesSrPolicyExplicitNullPolicy) BgpAttributesSrPolicyExplicitNullPolicy {

	proto.Merge(obj.obj, msg)
	return obj
}

type marshalbgpAttributesSrPolicyExplicitNullPolicy struct {
	obj *bgpAttributesSrPolicyExplicitNullPolicy
}

type marshalBgpAttributesSrPolicyExplicitNullPolicy interface {
	// ToProto marshals BgpAttributesSrPolicyExplicitNullPolicy to protobuf object *otg.BgpAttributesSrPolicyExplicitNullPolicy
	ToProto() (*otg.BgpAttributesSrPolicyExplicitNullPolicy, error)
	// ToPbText marshals BgpAttributesSrPolicyExplicitNullPolicy to protobuf text
	ToPbText() (string, error)
	// ToYaml marshals BgpAttributesSrPolicyExplicitNullPolicy to YAML text
	ToYaml() (string, error)
	// ToJson marshals BgpAttributesSrPolicyExplicitNullPolicy to JSON text
	ToJson() (string, error)
	// ToJsonRaw marshals BgpAttributesSrPolicyExplicitNullPolicy to raw JSON text
	ToJsonRaw() (string, error)
}

type unMarshalbgpAttributesSrPolicyExplicitNullPolicy struct {
	obj *bgpAttributesSrPolicyExplicitNullPolicy
}

type unMarshalBgpAttributesSrPolicyExplicitNullPolicy interface {
	// FromProto unmarshals BgpAttributesSrPolicyExplicitNullPolicy from protobuf object *otg.BgpAttributesSrPolicyExplicitNullPolicy
	FromProto(msg *otg.BgpAttributesSrPolicyExplicitNullPolicy) (BgpAttributesSrPolicyExplicitNullPolicy, error)
	// FromPbText unmarshals BgpAttributesSrPolicyExplicitNullPolicy from protobuf text
	FromPbText(value string) error
	// FromYaml unmarshals BgpAttributesSrPolicyExplicitNullPolicy from YAML text
	FromYaml(value string) error
	// FromJson unmarshals BgpAttributesSrPolicyExplicitNullPolicy from JSON text
	FromJson(value string) error
}

func (obj *bgpAttributesSrPolicyExplicitNullPolicy) Marshal() marshalBgpAttributesSrPolicyExplicitNullPolicy {
	if obj.marshaller == nil {
		obj.marshaller = &marshalbgpAttributesSrPolicyExplicitNullPolicy{obj: obj}
	}
	return obj.marshaller
}

func (obj *bgpAttributesSrPolicyExplicitNullPolicy) Unmarshal() unMarshalBgpAttributesSrPolicyExplicitNullPolicy {
	if obj.unMarshaller == nil {
		obj.unMarshaller = &unMarshalbgpAttributesSrPolicyExplicitNullPolicy{obj: obj}
	}
	return obj.unMarshaller
}

func (m *marshalbgpAttributesSrPolicyExplicitNullPolicy) ToProto() (*otg.BgpAttributesSrPolicyExplicitNullPolicy, error) {
	err := m.obj.validateToAndFrom()
	if err != nil {
		return nil, err
	}
	return m.obj.msg(), nil
}

func (m *unMarshalbgpAttributesSrPolicyExplicitNullPolicy) FromProto(msg *otg.BgpAttributesSrPolicyExplicitNullPolicy) (BgpAttributesSrPolicyExplicitNullPolicy, error) {
	newObj := m.obj.setMsg(msg)
	err := newObj.validateToAndFrom()
	if err != nil {
		return nil, err
	}
	return newObj, nil
}

func (m *marshalbgpAttributesSrPolicyExplicitNullPolicy) ToPbText() (string, error) {
	vErr := m.obj.validateToAndFrom()
	if vErr != nil {
		return "", vErr
	}
	protoMarshal, err := proto.Marshal(m.obj.msg())
	if err != nil {
		return "", err
	}
	return string(protoMarshal), nil
}

func (m *unMarshalbgpAttributesSrPolicyExplicitNullPolicy) FromPbText(value string) error {
	retObj := proto.Unmarshal([]byte(value), m.obj.msg())
	if retObj != nil {
		return retObj
	}

	vErr := m.obj.validateToAndFrom()
	if vErr != nil {
		return vErr
	}
	return retObj
}

func (m *marshalbgpAttributesSrPolicyExplicitNullPolicy) ToYaml() (string, error) {
	vErr := m.obj.validateToAndFrom()
	if vErr != nil {
		return "", vErr
	}
	opts := protojson.MarshalOptions{
		UseProtoNames:   true,
		AllowPartial:    true,
		EmitUnpopulated: false,
	}
	data, err := opts.Marshal(m.obj.msg())
	if err != nil {
		return "", err
	}
	data, err = yaml.JSONToYAML(data)
	if err != nil {
		return "", err
	}
	return string(data), nil
}

func (m *unMarshalbgpAttributesSrPolicyExplicitNullPolicy) FromYaml(value string) error {
	if value == "" {
		value = "{}"
	}
	data, err := yaml.YAMLToJSON([]byte(value))
	if err != nil {
		return err
	}
	opts := protojson.UnmarshalOptions{
		AllowPartial:   true,
		DiscardUnknown: false,
	}
	uError := opts.Unmarshal([]byte(data), m.obj.msg())
	if uError != nil {
		return fmt.Errorf("unmarshal error %s", strings.Replace(
			uError.Error(), "\u00a0", " ", -1)[7:])
	}

	vErr := m.obj.validateToAndFrom()
	if vErr != nil {
		return vErr
	}
	return nil
}

func (m *marshalbgpAttributesSrPolicyExplicitNullPolicy) ToJsonRaw() (string, error) {
	vErr := m.obj.validateToAndFrom()
	if vErr != nil {
		return "", vErr
	}
	opts := protojson.MarshalOptions{
		UseProtoNames:   true,
		AllowPartial:    true,
		EmitUnpopulated: false,
	}
	data, err := opts.Marshal(m.obj.msg())
	if err != nil {
		return "", err
	}
	return string(data), nil
}

func (m *marshalbgpAttributesSrPolicyExplicitNullPolicy) ToJson() (string, error) {
	vErr := m.obj.validateToAndFrom()
	if vErr != nil {
		return "", vErr
	}
	opts := protojson.MarshalOptions{
		UseProtoNames:   true,
		AllowPartial:    true,
		EmitUnpopulated: false,
		Indent:          "  ",
	}
	data, err := opts.Marshal(m.obj.msg())
	if err != nil {
		return "", err
	}
	return string(data), nil
}

func (m *unMarshalbgpAttributesSrPolicyExplicitNullPolicy) FromJson(value string) error {
	opts := protojson.UnmarshalOptions{
		AllowPartial:   true,
		DiscardUnknown: false,
	}
	if value == "" {
		value = "{}"
	}
	uError := opts.Unmarshal([]byte(value), m.obj.msg())
	if uError != nil {
		return fmt.Errorf("unmarshal error %s", strings.Replace(
			uError.Error(), "\u00a0", " ", -1)[7:])
	}

	err := m.obj.validateToAndFrom()
	if err != nil {
		return err
	}
	return nil
}

func (obj *bgpAttributesSrPolicyExplicitNullPolicy) validateToAndFrom() error {
	// emptyVars()
	obj.validateObj(&obj.validation, true)
	return obj.validationResult()
}

func (obj *bgpAttributesSrPolicyExplicitNullPolicy) validate() error {
	// emptyVars()
	obj.validateObj(&obj.validation, false)
	return obj.validationResult()
}

func (obj *bgpAttributesSrPolicyExplicitNullPolicy) String() string {
	str, err := obj.Marshal().ToYaml()
	if err != nil {
		return err.Error()
	}
	return str
}

func (obj *bgpAttributesSrPolicyExplicitNullPolicy) Clone() (BgpAttributesSrPolicyExplicitNullPolicy, error) {
	vErr := obj.validate()
	if vErr != nil {
		return nil, vErr
	}
	newObj := NewBgpAttributesSrPolicyExplicitNullPolicy()
	data, err := proto.Marshal(obj.msg())
	if err != nil {
		return nil, err
	}
	pbErr := proto.Unmarshal(data, newObj.msg())
	if pbErr != nil {
		return nil, pbErr
	}
	return newObj, nil
}

// BgpAttributesSrPolicyExplicitNullPolicy is this is an optional sub-tlv (Type 14) which indicates whether an Explicit NULL Label must be pushed on an unlabeled IP
// packet before other labels for IPv4 or IPv6 flows.
// - It is defined in Section 2.4.5 of draft-ietf-idr-sr-policy-safi-02.
type BgpAttributesSrPolicyExplicitNullPolicy interface {
	Validation
	// msg marshals BgpAttributesSrPolicyExplicitNullPolicy to protobuf object *otg.BgpAttributesSrPolicyExplicitNullPolicy
	// and doesn't set defaults
	msg() *otg.BgpAttributesSrPolicyExplicitNullPolicy
	// setMsg unmarshals BgpAttributesSrPolicyExplicitNullPolicy from protobuf object *otg.BgpAttributesSrPolicyExplicitNullPolicy
	// and doesn't set defaults
	setMsg(*otg.BgpAttributesSrPolicyExplicitNullPolicy) BgpAttributesSrPolicyExplicitNullPolicy
	// provides marshal interface
	Marshal() marshalBgpAttributesSrPolicyExplicitNullPolicy
	// provides unmarshal interface
	Unmarshal() unMarshalBgpAttributesSrPolicyExplicitNullPolicy
	// validate validates BgpAttributesSrPolicyExplicitNullPolicy
	validate() error
	// A stringer function
	String() string
	// Clones the object
	Clone() (BgpAttributesSrPolicyExplicitNullPolicy, error)
	validateToAndFrom() error
	validateObj(vObj *validation, set_default bool)
	setDefault()
	// Choice returns BgpAttributesSrPolicyExplicitNullPolicyChoiceEnum, set in BgpAttributesSrPolicyExplicitNullPolicy
	Choice() BgpAttributesSrPolicyExplicitNullPolicyChoiceEnum
	// setChoice assigns BgpAttributesSrPolicyExplicitNullPolicyChoiceEnum provided by user to BgpAttributesSrPolicyExplicitNullPolicy
	setChoice(value BgpAttributesSrPolicyExplicitNullPolicyChoiceEnum) BgpAttributesSrPolicyExplicitNullPolicy
	// HasChoice checks if Choice has been set in BgpAttributesSrPolicyExplicitNullPolicy
	HasChoice() bool
<<<<<<< HEAD
	// getter for PushIpv4AndIpv6 to set choice.
	PushIpv4AndIpv6()
=======
	// getter for Unknown to set choice.
	Unknown()
	// getter for PushIpv6 to set choice.
	PushIpv6()
	// getter for PushIpv4AndIpv6 to set choice.
	PushIpv4AndIpv6()
	// getter for PushIpv4 to set choice.
	PushIpv4()
>>>>>>> af08d8ac
	// getter for DonotPush to set choice.
	DonotPush()
	// getter for Unknown to set choice.
	Unknown()
	// getter for PushIpv6 to set choice.
	PushIpv6()
	// getter for PushIpv4 to set choice.
	PushIpv4()
}

type BgpAttributesSrPolicyExplicitNullPolicyChoiceEnum string

// Enum of Choice on BgpAttributesSrPolicyExplicitNullPolicy
var BgpAttributesSrPolicyExplicitNullPolicyChoice = struct {
	UNKNOWN            BgpAttributesSrPolicyExplicitNullPolicyChoiceEnum
	PUSH_IPV4          BgpAttributesSrPolicyExplicitNullPolicyChoiceEnum
	PUSH_IPV6          BgpAttributesSrPolicyExplicitNullPolicyChoiceEnum
	PUSH_IPV4_AND_IPV6 BgpAttributesSrPolicyExplicitNullPolicyChoiceEnum
	DONOT_PUSH         BgpAttributesSrPolicyExplicitNullPolicyChoiceEnum
}{
	UNKNOWN:            BgpAttributesSrPolicyExplicitNullPolicyChoiceEnum("unknown"),
	PUSH_IPV4:          BgpAttributesSrPolicyExplicitNullPolicyChoiceEnum("push_ipv4"),
	PUSH_IPV6:          BgpAttributesSrPolicyExplicitNullPolicyChoiceEnum("push_ipv6"),
	PUSH_IPV4_AND_IPV6: BgpAttributesSrPolicyExplicitNullPolicyChoiceEnum("push_ipv4_and_ipv6"),
	DONOT_PUSH:         BgpAttributesSrPolicyExplicitNullPolicyChoiceEnum("donot_push"),
}

func (obj *bgpAttributesSrPolicyExplicitNullPolicy) Choice() BgpAttributesSrPolicyExplicitNullPolicyChoiceEnum {
	return BgpAttributesSrPolicyExplicitNullPolicyChoiceEnum(obj.obj.Choice.Enum().String())
}

<<<<<<< HEAD
// getter for PushIpv4AndIpv6 to set choice
func (obj *bgpAttributesSrPolicyExplicitNullPolicy) PushIpv4AndIpv6() {
	obj.setChoice(BgpAttributesSrPolicyExplicitNullPolicyChoice.PUSH_IPV4_AND_IPV6)
=======
// getter for Unknown to set choice
func (obj *bgpAttributesSrPolicyExplicitNullPolicy) Unknown() {
	obj.setChoice(BgpAttributesSrPolicyExplicitNullPolicyChoice.UNKNOWN)
>>>>>>> af08d8ac
}

// getter for DonotPush to set choice
func (obj *bgpAttributesSrPolicyExplicitNullPolicy) DonotPush() {
	obj.setChoice(BgpAttributesSrPolicyExplicitNullPolicyChoice.DONOT_PUSH)
}

// getter for PushIpv4AndIpv6 to set choice
func (obj *bgpAttributesSrPolicyExplicitNullPolicy) PushIpv4AndIpv6() {
	obj.setChoice(BgpAttributesSrPolicyExplicitNullPolicyChoice.PUSH_IPV4_AND_IPV6)
}

// getter for PushIpv4 to set choice
func (obj *bgpAttributesSrPolicyExplicitNullPolicy) PushIpv4() {
	obj.setChoice(BgpAttributesSrPolicyExplicitNullPolicyChoice.PUSH_IPV4)
}

// getter for PushIpv6 to set choice
func (obj *bgpAttributesSrPolicyExplicitNullPolicy) PushIpv6() {
	obj.setChoice(BgpAttributesSrPolicyExplicitNullPolicyChoice.PUSH_IPV6)
}

// getter for PushIpv4 to set choice
func (obj *bgpAttributesSrPolicyExplicitNullPolicy) PushIpv4() {
	obj.setChoice(BgpAttributesSrPolicyExplicitNullPolicyChoice.PUSH_IPV4)
}

// The Explicit NULL Label policy.
// Choice returns a string
func (obj *bgpAttributesSrPolicyExplicitNullPolicy) HasChoice() bool {
	return obj.obj.Choice != nil
}

func (obj *bgpAttributesSrPolicyExplicitNullPolicy) setChoice(value BgpAttributesSrPolicyExplicitNullPolicyChoiceEnum) BgpAttributesSrPolicyExplicitNullPolicy {
	intValue, ok := otg.BgpAttributesSrPolicyExplicitNullPolicy_Choice_Enum_value[string(value)]
	if !ok {
		obj.validationErrors = append(obj.validationErrors, fmt.Sprintf(
			"%s is not a valid choice on BgpAttributesSrPolicyExplicitNullPolicyChoiceEnum", string(value)))
		return obj
	}
	enumValue := otg.BgpAttributesSrPolicyExplicitNullPolicy_Choice_Enum(intValue)
	obj.obj.Choice = &enumValue

	return obj
}

func (obj *bgpAttributesSrPolicyExplicitNullPolicy) validateObj(vObj *validation, set_default bool) {
	if set_default {
		obj.setDefault()
	}

}

func (obj *bgpAttributesSrPolicyExplicitNullPolicy) setDefault() {
	var choices_set int = 0
	var choice BgpAttributesSrPolicyExplicitNullPolicyChoiceEnum
	if choices_set == 0 {
		if obj.obj.Choice == nil {
			obj.setChoice(BgpAttributesSrPolicyExplicitNullPolicyChoice.PUSH_IPV4_AND_IPV6)

		}

	} else if choices_set == 1 && choice != "" {
		if obj.obj.Choice != nil {
			if obj.Choice() != choice {
				obj.validationErrors = append(obj.validationErrors, "choice not matching with property in BgpAttributesSrPolicyExplicitNullPolicy")
			}
		} else {
			intVal := otg.BgpAttributesSrPolicyExplicitNullPolicy_Choice_Enum_value[string(choice)]
			enumValue := otg.BgpAttributesSrPolicyExplicitNullPolicy_Choice_Enum(intVal)
			obj.obj.Choice = &enumValue
		}
	}

}<|MERGE_RESOLUTION|>--- conflicted
+++ resolved
@@ -47,8 +47,6 @@
 	ToYaml() (string, error)
 	// ToJson marshals BgpAttributesSrPolicyExplicitNullPolicy to JSON text
 	ToJson() (string, error)
-	// ToJsonRaw marshals BgpAttributesSrPolicyExplicitNullPolicy to raw JSON text
-	ToJsonRaw() (string, error)
 }
 
 type unMarshalbgpAttributesSrPolicyExplicitNullPolicy struct {
@@ -166,23 +164,6 @@
 		return vErr
 	}
 	return nil
-}
-
-func (m *marshalbgpAttributesSrPolicyExplicitNullPolicy) ToJsonRaw() (string, error) {
-	vErr := m.obj.validateToAndFrom()
-	if vErr != nil {
-		return "", vErr
-	}
-	opts := protojson.MarshalOptions{
-		UseProtoNames:   true,
-		AllowPartial:    true,
-		EmitUnpopulated: false,
-	}
-	data, err := opts.Marshal(m.obj.msg())
-	if err != nil {
-		return "", err
-	}
-	return string(data), nil
 }
 
 func (m *marshalbgpAttributesSrPolicyExplicitNullPolicy) ToJson() (string, error) {
@@ -291,10 +272,6 @@
 	setChoice(value BgpAttributesSrPolicyExplicitNullPolicyChoiceEnum) BgpAttributesSrPolicyExplicitNullPolicy
 	// HasChoice checks if Choice has been set in BgpAttributesSrPolicyExplicitNullPolicy
 	HasChoice() bool
-<<<<<<< HEAD
-	// getter for PushIpv4AndIpv6 to set choice.
-	PushIpv4AndIpv6()
-=======
 	// getter for Unknown to set choice.
 	Unknown()
 	// getter for PushIpv6 to set choice.
@@ -303,15 +280,8 @@
 	PushIpv4AndIpv6()
 	// getter for PushIpv4 to set choice.
 	PushIpv4()
->>>>>>> af08d8ac
 	// getter for DonotPush to set choice.
 	DonotPush()
-	// getter for Unknown to set choice.
-	Unknown()
-	// getter for PushIpv6 to set choice.
-	PushIpv6()
-	// getter for PushIpv4 to set choice.
-	PushIpv4()
 }
 
 type BgpAttributesSrPolicyExplicitNullPolicyChoiceEnum string
@@ -335,40 +305,29 @@
 	return BgpAttributesSrPolicyExplicitNullPolicyChoiceEnum(obj.obj.Choice.Enum().String())
 }
 
-<<<<<<< HEAD
+// getter for Unknown to set choice
+func (obj *bgpAttributesSrPolicyExplicitNullPolicy) Unknown() {
+	obj.setChoice(BgpAttributesSrPolicyExplicitNullPolicyChoice.UNKNOWN)
+}
+
+// getter for PushIpv6 to set choice
+func (obj *bgpAttributesSrPolicyExplicitNullPolicy) PushIpv6() {
+	obj.setChoice(BgpAttributesSrPolicyExplicitNullPolicyChoice.PUSH_IPV6)
+}
+
 // getter for PushIpv4AndIpv6 to set choice
 func (obj *bgpAttributesSrPolicyExplicitNullPolicy) PushIpv4AndIpv6() {
 	obj.setChoice(BgpAttributesSrPolicyExplicitNullPolicyChoice.PUSH_IPV4_AND_IPV6)
-=======
-// getter for Unknown to set choice
-func (obj *bgpAttributesSrPolicyExplicitNullPolicy) Unknown() {
-	obj.setChoice(BgpAttributesSrPolicyExplicitNullPolicyChoice.UNKNOWN)
->>>>>>> af08d8ac
+}
+
+// getter for PushIpv4 to set choice
+func (obj *bgpAttributesSrPolicyExplicitNullPolicy) PushIpv4() {
+	obj.setChoice(BgpAttributesSrPolicyExplicitNullPolicyChoice.PUSH_IPV4)
 }
 
 // getter for DonotPush to set choice
 func (obj *bgpAttributesSrPolicyExplicitNullPolicy) DonotPush() {
 	obj.setChoice(BgpAttributesSrPolicyExplicitNullPolicyChoice.DONOT_PUSH)
-}
-
-// getter for PushIpv4AndIpv6 to set choice
-func (obj *bgpAttributesSrPolicyExplicitNullPolicy) PushIpv4AndIpv6() {
-	obj.setChoice(BgpAttributesSrPolicyExplicitNullPolicyChoice.PUSH_IPV4_AND_IPV6)
-}
-
-// getter for PushIpv4 to set choice
-func (obj *bgpAttributesSrPolicyExplicitNullPolicy) PushIpv4() {
-	obj.setChoice(BgpAttributesSrPolicyExplicitNullPolicyChoice.PUSH_IPV4)
-}
-
-// getter for PushIpv6 to set choice
-func (obj *bgpAttributesSrPolicyExplicitNullPolicy) PushIpv6() {
-	obj.setChoice(BgpAttributesSrPolicyExplicitNullPolicyChoice.PUSH_IPV6)
-}
-
-// getter for PushIpv4 to set choice
-func (obj *bgpAttributesSrPolicyExplicitNullPolicy) PushIpv4() {
-	obj.setChoice(BgpAttributesSrPolicyExplicitNullPolicyChoice.PUSH_IPV4)
 }
 
 // The Explicit NULL Label policy.
