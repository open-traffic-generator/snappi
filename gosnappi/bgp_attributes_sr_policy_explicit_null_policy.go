--- conflicted
+++ resolved
@@ -272,18 +272,6 @@
 	setChoice(value BgpAttributesSrPolicyExplicitNullPolicyChoiceEnum) BgpAttributesSrPolicyExplicitNullPolicy
 	// HasChoice checks if Choice has been set in BgpAttributesSrPolicyExplicitNullPolicy
 	HasChoice() bool
-<<<<<<< HEAD
-	// getter for PushIpv6 to set choice.
-	PushIpv6()
-	// getter for PushIpv4 to set choice.
-	PushIpv4()
-	// getter for DonotPush to set choice.
-	DonotPush()
-	// getter for PushIpv4AndIpv6 to set choice.
-	PushIpv4AndIpv6()
-	// getter for Unknown to set choice.
-	Unknown()
-=======
 	// getter for Unknown to set choice.
 	Unknown()
 	// getter for PushIpv4AndIpv6 to set choice.
@@ -294,7 +282,6 @@
 	PushIpv6()
 	// getter for DonotPush to set choice.
 	DonotPush()
->>>>>>> 98a9d729
 }
 
 type BgpAttributesSrPolicyExplicitNullPolicyChoiceEnum string
@@ -318,51 +305,29 @@
 	return BgpAttributesSrPolicyExplicitNullPolicyChoiceEnum(obj.obj.Choice.Enum().String())
 }
 
-<<<<<<< HEAD
+// getter for Unknown to set choice
+func (obj *bgpAttributesSrPolicyExplicitNullPolicy) Unknown() {
+	obj.setChoice(BgpAttributesSrPolicyExplicitNullPolicyChoice.UNKNOWN)
+}
+
+// getter for PushIpv4AndIpv6 to set choice
+func (obj *bgpAttributesSrPolicyExplicitNullPolicy) PushIpv4AndIpv6() {
+	obj.setChoice(BgpAttributesSrPolicyExplicitNullPolicyChoice.PUSH_IPV4_AND_IPV6)
+}
+
+// getter for PushIpv4 to set choice
+func (obj *bgpAttributesSrPolicyExplicitNullPolicy) PushIpv4() {
+	obj.setChoice(BgpAttributesSrPolicyExplicitNullPolicyChoice.PUSH_IPV4)
+}
+
 // getter for PushIpv6 to set choice
 func (obj *bgpAttributesSrPolicyExplicitNullPolicy) PushIpv6() {
 	obj.setChoice(BgpAttributesSrPolicyExplicitNullPolicyChoice.PUSH_IPV6)
 }
 
-// getter for PushIpv4 to set choice
-func (obj *bgpAttributesSrPolicyExplicitNullPolicy) PushIpv4() {
-	obj.setChoice(BgpAttributesSrPolicyExplicitNullPolicyChoice.PUSH_IPV4)
-}
-
 // getter for DonotPush to set choice
 func (obj *bgpAttributesSrPolicyExplicitNullPolicy) DonotPush() {
 	obj.setChoice(BgpAttributesSrPolicyExplicitNullPolicyChoice.DONOT_PUSH)
-=======
-// getter for Unknown to set choice
-func (obj *bgpAttributesSrPolicyExplicitNullPolicy) Unknown() {
-	obj.setChoice(BgpAttributesSrPolicyExplicitNullPolicyChoice.UNKNOWN)
->>>>>>> 98a9d729
-}
-
-// getter for PushIpv4AndIpv6 to set choice
-func (obj *bgpAttributesSrPolicyExplicitNullPolicy) PushIpv4AndIpv6() {
-	obj.setChoice(BgpAttributesSrPolicyExplicitNullPolicyChoice.PUSH_IPV4_AND_IPV6)
-}
-
-<<<<<<< HEAD
-// getter for Unknown to set choice
-func (obj *bgpAttributesSrPolicyExplicitNullPolicy) Unknown() {
-	obj.setChoice(BgpAttributesSrPolicyExplicitNullPolicyChoice.UNKNOWN)
-=======
-// getter for PushIpv4 to set choice
-func (obj *bgpAttributesSrPolicyExplicitNullPolicy) PushIpv4() {
-	obj.setChoice(BgpAttributesSrPolicyExplicitNullPolicyChoice.PUSH_IPV4)
-}
-
-// getter for PushIpv6 to set choice
-func (obj *bgpAttributesSrPolicyExplicitNullPolicy) PushIpv6() {
-	obj.setChoice(BgpAttributesSrPolicyExplicitNullPolicyChoice.PUSH_IPV6)
-}
-
-// getter for DonotPush to set choice
-func (obj *bgpAttributesSrPolicyExplicitNullPolicy) DonotPush() {
-	obj.setChoice(BgpAttributesSrPolicyExplicitNullPolicyChoice.DONOT_PUSH)
->>>>>>> 98a9d729
 }
 
 // The Explicit NULL Label policy.
