package gosnappi

import (
	"fmt"
	"strings"

	"github.com/ghodss/yaml"
	otg "github.com/open-traffic-generator/snappi/gosnappi/otg"
	"google.golang.org/protobuf/encoding/protojson"
	"google.golang.org/protobuf/proto"
)

// ***** BgpAttributesSrPolicyExplicitNullPolicy *****
type bgpAttributesSrPolicyExplicitNullPolicy struct {
	validation
	obj          *otg.BgpAttributesSrPolicyExplicitNullPolicy
	marshaller   marshalBgpAttributesSrPolicyExplicitNullPolicy
	unMarshaller unMarshalBgpAttributesSrPolicyExplicitNullPolicy
}

func NewBgpAttributesSrPolicyExplicitNullPolicy() BgpAttributesSrPolicyExplicitNullPolicy {
	obj := bgpAttributesSrPolicyExplicitNullPolicy{obj: &otg.BgpAttributesSrPolicyExplicitNullPolicy{}}
	obj.setDefault()
	return &obj
}

func (obj *bgpAttributesSrPolicyExplicitNullPolicy) msg() *otg.BgpAttributesSrPolicyExplicitNullPolicy {
	return obj.obj
}

func (obj *bgpAttributesSrPolicyExplicitNullPolicy) setMsg(msg *otg.BgpAttributesSrPolicyExplicitNullPolicy) BgpAttributesSrPolicyExplicitNullPolicy {

	proto.Merge(obj.obj, msg)
	return obj
}

type marshalbgpAttributesSrPolicyExplicitNullPolicy struct {
	obj *bgpAttributesSrPolicyExplicitNullPolicy
}

type marshalBgpAttributesSrPolicyExplicitNullPolicy interface {
	// ToProto marshals BgpAttributesSrPolicyExplicitNullPolicy to protobuf object *otg.BgpAttributesSrPolicyExplicitNullPolicy
	ToProto() (*otg.BgpAttributesSrPolicyExplicitNullPolicy, error)
	// ToPbText marshals BgpAttributesSrPolicyExplicitNullPolicy to protobuf text
	ToPbText() (string, error)
	// ToYaml marshals BgpAttributesSrPolicyExplicitNullPolicy to YAML text
	ToYaml() (string, error)
	// ToJson marshals BgpAttributesSrPolicyExplicitNullPolicy to JSON text
	ToJson() (string, error)
}

type unMarshalbgpAttributesSrPolicyExplicitNullPolicy struct {
	obj *bgpAttributesSrPolicyExplicitNullPolicy
}

type unMarshalBgpAttributesSrPolicyExplicitNullPolicy interface {
	// FromProto unmarshals BgpAttributesSrPolicyExplicitNullPolicy from protobuf object *otg.BgpAttributesSrPolicyExplicitNullPolicy
	FromProto(msg *otg.BgpAttributesSrPolicyExplicitNullPolicy) (BgpAttributesSrPolicyExplicitNullPolicy, error)
	// FromPbText unmarshals BgpAttributesSrPolicyExplicitNullPolicy from protobuf text
	FromPbText(value string) error
	// FromYaml unmarshals BgpAttributesSrPolicyExplicitNullPolicy from YAML text
	FromYaml(value string) error
	// FromJson unmarshals BgpAttributesSrPolicyExplicitNullPolicy from JSON text
	FromJson(value string) error
}

func (obj *bgpAttributesSrPolicyExplicitNullPolicy) Marshal() marshalBgpAttributesSrPolicyExplicitNullPolicy {
	if obj.marshaller == nil {
		obj.marshaller = &marshalbgpAttributesSrPolicyExplicitNullPolicy{obj: obj}
	}
	return obj.marshaller
}

func (obj *bgpAttributesSrPolicyExplicitNullPolicy) Unmarshal() unMarshalBgpAttributesSrPolicyExplicitNullPolicy {
	if obj.unMarshaller == nil {
		obj.unMarshaller = &unMarshalbgpAttributesSrPolicyExplicitNullPolicy{obj: obj}
	}
	return obj.unMarshaller
}

func (m *marshalbgpAttributesSrPolicyExplicitNullPolicy) ToProto() (*otg.BgpAttributesSrPolicyExplicitNullPolicy, error) {
	err := m.obj.validateToAndFrom()
	if err != nil {
		return nil, err
	}
	return m.obj.msg(), nil
}

func (m *unMarshalbgpAttributesSrPolicyExplicitNullPolicy) FromProto(msg *otg.BgpAttributesSrPolicyExplicitNullPolicy) (BgpAttributesSrPolicyExplicitNullPolicy, error) {
	newObj := m.obj.setMsg(msg)
	err := newObj.validateToAndFrom()
	if err != nil {
		return nil, err
	}
	return newObj, nil
}

func (m *marshalbgpAttributesSrPolicyExplicitNullPolicy) ToPbText() (string, error) {
	vErr := m.obj.validateToAndFrom()
	if vErr != nil {
		return "", vErr
	}
	protoMarshal, err := proto.Marshal(m.obj.msg())
	if err != nil {
		return "", err
	}
	return string(protoMarshal), nil
}

func (m *unMarshalbgpAttributesSrPolicyExplicitNullPolicy) FromPbText(value string) error {
	retObj := proto.Unmarshal([]byte(value), m.obj.msg())
	if retObj != nil {
		return retObj
	}

	vErr := m.obj.validateToAndFrom()
	if vErr != nil {
		return vErr
	}
	return retObj
}

func (m *marshalbgpAttributesSrPolicyExplicitNullPolicy) ToYaml() (string, error) {
	vErr := m.obj.validateToAndFrom()
	if vErr != nil {
		return "", vErr
	}
	opts := protojson.MarshalOptions{
		UseProtoNames:   true,
		AllowPartial:    true,
		EmitUnpopulated: false,
	}
	data, err := opts.Marshal(m.obj.msg())
	if err != nil {
		return "", err
	}
	data, err = yaml.JSONToYAML(data)
	if err != nil {
		return "", err
	}
	return string(data), nil
}

func (m *unMarshalbgpAttributesSrPolicyExplicitNullPolicy) FromYaml(value string) error {
	if value == "" {
		value = "{}"
	}
	data, err := yaml.YAMLToJSON([]byte(value))
	if err != nil {
		return err
	}
	opts := protojson.UnmarshalOptions{
		AllowPartial:   true,
		DiscardUnknown: false,
	}
	uError := opts.Unmarshal([]byte(data), m.obj.msg())
	if uError != nil {
		return fmt.Errorf("unmarshal error %s", strings.Replace(
			uError.Error(), "\u00a0", " ", -1)[7:])
	}

	vErr := m.obj.validateToAndFrom()
	if vErr != nil {
		return vErr
	}
	return nil
}

func (m *marshalbgpAttributesSrPolicyExplicitNullPolicy) ToJson() (string, error) {
	vErr := m.obj.validateToAndFrom()
	if vErr != nil {
		return "", vErr
	}
	opts := protojson.MarshalOptions{
		UseProtoNames:   true,
		AllowPartial:    true,
		EmitUnpopulated: false,
		Indent:          "  ",
	}
	data, err := opts.Marshal(m.obj.msg())
	if err != nil {
		return "", err
	}
	return string(data), nil
}

func (m *unMarshalbgpAttributesSrPolicyExplicitNullPolicy) FromJson(value string) error {
	opts := protojson.UnmarshalOptions{
		AllowPartial:   true,
		DiscardUnknown: false,
	}
	if value == "" {
		value = "{}"
	}
	uError := opts.Unmarshal([]byte(value), m.obj.msg())
	if uError != nil {
		return fmt.Errorf("unmarshal error %s", strings.Replace(
			uError.Error(), "\u00a0", " ", -1)[7:])
	}

	err := m.obj.validateToAndFrom()
	if err != nil {
		return err
	}
	return nil
}

func (obj *bgpAttributesSrPolicyExplicitNullPolicy) validateToAndFrom() error {
	// emptyVars()
	obj.validateObj(&obj.validation, true)
	return obj.validationResult()
}

func (obj *bgpAttributesSrPolicyExplicitNullPolicy) validate() error {
	// emptyVars()
	obj.validateObj(&obj.validation, false)
	return obj.validationResult()
}

func (obj *bgpAttributesSrPolicyExplicitNullPolicy) String() string {
	str, err := obj.Marshal().ToYaml()
	if err != nil {
		return err.Error()
	}
	return str
}

func (obj *bgpAttributesSrPolicyExplicitNullPolicy) Clone() (BgpAttributesSrPolicyExplicitNullPolicy, error) {
	vErr := obj.validate()
	if vErr != nil {
		return nil, vErr
	}
	newObj := NewBgpAttributesSrPolicyExplicitNullPolicy()
	data, err := proto.Marshal(obj.msg())
	if err != nil {
		return nil, err
	}
	pbErr := proto.Unmarshal(data, newObj.msg())
	if pbErr != nil {
		return nil, pbErr
	}
	return newObj, nil
}

// BgpAttributesSrPolicyExplicitNullPolicy is this is an optional sub-tlv (Type 14) which indicates whether an Explicit NULL Label must be pushed on an unlabeled IP
// packet before other labels for IPv4 or IPv6 flows.
// - It is defined in Section 2.4.5 of draft-ietf-idr-sr-policy-safi-02.
type BgpAttributesSrPolicyExplicitNullPolicy interface {
	Validation
	// msg marshals BgpAttributesSrPolicyExplicitNullPolicy to protobuf object *otg.BgpAttributesSrPolicyExplicitNullPolicy
	// and doesn't set defaults
	msg() *otg.BgpAttributesSrPolicyExplicitNullPolicy
	// setMsg unmarshals BgpAttributesSrPolicyExplicitNullPolicy from protobuf object *otg.BgpAttributesSrPolicyExplicitNullPolicy
	// and doesn't set defaults
	setMsg(*otg.BgpAttributesSrPolicyExplicitNullPolicy) BgpAttributesSrPolicyExplicitNullPolicy
	// provides marshal interface
	Marshal() marshalBgpAttributesSrPolicyExplicitNullPolicy
	// provides unmarshal interface
	Unmarshal() unMarshalBgpAttributesSrPolicyExplicitNullPolicy
	// validate validates BgpAttributesSrPolicyExplicitNullPolicy
	validate() error
	// A stringer function
	String() string
	// Clones the object
	Clone() (BgpAttributesSrPolicyExplicitNullPolicy, error)
	validateToAndFrom() error
	validateObj(vObj *validation, set_default bool)
	setDefault()
	// Choice returns BgpAttributesSrPolicyExplicitNullPolicyChoiceEnum, set in BgpAttributesSrPolicyExplicitNullPolicy
	Choice() BgpAttributesSrPolicyExplicitNullPolicyChoiceEnum
	// setChoice assigns BgpAttributesSrPolicyExplicitNullPolicyChoiceEnum provided by user to BgpAttributesSrPolicyExplicitNullPolicy
	setChoice(value BgpAttributesSrPolicyExplicitNullPolicyChoiceEnum) BgpAttributesSrPolicyExplicitNullPolicy
	// HasChoice checks if Choice has been set in BgpAttributesSrPolicyExplicitNullPolicy
	HasChoice() bool
<<<<<<< HEAD
	// getter for Unknown to set choice.
	Unknown()
	// getter for DonotPush to set choice.
	DonotPush()
=======
	// getter for DonotPush to set choice.
	DonotPush()
	// getter for PushIpv4AndIpv6 to set choice.
	PushIpv4AndIpv6()
>>>>>>> 232773f5
	// getter for PushIpv4 to set choice.
	PushIpv4()
	// getter for PushIpv6 to set choice.
	PushIpv6()
<<<<<<< HEAD
	// getter for PushIpv4AndIpv6 to set choice.
	PushIpv4AndIpv6()
=======
	// getter for Unknown to set choice.
	Unknown()
>>>>>>> 232773f5
}

type BgpAttributesSrPolicyExplicitNullPolicyChoiceEnum string

// Enum of Choice on BgpAttributesSrPolicyExplicitNullPolicy
var BgpAttributesSrPolicyExplicitNullPolicyChoice = struct {
	UNKNOWN            BgpAttributesSrPolicyExplicitNullPolicyChoiceEnum
	PUSH_IPV4          BgpAttributesSrPolicyExplicitNullPolicyChoiceEnum
	PUSH_IPV6          BgpAttributesSrPolicyExplicitNullPolicyChoiceEnum
	PUSH_IPV4_AND_IPV6 BgpAttributesSrPolicyExplicitNullPolicyChoiceEnum
	DONOT_PUSH         BgpAttributesSrPolicyExplicitNullPolicyChoiceEnum
}{
	UNKNOWN:            BgpAttributesSrPolicyExplicitNullPolicyChoiceEnum("unknown"),
	PUSH_IPV4:          BgpAttributesSrPolicyExplicitNullPolicyChoiceEnum("push_ipv4"),
	PUSH_IPV6:          BgpAttributesSrPolicyExplicitNullPolicyChoiceEnum("push_ipv6"),
	PUSH_IPV4_AND_IPV6: BgpAttributesSrPolicyExplicitNullPolicyChoiceEnum("push_ipv4_and_ipv6"),
	DONOT_PUSH:         BgpAttributesSrPolicyExplicitNullPolicyChoiceEnum("donot_push"),
}

func (obj *bgpAttributesSrPolicyExplicitNullPolicy) Choice() BgpAttributesSrPolicyExplicitNullPolicyChoiceEnum {
	return BgpAttributesSrPolicyExplicitNullPolicyChoiceEnum(obj.obj.Choice.Enum().String())
}

<<<<<<< HEAD
// getter for Unknown to set choice
func (obj *bgpAttributesSrPolicyExplicitNullPolicy) Unknown() {
	obj.setChoice(BgpAttributesSrPolicyExplicitNullPolicyChoice.UNKNOWN)
}

=======
>>>>>>> 232773f5
// getter for DonotPush to set choice
func (obj *bgpAttributesSrPolicyExplicitNullPolicy) DonotPush() {
	obj.setChoice(BgpAttributesSrPolicyExplicitNullPolicyChoice.DONOT_PUSH)
}

<<<<<<< HEAD
=======
// getter for PushIpv4AndIpv6 to set choice
func (obj *bgpAttributesSrPolicyExplicitNullPolicy) PushIpv4AndIpv6() {
	obj.setChoice(BgpAttributesSrPolicyExplicitNullPolicyChoice.PUSH_IPV4_AND_IPV6)
}

>>>>>>> 232773f5
// getter for PushIpv4 to set choice
func (obj *bgpAttributesSrPolicyExplicitNullPolicy) PushIpv4() {
	obj.setChoice(BgpAttributesSrPolicyExplicitNullPolicyChoice.PUSH_IPV4)
}

// getter for PushIpv6 to set choice
func (obj *bgpAttributesSrPolicyExplicitNullPolicy) PushIpv6() {
	obj.setChoice(BgpAttributesSrPolicyExplicitNullPolicyChoice.PUSH_IPV6)
}

<<<<<<< HEAD
// getter for PushIpv4AndIpv6 to set choice
func (obj *bgpAttributesSrPolicyExplicitNullPolicy) PushIpv4AndIpv6() {
	obj.setChoice(BgpAttributesSrPolicyExplicitNullPolicyChoice.PUSH_IPV4_AND_IPV6)
=======
// getter for Unknown to set choice
func (obj *bgpAttributesSrPolicyExplicitNullPolicy) Unknown() {
	obj.setChoice(BgpAttributesSrPolicyExplicitNullPolicyChoice.UNKNOWN)
>>>>>>> 232773f5
}

// The Explicit NULL Label policy.
// Choice returns a string
func (obj *bgpAttributesSrPolicyExplicitNullPolicy) HasChoice() bool {
	return obj.obj.Choice != nil
}

func (obj *bgpAttributesSrPolicyExplicitNullPolicy) setChoice(value BgpAttributesSrPolicyExplicitNullPolicyChoiceEnum) BgpAttributesSrPolicyExplicitNullPolicy {
	intValue, ok := otg.BgpAttributesSrPolicyExplicitNullPolicy_Choice_Enum_value[string(value)]
	if !ok {
		obj.validationErrors = append(obj.validationErrors, fmt.Sprintf(
			"%s is not a valid choice on BgpAttributesSrPolicyExplicitNullPolicyChoiceEnum", string(value)))
		return obj
	}
	enumValue := otg.BgpAttributesSrPolicyExplicitNullPolicy_Choice_Enum(intValue)
	obj.obj.Choice = &enumValue

	return obj
}

func (obj *bgpAttributesSrPolicyExplicitNullPolicy) validateObj(vObj *validation, set_default bool) {
	if set_default {
		obj.setDefault()
	}

}

func (obj *bgpAttributesSrPolicyExplicitNullPolicy) setDefault() {
	var choices_set int = 0
	var choice BgpAttributesSrPolicyExplicitNullPolicyChoiceEnum
	if choices_set == 0 {
		if obj.obj.Choice == nil {
			obj.setChoice(BgpAttributesSrPolicyExplicitNullPolicyChoice.PUSH_IPV4_AND_IPV6)

		}

	} else if choices_set == 1 && choice != "" {
		if obj.obj.Choice != nil {
			if obj.Choice() != choice {
				obj.validationErrors = append(obj.validationErrors, "choice not matching with property in BgpAttributesSrPolicyExplicitNullPolicy")
			}
		} else {
			intVal := otg.BgpAttributesSrPolicyExplicitNullPolicy_Choice_Enum_value[string(choice)]
			enumValue := otg.BgpAttributesSrPolicyExplicitNullPolicy_Choice_Enum(intVal)
			obj.obj.Choice = &enumValue
		}
	}

}<|MERGE_RESOLUTION|>--- conflicted
+++ resolved
@@ -272,28 +272,16 @@
 	setChoice(value BgpAttributesSrPolicyExplicitNullPolicyChoiceEnum) BgpAttributesSrPolicyExplicitNullPolicy
 	// HasChoice checks if Choice has been set in BgpAttributesSrPolicyExplicitNullPolicy
 	HasChoice() bool
-<<<<<<< HEAD
-	// getter for Unknown to set choice.
-	Unknown()
-	// getter for DonotPush to set choice.
-	DonotPush()
-=======
 	// getter for DonotPush to set choice.
 	DonotPush()
 	// getter for PushIpv4AndIpv6 to set choice.
 	PushIpv4AndIpv6()
->>>>>>> 232773f5
 	// getter for PushIpv4 to set choice.
 	PushIpv4()
 	// getter for PushIpv6 to set choice.
 	PushIpv6()
-<<<<<<< HEAD
-	// getter for PushIpv4AndIpv6 to set choice.
-	PushIpv4AndIpv6()
-=======
 	// getter for Unknown to set choice.
 	Unknown()
->>>>>>> 232773f5
 }
 
 type BgpAttributesSrPolicyExplicitNullPolicyChoiceEnum string
@@ -317,46 +305,29 @@
 	return BgpAttributesSrPolicyExplicitNullPolicyChoiceEnum(obj.obj.Choice.Enum().String())
 }
 
-<<<<<<< HEAD
+// getter for DonotPush to set choice
+func (obj *bgpAttributesSrPolicyExplicitNullPolicy) DonotPush() {
+	obj.setChoice(BgpAttributesSrPolicyExplicitNullPolicyChoice.DONOT_PUSH)
+}
+
+// getter for PushIpv4AndIpv6 to set choice
+func (obj *bgpAttributesSrPolicyExplicitNullPolicy) PushIpv4AndIpv6() {
+	obj.setChoice(BgpAttributesSrPolicyExplicitNullPolicyChoice.PUSH_IPV4_AND_IPV6)
+}
+
+// getter for PushIpv4 to set choice
+func (obj *bgpAttributesSrPolicyExplicitNullPolicy) PushIpv4() {
+	obj.setChoice(BgpAttributesSrPolicyExplicitNullPolicyChoice.PUSH_IPV4)
+}
+
+// getter for PushIpv6 to set choice
+func (obj *bgpAttributesSrPolicyExplicitNullPolicy) PushIpv6() {
+	obj.setChoice(BgpAttributesSrPolicyExplicitNullPolicyChoice.PUSH_IPV6)
+}
+
 // getter for Unknown to set choice
 func (obj *bgpAttributesSrPolicyExplicitNullPolicy) Unknown() {
 	obj.setChoice(BgpAttributesSrPolicyExplicitNullPolicyChoice.UNKNOWN)
-}
-
-=======
->>>>>>> 232773f5
-// getter for DonotPush to set choice
-func (obj *bgpAttributesSrPolicyExplicitNullPolicy) DonotPush() {
-	obj.setChoice(BgpAttributesSrPolicyExplicitNullPolicyChoice.DONOT_PUSH)
-}
-
-<<<<<<< HEAD
-=======
-// getter for PushIpv4AndIpv6 to set choice
-func (obj *bgpAttributesSrPolicyExplicitNullPolicy) PushIpv4AndIpv6() {
-	obj.setChoice(BgpAttributesSrPolicyExplicitNullPolicyChoice.PUSH_IPV4_AND_IPV6)
-}
-
->>>>>>> 232773f5
-// getter for PushIpv4 to set choice
-func (obj *bgpAttributesSrPolicyExplicitNullPolicy) PushIpv4() {
-	obj.setChoice(BgpAttributesSrPolicyExplicitNullPolicyChoice.PUSH_IPV4)
-}
-
-// getter for PushIpv6 to set choice
-func (obj *bgpAttributesSrPolicyExplicitNullPolicy) PushIpv6() {
-	obj.setChoice(BgpAttributesSrPolicyExplicitNullPolicyChoice.PUSH_IPV6)
-}
-
-<<<<<<< HEAD
-// getter for PushIpv4AndIpv6 to set choice
-func (obj *bgpAttributesSrPolicyExplicitNullPolicy) PushIpv4AndIpv6() {
-	obj.setChoice(BgpAttributesSrPolicyExplicitNullPolicyChoice.PUSH_IPV4_AND_IPV6)
-=======
-// getter for Unknown to set choice
-func (obj *bgpAttributesSrPolicyExplicitNullPolicy) Unknown() {
-	obj.setChoice(BgpAttributesSrPolicyExplicitNullPolicyChoice.UNKNOWN)
->>>>>>> 232773f5
 }
 
 // The Explicit NULL Label policy.
