package gosnappi

import (
	"fmt"
	"strings"

	"github.com/ghodss/yaml"
	otg "github.com/open-traffic-generator/snappi/gosnappi/otg"
	"google.golang.org/protobuf/encoding/protojson"
	"google.golang.org/protobuf/proto"
)

// ***** BgpAttributesSrPolicyExplicitNullPolicy *****
type bgpAttributesSrPolicyExplicitNullPolicy struct {
	validation
	obj          *otg.BgpAttributesSrPolicyExplicitNullPolicy
	marshaller   marshalBgpAttributesSrPolicyExplicitNullPolicy
	unMarshaller unMarshalBgpAttributesSrPolicyExplicitNullPolicy
}

func NewBgpAttributesSrPolicyExplicitNullPolicy() BgpAttributesSrPolicyExplicitNullPolicy {
	obj := bgpAttributesSrPolicyExplicitNullPolicy{obj: &otg.BgpAttributesSrPolicyExplicitNullPolicy{}}
	obj.setDefault()
	return &obj
}

func (obj *bgpAttributesSrPolicyExplicitNullPolicy) msg() *otg.BgpAttributesSrPolicyExplicitNullPolicy {
	return obj.obj
}

func (obj *bgpAttributesSrPolicyExplicitNullPolicy) setMsg(msg *otg.BgpAttributesSrPolicyExplicitNullPolicy) BgpAttributesSrPolicyExplicitNullPolicy {

	proto.Merge(obj.obj, msg)
	return obj
}

type marshalbgpAttributesSrPolicyExplicitNullPolicy struct {
	obj *bgpAttributesSrPolicyExplicitNullPolicy
}

type marshalBgpAttributesSrPolicyExplicitNullPolicy interface {
	// ToProto marshals BgpAttributesSrPolicyExplicitNullPolicy to protobuf object *otg.BgpAttributesSrPolicyExplicitNullPolicy
	ToProto() (*otg.BgpAttributesSrPolicyExplicitNullPolicy, error)
	// ToPbText marshals BgpAttributesSrPolicyExplicitNullPolicy to protobuf text
	ToPbText() (string, error)
	// ToYaml marshals BgpAttributesSrPolicyExplicitNullPolicy to YAML text
	ToYaml() (string, error)
	// ToJson marshals BgpAttributesSrPolicyExplicitNullPolicy to JSON text
	ToJson() (string, error)
}

type unMarshalbgpAttributesSrPolicyExplicitNullPolicy struct {
	obj *bgpAttributesSrPolicyExplicitNullPolicy
}

type unMarshalBgpAttributesSrPolicyExplicitNullPolicy interface {
	// FromProto unmarshals BgpAttributesSrPolicyExplicitNullPolicy from protobuf object *otg.BgpAttributesSrPolicyExplicitNullPolicy
	FromProto(msg *otg.BgpAttributesSrPolicyExplicitNullPolicy) (BgpAttributesSrPolicyExplicitNullPolicy, error)
	// FromPbText unmarshals BgpAttributesSrPolicyExplicitNullPolicy from protobuf text
	FromPbText(value string) error
	// FromYaml unmarshals BgpAttributesSrPolicyExplicitNullPolicy from YAML text
	FromYaml(value string) error
	// FromJson unmarshals BgpAttributesSrPolicyExplicitNullPolicy from JSON text
	FromJson(value string) error
}

func (obj *bgpAttributesSrPolicyExplicitNullPolicy) Marshal() marshalBgpAttributesSrPolicyExplicitNullPolicy {
	if obj.marshaller == nil {
		obj.marshaller = &marshalbgpAttributesSrPolicyExplicitNullPolicy{obj: obj}
	}
	return obj.marshaller
}

func (obj *bgpAttributesSrPolicyExplicitNullPolicy) Unmarshal() unMarshalBgpAttributesSrPolicyExplicitNullPolicy {
	if obj.unMarshaller == nil {
		obj.unMarshaller = &unMarshalbgpAttributesSrPolicyExplicitNullPolicy{obj: obj}
	}
	return obj.unMarshaller
}

func (m *marshalbgpAttributesSrPolicyExplicitNullPolicy) ToProto() (*otg.BgpAttributesSrPolicyExplicitNullPolicy, error) {
	err := m.obj.validateToAndFrom()
	if err != nil {
		return nil, err
	}
	return m.obj.msg(), nil
}

func (m *unMarshalbgpAttributesSrPolicyExplicitNullPolicy) FromProto(msg *otg.BgpAttributesSrPolicyExplicitNullPolicy) (BgpAttributesSrPolicyExplicitNullPolicy, error) {
	newObj := m.obj.setMsg(msg)
	err := newObj.validateToAndFrom()
	if err != nil {
		return nil, err
	}
	return newObj, nil
}

func (m *marshalbgpAttributesSrPolicyExplicitNullPolicy) ToPbText() (string, error) {
	vErr := m.obj.validateToAndFrom()
	if vErr != nil {
		return "", vErr
	}
	protoMarshal, err := proto.Marshal(m.obj.msg())
	if err != nil {
		return "", err
	}
	return string(protoMarshal), nil
}

func (m *unMarshalbgpAttributesSrPolicyExplicitNullPolicy) FromPbText(value string) error {
	retObj := proto.Unmarshal([]byte(value), m.obj.msg())
	if retObj != nil {
		return retObj
	}

	vErr := m.obj.validateToAndFrom()
	if vErr != nil {
		return vErr
	}
	return retObj
}

func (m *marshalbgpAttributesSrPolicyExplicitNullPolicy) ToYaml() (string, error) {
	vErr := m.obj.validateToAndFrom()
	if vErr != nil {
		return "", vErr
	}
	opts := protojson.MarshalOptions{
		UseProtoNames:   true,
		AllowPartial:    true,
		EmitUnpopulated: false,
	}
	data, err := opts.Marshal(m.obj.msg())
	if err != nil {
		return "", err
	}
	data, err = yaml.JSONToYAML(data)
	if err != nil {
		return "", err
	}
	return string(data), nil
}

func (m *unMarshalbgpAttributesSrPolicyExplicitNullPolicy) FromYaml(value string) error {
	if value == "" {
		value = "{}"
	}
	data, err := yaml.YAMLToJSON([]byte(value))
	if err != nil {
		return err
	}
	opts := protojson.UnmarshalOptions{
		AllowPartial:   true,
		DiscardUnknown: false,
	}
	uError := opts.Unmarshal([]byte(data), m.obj.msg())
	if uError != nil {
		return fmt.Errorf("unmarshal error %s", strings.Replace(
			uError.Error(), "\u00a0", " ", -1)[7:])
	}

	vErr := m.obj.validateToAndFrom()
	if vErr != nil {
		return vErr
	}
	return nil
}

func (m *marshalbgpAttributesSrPolicyExplicitNullPolicy) ToJson() (string, error) {
	vErr := m.obj.validateToAndFrom()
	if vErr != nil {
		return "", vErr
	}
	opts := protojson.MarshalOptions{
		UseProtoNames:   true,
		AllowPartial:    true,
		EmitUnpopulated: false,
		Indent:          "  ",
	}
	data, err := opts.Marshal(m.obj.msg())
	if err != nil {
		return "", err
	}
	return string(data), nil
}

func (m *unMarshalbgpAttributesSrPolicyExplicitNullPolicy) FromJson(value string) error {
	opts := protojson.UnmarshalOptions{
		AllowPartial:   true,
		DiscardUnknown: false,
	}
	if value == "" {
		value = "{}"
	}
	uError := opts.Unmarshal([]byte(value), m.obj.msg())
	if uError != nil {
		return fmt.Errorf("unmarshal error %s", strings.Replace(
			uError.Error(), "\u00a0", " ", -1)[7:])
	}

	err := m.obj.validateToAndFrom()
	if err != nil {
		return err
	}
	return nil
}

func (obj *bgpAttributesSrPolicyExplicitNullPolicy) validateToAndFrom() error {
	// emptyVars()
	obj.validateObj(&obj.validation, true)
	return obj.validationResult()
}

func (obj *bgpAttributesSrPolicyExplicitNullPolicy) validate() error {
	// emptyVars()
	obj.validateObj(&obj.validation, false)
	return obj.validationResult()
}

func (obj *bgpAttributesSrPolicyExplicitNullPolicy) String() string {
	str, err := obj.Marshal().ToYaml()
	if err != nil {
		return err.Error()
	}
	return str
}

func (obj *bgpAttributesSrPolicyExplicitNullPolicy) Clone() (BgpAttributesSrPolicyExplicitNullPolicy, error) {
	vErr := obj.validate()
	if vErr != nil {
		return nil, vErr
	}
	newObj := NewBgpAttributesSrPolicyExplicitNullPolicy()
	data, err := proto.Marshal(obj.msg())
	if err != nil {
		return nil, err
	}
	pbErr := proto.Unmarshal(data, newObj.msg())
	if pbErr != nil {
		return nil, pbErr
	}
	return newObj, nil
}

// BgpAttributesSrPolicyExplicitNullPolicy is this is an optional sub-tlv (Type 14) which indicates whether an Explicit NULL Label must be pushed on an unlabeled IP
// packet before other labels for IPv4 or IPv6 flows.
// - It is defined in Section 2.4.5 of draft-ietf-idr-sr-policy-safi-02.
type BgpAttributesSrPolicyExplicitNullPolicy interface {
	Validation
	// msg marshals BgpAttributesSrPolicyExplicitNullPolicy to protobuf object *otg.BgpAttributesSrPolicyExplicitNullPolicy
	// and doesn't set defaults
	msg() *otg.BgpAttributesSrPolicyExplicitNullPolicy
	// setMsg unmarshals BgpAttributesSrPolicyExplicitNullPolicy from protobuf object *otg.BgpAttributesSrPolicyExplicitNullPolicy
	// and doesn't set defaults
	setMsg(*otg.BgpAttributesSrPolicyExplicitNullPolicy) BgpAttributesSrPolicyExplicitNullPolicy
	// provides marshal interface
	Marshal() marshalBgpAttributesSrPolicyExplicitNullPolicy
	// provides unmarshal interface
	Unmarshal() unMarshalBgpAttributesSrPolicyExplicitNullPolicy
	// validate validates BgpAttributesSrPolicyExplicitNullPolicy
	validate() error
	// A stringer function
	String() string
	// Clones the object
	Clone() (BgpAttributesSrPolicyExplicitNullPolicy, error)
	validateToAndFrom() error
	validateObj(vObj *validation, set_default bool)
	setDefault()
	// Choice returns BgpAttributesSrPolicyExplicitNullPolicyChoiceEnum, set in BgpAttributesSrPolicyExplicitNullPolicy
	Choice() BgpAttributesSrPolicyExplicitNullPolicyChoiceEnum
	// setChoice assigns BgpAttributesSrPolicyExplicitNullPolicyChoiceEnum provided by user to BgpAttributesSrPolicyExplicitNullPolicy
	setChoice(value BgpAttributesSrPolicyExplicitNullPolicyChoiceEnum) BgpAttributesSrPolicyExplicitNullPolicy
	// HasChoice checks if Choice has been set in BgpAttributesSrPolicyExplicitNullPolicy
	HasChoice() bool
	// getter for PushIpv4AndIpv6 to set choice.
	PushIpv4AndIpv6()
<<<<<<< HEAD
	// getter for DonotPush to set choice.
	DonotPush()
	// getter for Unknown to set choice.
	Unknown()
	// getter for PushIpv6 to set choice.
	PushIpv6()
	// getter for PushIpv4 to set choice.
	PushIpv4()
=======
	// getter for PushIpv4 to set choice.
	PushIpv4()
	// getter for PushIpv6 to set choice.
	PushIpv6()
	// getter for Unknown to set choice.
	Unknown()
	// getter for DonotPush to set choice.
	DonotPush()
>>>>>>> da9cf7a5
}

type BgpAttributesSrPolicyExplicitNullPolicyChoiceEnum string

// Enum of Choice on BgpAttributesSrPolicyExplicitNullPolicy
var BgpAttributesSrPolicyExplicitNullPolicyChoice = struct {
	UNKNOWN            BgpAttributesSrPolicyExplicitNullPolicyChoiceEnum
	PUSH_IPV4          BgpAttributesSrPolicyExplicitNullPolicyChoiceEnum
	PUSH_IPV6          BgpAttributesSrPolicyExplicitNullPolicyChoiceEnum
	PUSH_IPV4_AND_IPV6 BgpAttributesSrPolicyExplicitNullPolicyChoiceEnum
	DONOT_PUSH         BgpAttributesSrPolicyExplicitNullPolicyChoiceEnum
}{
	UNKNOWN:            BgpAttributesSrPolicyExplicitNullPolicyChoiceEnum("unknown"),
	PUSH_IPV4:          BgpAttributesSrPolicyExplicitNullPolicyChoiceEnum("push_ipv4"),
	PUSH_IPV6:          BgpAttributesSrPolicyExplicitNullPolicyChoiceEnum("push_ipv6"),
	PUSH_IPV4_AND_IPV6: BgpAttributesSrPolicyExplicitNullPolicyChoiceEnum("push_ipv4_and_ipv6"),
	DONOT_PUSH:         BgpAttributesSrPolicyExplicitNullPolicyChoiceEnum("donot_push"),
}

func (obj *bgpAttributesSrPolicyExplicitNullPolicy) Choice() BgpAttributesSrPolicyExplicitNullPolicyChoiceEnum {
	return BgpAttributesSrPolicyExplicitNullPolicyChoiceEnum(obj.obj.Choice.Enum().String())
}

// getter for PushIpv4AndIpv6 to set choice
func (obj *bgpAttributesSrPolicyExplicitNullPolicy) PushIpv4AndIpv6() {
	obj.setChoice(BgpAttributesSrPolicyExplicitNullPolicyChoice.PUSH_IPV4_AND_IPV6)
}

<<<<<<< HEAD
// getter for DonotPush to set choice
func (obj *bgpAttributesSrPolicyExplicitNullPolicy) DonotPush() {
	obj.setChoice(BgpAttributesSrPolicyExplicitNullPolicyChoice.DONOT_PUSH)
}

// getter for Unknown to set choice
func (obj *bgpAttributesSrPolicyExplicitNullPolicy) Unknown() {
	obj.setChoice(BgpAttributesSrPolicyExplicitNullPolicyChoice.UNKNOWN)
=======
// getter for PushIpv4 to set choice
func (obj *bgpAttributesSrPolicyExplicitNullPolicy) PushIpv4() {
	obj.setChoice(BgpAttributesSrPolicyExplicitNullPolicyChoice.PUSH_IPV4)
>>>>>>> da9cf7a5
}

// getter for PushIpv6 to set choice
func (obj *bgpAttributesSrPolicyExplicitNullPolicy) PushIpv6() {
	obj.setChoice(BgpAttributesSrPolicyExplicitNullPolicyChoice.PUSH_IPV6)
}

// getter for Unknown to set choice
func (obj *bgpAttributesSrPolicyExplicitNullPolicy) Unknown() {
	obj.setChoice(BgpAttributesSrPolicyExplicitNullPolicyChoice.UNKNOWN)
}

// The Explicit NULL Label policy.
// Choice returns a string
func (obj *bgpAttributesSrPolicyExplicitNullPolicy) HasChoice() bool {
	return obj.obj.Choice != nil
}

func (obj *bgpAttributesSrPolicyExplicitNullPolicy) setChoice(value BgpAttributesSrPolicyExplicitNullPolicyChoiceEnum) BgpAttributesSrPolicyExplicitNullPolicy {
	intValue, ok := otg.BgpAttributesSrPolicyExplicitNullPolicy_Choice_Enum_value[string(value)]
	if !ok {
		obj.validationErrors = append(obj.validationErrors, fmt.Sprintf(
			"%s is not a valid choice on BgpAttributesSrPolicyExplicitNullPolicyChoiceEnum", string(value)))
		return obj
	}
	enumValue := otg.BgpAttributesSrPolicyExplicitNullPolicy_Choice_Enum(intValue)
	obj.obj.Choice = &enumValue

	return obj
}

func (obj *bgpAttributesSrPolicyExplicitNullPolicy) validateObj(vObj *validation, set_default bool) {
	if set_default {
		obj.setDefault()
	}

}

func (obj *bgpAttributesSrPolicyExplicitNullPolicy) setDefault() {
	var choices_set int = 0
	var choice BgpAttributesSrPolicyExplicitNullPolicyChoiceEnum
	if choices_set == 0 {
		if obj.obj.Choice == nil {
			obj.setChoice(BgpAttributesSrPolicyExplicitNullPolicyChoice.PUSH_IPV4_AND_IPV6)

		}

	} else if choices_set == 1 && choice != "" {
		if obj.obj.Choice != nil {
			if obj.Choice() != choice {
				obj.validationErrors = append(obj.validationErrors, "choice not matching with property in BgpAttributesSrPolicyExplicitNullPolicy")
			}
		} else {
			intVal := otg.BgpAttributesSrPolicyExplicitNullPolicy_Choice_Enum_value[string(choice)]
			enumValue := otg.BgpAttributesSrPolicyExplicitNullPolicy_Choice_Enum(intVal)
			obj.obj.Choice = &enumValue
		}
	}

}<|MERGE_RESOLUTION|>--- conflicted
+++ resolved
@@ -274,16 +274,6 @@
 	HasChoice() bool
 	// getter for PushIpv4AndIpv6 to set choice.
 	PushIpv4AndIpv6()
-<<<<<<< HEAD
-	// getter for DonotPush to set choice.
-	DonotPush()
-	// getter for Unknown to set choice.
-	Unknown()
-	// getter for PushIpv6 to set choice.
-	PushIpv6()
-	// getter for PushIpv4 to set choice.
-	PushIpv4()
-=======
 	// getter for PushIpv4 to set choice.
 	PushIpv4()
 	// getter for PushIpv6 to set choice.
@@ -292,7 +282,6 @@
 	Unknown()
 	// getter for DonotPush to set choice.
 	DonotPush()
->>>>>>> da9cf7a5
 }
 
 type BgpAttributesSrPolicyExplicitNullPolicyChoiceEnum string
@@ -321,20 +310,9 @@
 	obj.setChoice(BgpAttributesSrPolicyExplicitNullPolicyChoice.PUSH_IPV4_AND_IPV6)
 }
 
-<<<<<<< HEAD
-// getter for DonotPush to set choice
-func (obj *bgpAttributesSrPolicyExplicitNullPolicy) DonotPush() {
-	obj.setChoice(BgpAttributesSrPolicyExplicitNullPolicyChoice.DONOT_PUSH)
-}
-
-// getter for Unknown to set choice
-func (obj *bgpAttributesSrPolicyExplicitNullPolicy) Unknown() {
-	obj.setChoice(BgpAttributesSrPolicyExplicitNullPolicyChoice.UNKNOWN)
-=======
 // getter for PushIpv4 to set choice
 func (obj *bgpAttributesSrPolicyExplicitNullPolicy) PushIpv4() {
 	obj.setChoice(BgpAttributesSrPolicyExplicitNullPolicyChoice.PUSH_IPV4)
->>>>>>> da9cf7a5
 }
 
 // getter for PushIpv6 to set choice
