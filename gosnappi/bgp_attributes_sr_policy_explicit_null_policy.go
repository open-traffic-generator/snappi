--- conflicted
+++ resolved
@@ -274,15 +274,12 @@
 	HasChoice() bool
 	// getter for DonotPush to set choice.
 	DonotPush()
-<<<<<<< HEAD
-=======
 	// getter for PushIpv4AndIpv6 to set choice.
 	PushIpv4AndIpv6()
 	// getter for PushIpv6 to set choice.
 	PushIpv6()
 	// getter for Unknown to set choice.
 	Unknown()
->>>>>>> 73f87d3e
 	// getter for PushIpv4 to set choice.
 	PushIpv4()
 	// getter for PushIpv4AndIpv6 to set choice.
@@ -317,47 +314,28 @@
 // getter for DonotPush to set choice
 func (obj *bgpAttributesSrPolicyExplicitNullPolicy) DonotPush() {
 	obj.setChoice(BgpAttributesSrPolicyExplicitNullPolicyChoice.DONOT_PUSH)
-<<<<<<< HEAD
+}
+
+// getter for PushIpv4AndIpv6 to set choice
+func (obj *bgpAttributesSrPolicyExplicitNullPolicy) PushIpv4AndIpv6() {
+	obj.setChoice(BgpAttributesSrPolicyExplicitNullPolicyChoice.PUSH_IPV4_AND_IPV6)
+}
+
+// getter for PushIpv6 to set choice
+func (obj *bgpAttributesSrPolicyExplicitNullPolicy) PushIpv6() {
+	obj.setChoice(BgpAttributesSrPolicyExplicitNullPolicyChoice.PUSH_IPV6)
+}
+
+// getter for Unknown to set choice
+func (obj *bgpAttributesSrPolicyExplicitNullPolicy) Unknown() {
+	obj.setChoice(BgpAttributesSrPolicyExplicitNullPolicyChoice.UNKNOWN)
 }
 
 // getter for PushIpv4 to set choice
 func (obj *bgpAttributesSrPolicyExplicitNullPolicy) PushIpv4() {
 	obj.setChoice(BgpAttributesSrPolicyExplicitNullPolicyChoice.PUSH_IPV4)
-=======
->>>>>>> 73f87d3e
-}
-
-// getter for PushIpv4AndIpv6 to set choice
-func (obj *bgpAttributesSrPolicyExplicitNullPolicy) PushIpv4AndIpv6() {
-	obj.setChoice(BgpAttributesSrPolicyExplicitNullPolicyChoice.PUSH_IPV4_AND_IPV6)
-}
-
-<<<<<<< HEAD
-// getter for Unknown to set choice
-func (obj *bgpAttributesSrPolicyExplicitNullPolicy) Unknown() {
-	obj.setChoice(BgpAttributesSrPolicyExplicitNullPolicyChoice.UNKNOWN)
-}
-
-=======
->>>>>>> 73f87d3e
-// getter for PushIpv6 to set choice
-func (obj *bgpAttributesSrPolicyExplicitNullPolicy) PushIpv6() {
-	obj.setChoice(BgpAttributesSrPolicyExplicitNullPolicyChoice.PUSH_IPV6)
-}
-
-<<<<<<< HEAD
-=======
-// getter for Unknown to set choice
-func (obj *bgpAttributesSrPolicyExplicitNullPolicy) Unknown() {
-	obj.setChoice(BgpAttributesSrPolicyExplicitNullPolicyChoice.UNKNOWN)
-}
-
-// getter for PushIpv4 to set choice
-func (obj *bgpAttributesSrPolicyExplicitNullPolicy) PushIpv4() {
-	obj.setChoice(BgpAttributesSrPolicyExplicitNullPolicyChoice.PUSH_IPV4)
-}
-
->>>>>>> 73f87d3e
+}
+
 // The Explicit NULL Label policy.
 // Choice returns a string
 func (obj *bgpAttributesSrPolicyExplicitNullPolicy) HasChoice() bool {
