--- conflicted
+++ resolved
@@ -31,12 +31,8 @@
 	dhcpv6ServerHolder Dhcpv6ServerMetricsRequest
 	ospfv2Holder       Ospfv2MetricsRequest
 	convergenceHolder  ConvergenceRequest
-<<<<<<< HEAD
-	ospfv3Holder       Ospfv3MetricsRequest
-=======
 	macsecHolder       MacsecMetricsRequest
 	mkaHolder          MkaMetricsRequest
->>>>>>> af08d8ac
 }
 
 func NewMetricsRequest() MetricsRequest {
@@ -279,12 +275,8 @@
 	obj.dhcpv6ServerHolder = nil
 	obj.ospfv2Holder = nil
 	obj.convergenceHolder = nil
-<<<<<<< HEAD
-	obj.ospfv3Holder = nil
-=======
 	obj.macsecHolder = nil
 	obj.mkaHolder = nil
->>>>>>> af08d8ac
 	obj.validationErrors = nil
 	obj.warnings = nil
 	obj.constraints = make(map[string]map[string]Constraints)
@@ -442,16 +434,6 @@
 	SetConvergence(value ConvergenceRequest) MetricsRequest
 	// HasConvergence checks if Convergence has been set in MetricsRequest
 	HasConvergence() bool
-<<<<<<< HEAD
-	// Ospfv3 returns Ospfv3MetricsRequest, set in MetricsRequest.
-	// Ospfv3MetricsRequest is the request to retrieve OSPFv3 per router metrics/statistics.
-	Ospfv3() Ospfv3MetricsRequest
-	// SetOspfv3 assigns Ospfv3MetricsRequest provided by user to MetricsRequest.
-	// Ospfv3MetricsRequest is the request to retrieve OSPFv3 per router metrics/statistics.
-	SetOspfv3(value Ospfv3MetricsRequest) MetricsRequest
-	// HasOspfv3 checks if Ospfv3 has been set in MetricsRequest
-	HasOspfv3() bool
-=======
 	// Macsec returns MacsecMetricsRequest, set in MetricsRequest.
 	// MacsecMetricsRequest is the request to retrieve MACsec per secure entity(secY) metrics/statistics.
 	Macsec() MacsecMetricsRequest
@@ -468,7 +450,6 @@
 	SetMka(value MkaMetricsRequest) MetricsRequest
 	// HasMka checks if Mka has been set in MetricsRequest
 	HasMka() bool
->>>>>>> af08d8ac
 	setNil()
 }
 
@@ -491,12 +472,8 @@
 	DHCPV6_SERVER MetricsRequestChoiceEnum
 	OSPFV2        MetricsRequestChoiceEnum
 	CONVERGENCE   MetricsRequestChoiceEnum
-<<<<<<< HEAD
-	OSPFV3        MetricsRequestChoiceEnum
-=======
 	MACSEC        MetricsRequestChoiceEnum
 	MKA           MetricsRequestChoiceEnum
->>>>>>> af08d8ac
 }{
 	PORT:          MetricsRequestChoiceEnum("port"),
 	FLOW:          MetricsRequestChoiceEnum("flow"),
@@ -513,12 +490,8 @@
 	DHCPV6_SERVER: MetricsRequestChoiceEnum("dhcpv6_server"),
 	OSPFV2:        MetricsRequestChoiceEnum("ospfv2"),
 	CONVERGENCE:   MetricsRequestChoiceEnum("convergence"),
-<<<<<<< HEAD
-	OSPFV3:        MetricsRequestChoiceEnum("ospfv3"),
-=======
 	MACSEC:        MetricsRequestChoiceEnum("macsec"),
 	MKA:           MetricsRequestChoiceEnum("mka"),
->>>>>>> af08d8ac
 }
 
 func (obj *metricsRequest) Choice() MetricsRequestChoiceEnum {
@@ -540,15 +513,10 @@
 	}
 	enumValue := otg.MetricsRequest_Choice_Enum(intValue)
 	obj.obj.Choice = &enumValue
-<<<<<<< HEAD
-	obj.obj.Ospfv3 = nil
-	obj.ospfv3Holder = nil
-=======
 	obj.obj.Mka = nil
 	obj.mkaHolder = nil
 	obj.obj.Macsec = nil
 	obj.macsecHolder = nil
->>>>>>> af08d8ac
 	obj.obj.Convergence = nil
 	obj.convergenceHolder = nil
 	obj.obj.Ospfv2 = nil
@@ -640,17 +608,12 @@
 		obj.obj.Convergence = NewConvergenceRequest().msg()
 	}
 
-<<<<<<< HEAD
-	if value == MetricsRequestChoice.OSPFV3 {
-		obj.obj.Ospfv3 = NewOspfv3MetricsRequest().msg()
-=======
 	if value == MetricsRequestChoice.MACSEC {
 		obj.obj.Macsec = NewMacsecMetricsRequest().msg()
 	}
 
 	if value == MetricsRequestChoice.MKA {
 		obj.obj.Mka = NewMkaMetricsRequest().msg()
->>>>>>> af08d8ac
 	}
 
 	return obj
@@ -1077,31 +1040,6 @@
 }
 
 // description is TBD
-<<<<<<< HEAD
-// Ospfv3 returns a Ospfv3MetricsRequest
-func (obj *metricsRequest) Ospfv3() Ospfv3MetricsRequest {
-	if obj.obj.Ospfv3 == nil {
-		obj.setChoice(MetricsRequestChoice.OSPFV3)
-	}
-	if obj.ospfv3Holder == nil {
-		obj.ospfv3Holder = &ospfv3MetricsRequest{obj: obj.obj.Ospfv3}
-	}
-	return obj.ospfv3Holder
-}
-
-// description is TBD
-// Ospfv3 returns a Ospfv3MetricsRequest
-func (obj *metricsRequest) HasOspfv3() bool {
-	return obj.obj.Ospfv3 != nil
-}
-
-// description is TBD
-// SetOspfv3 sets the Ospfv3MetricsRequest value in the MetricsRequest object
-func (obj *metricsRequest) SetOspfv3(value Ospfv3MetricsRequest) MetricsRequest {
-	obj.setChoice(MetricsRequestChoice.OSPFV3)
-	obj.ospfv3Holder = nil
-	obj.obj.Ospfv3 = value.msg()
-=======
 // Macsec returns a MacsecMetricsRequest
 func (obj *metricsRequest) Macsec() MacsecMetricsRequest {
 	if obj.obj.Macsec == nil {
@@ -1153,7 +1091,6 @@
 	obj.setChoice(MetricsRequestChoice.MKA)
 	obj.mkaHolder = nil
 	obj.obj.Mka = value.msg()
->>>>>>> af08d8ac
 
 	return obj
 }
@@ -1238,11 +1175,6 @@
 		obj.Convergence().validateObj(vObj, set_default)
 	}
 
-<<<<<<< HEAD
-	if obj.obj.Ospfv3 != nil {
-
-		obj.Ospfv3().validateObj(vObj, set_default)
-=======
 	if obj.obj.Macsec != nil {
 
 		obj.Macsec().validateObj(vObj, set_default)
@@ -1251,7 +1183,6 @@
 	if obj.obj.Mka != nil {
 
 		obj.Mka().validateObj(vObj, set_default)
->>>>>>> af08d8ac
 	}
 
 }
@@ -1335,11 +1266,6 @@
 		choice = MetricsRequestChoice.CONVERGENCE
 	}
 
-<<<<<<< HEAD
-	if obj.obj.Ospfv3 != nil {
-		choices_set += 1
-		choice = MetricsRequestChoice.OSPFV3
-=======
 	if obj.obj.Macsec != nil {
 		choices_set += 1
 		choice = MetricsRequestChoice.MACSEC
@@ -1348,7 +1274,6 @@
 	if obj.obj.Mka != nil {
 		choices_set += 1
 		choice = MetricsRequestChoice.MKA
->>>>>>> af08d8ac
 	}
 	if choices_set == 0 {
 		if obj.obj.Choice == nil {
