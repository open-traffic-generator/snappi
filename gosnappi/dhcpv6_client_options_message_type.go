package gosnappi

import (
	"fmt"
	"strings"

	"github.com/ghodss/yaml"
	otg "github.com/open-traffic-generator/snappi/gosnappi/otg"
	"google.golang.org/protobuf/encoding/protojson"
	"google.golang.org/protobuf/proto"
)

// ***** Dhcpv6ClientOptionsMessageType *****
type dhcpv6ClientOptionsMessageType struct {
	validation
	obj          *otg.Dhcpv6ClientOptionsMessageType
	marshaller   marshalDhcpv6ClientOptionsMessageType
	unMarshaller unMarshalDhcpv6ClientOptionsMessageType
}

func NewDhcpv6ClientOptionsMessageType() Dhcpv6ClientOptionsMessageType {
	obj := dhcpv6ClientOptionsMessageType{obj: &otg.Dhcpv6ClientOptionsMessageType{}}
	obj.setDefault()
	return &obj
}

func (obj *dhcpv6ClientOptionsMessageType) msg() *otg.Dhcpv6ClientOptionsMessageType {
	return obj.obj
}

func (obj *dhcpv6ClientOptionsMessageType) setMsg(msg *otg.Dhcpv6ClientOptionsMessageType) Dhcpv6ClientOptionsMessageType {

	proto.Merge(obj.obj, msg)
	return obj
}

type marshaldhcpv6ClientOptionsMessageType struct {
	obj *dhcpv6ClientOptionsMessageType
}

type marshalDhcpv6ClientOptionsMessageType interface {
	// ToProto marshals Dhcpv6ClientOptionsMessageType to protobuf object *otg.Dhcpv6ClientOptionsMessageType
	ToProto() (*otg.Dhcpv6ClientOptionsMessageType, error)
	// ToPbText marshals Dhcpv6ClientOptionsMessageType to protobuf text
	ToPbText() (string, error)
	// ToYaml marshals Dhcpv6ClientOptionsMessageType to YAML text
	ToYaml() (string, error)
	// ToJson marshals Dhcpv6ClientOptionsMessageType to JSON text
	ToJson() (string, error)
}

type unMarshaldhcpv6ClientOptionsMessageType struct {
	obj *dhcpv6ClientOptionsMessageType
}

type unMarshalDhcpv6ClientOptionsMessageType interface {
	// FromProto unmarshals Dhcpv6ClientOptionsMessageType from protobuf object *otg.Dhcpv6ClientOptionsMessageType
	FromProto(msg *otg.Dhcpv6ClientOptionsMessageType) (Dhcpv6ClientOptionsMessageType, error)
	// FromPbText unmarshals Dhcpv6ClientOptionsMessageType from protobuf text
	FromPbText(value string) error
	// FromYaml unmarshals Dhcpv6ClientOptionsMessageType from YAML text
	FromYaml(value string) error
	// FromJson unmarshals Dhcpv6ClientOptionsMessageType from JSON text
	FromJson(value string) error
}

func (obj *dhcpv6ClientOptionsMessageType) Marshal() marshalDhcpv6ClientOptionsMessageType {
	if obj.marshaller == nil {
		obj.marshaller = &marshaldhcpv6ClientOptionsMessageType{obj: obj}
	}
	return obj.marshaller
}

func (obj *dhcpv6ClientOptionsMessageType) Unmarshal() unMarshalDhcpv6ClientOptionsMessageType {
	if obj.unMarshaller == nil {
		obj.unMarshaller = &unMarshaldhcpv6ClientOptionsMessageType{obj: obj}
	}
	return obj.unMarshaller
}

func (m *marshaldhcpv6ClientOptionsMessageType) ToProto() (*otg.Dhcpv6ClientOptionsMessageType, error) {
	err := m.obj.validateToAndFrom()
	if err != nil {
		return nil, err
	}
	return m.obj.msg(), nil
}

func (m *unMarshaldhcpv6ClientOptionsMessageType) FromProto(msg *otg.Dhcpv6ClientOptionsMessageType) (Dhcpv6ClientOptionsMessageType, error) {
	newObj := m.obj.setMsg(msg)
	err := newObj.validateToAndFrom()
	if err != nil {
		return nil, err
	}
	return newObj, nil
}

func (m *marshaldhcpv6ClientOptionsMessageType) ToPbText() (string, error) {
	vErr := m.obj.validateToAndFrom()
	if vErr != nil {
		return "", vErr
	}
	protoMarshal, err := proto.Marshal(m.obj.msg())
	if err != nil {
		return "", err
	}
	return string(protoMarshal), nil
}

func (m *unMarshaldhcpv6ClientOptionsMessageType) FromPbText(value string) error {
	retObj := proto.Unmarshal([]byte(value), m.obj.msg())
	if retObj != nil {
		return retObj
	}

	vErr := m.obj.validateToAndFrom()
	if vErr != nil {
		return vErr
	}
	return retObj
}

func (m *marshaldhcpv6ClientOptionsMessageType) ToYaml() (string, error) {
	vErr := m.obj.validateToAndFrom()
	if vErr != nil {
		return "", vErr
	}
	opts := protojson.MarshalOptions{
		UseProtoNames:   true,
		AllowPartial:    true,
		EmitUnpopulated: false,
	}
	data, err := opts.Marshal(m.obj.msg())
	if err != nil {
		return "", err
	}
	data, err = yaml.JSONToYAML(data)
	if err != nil {
		return "", err
	}
	return string(data), nil
}

func (m *unMarshaldhcpv6ClientOptionsMessageType) FromYaml(value string) error {
	if value == "" {
		value = "{}"
	}
	data, err := yaml.YAMLToJSON([]byte(value))
	if err != nil {
		return err
	}
	opts := protojson.UnmarshalOptions{
		AllowPartial:   true,
		DiscardUnknown: false,
	}
	uError := opts.Unmarshal([]byte(data), m.obj.msg())
	if uError != nil {
		return fmt.Errorf("unmarshal error %s", strings.Replace(
			uError.Error(), "\u00a0", " ", -1)[7:])
	}

	vErr := m.obj.validateToAndFrom()
	if vErr != nil {
		return vErr
	}
	return nil
}

func (m *marshaldhcpv6ClientOptionsMessageType) ToJson() (string, error) {
	vErr := m.obj.validateToAndFrom()
	if vErr != nil {
		return "", vErr
	}
	opts := protojson.MarshalOptions{
		UseProtoNames:   true,
		AllowPartial:    true,
		EmitUnpopulated: false,
		Indent:          "  ",
	}
	data, err := opts.Marshal(m.obj.msg())
	if err != nil {
		return "", err
	}
	return string(data), nil
}

func (m *unMarshaldhcpv6ClientOptionsMessageType) FromJson(value string) error {
	opts := protojson.UnmarshalOptions{
		AllowPartial:   true,
		DiscardUnknown: false,
	}
	if value == "" {
		value = "{}"
	}
	uError := opts.Unmarshal([]byte(value), m.obj.msg())
	if uError != nil {
		return fmt.Errorf("unmarshal error %s", strings.Replace(
			uError.Error(), "\u00a0", " ", -1)[7:])
	}

	err := m.obj.validateToAndFrom()
	if err != nil {
		return err
	}
	return nil
}

func (obj *dhcpv6ClientOptionsMessageType) validateToAndFrom() error {
	// emptyVars()
	obj.validateObj(&obj.validation, true)
	return obj.validationResult()
}

func (obj *dhcpv6ClientOptionsMessageType) validate() error {
	// emptyVars()
	obj.validateObj(&obj.validation, false)
	return obj.validationResult()
}

func (obj *dhcpv6ClientOptionsMessageType) String() string {
	str, err := obj.Marshal().ToYaml()
	if err != nil {
		return err.Error()
	}
	return str
}

func (obj *dhcpv6ClientOptionsMessageType) Clone() (Dhcpv6ClientOptionsMessageType, error) {
	vErr := obj.validate()
	if vErr != nil {
		return nil, vErr
	}
	newObj := NewDhcpv6ClientOptionsMessageType()
	data, err := proto.Marshal(obj.msg())
	if err != nil {
		return nil, err
	}
	pbErr := proto.Unmarshal(data, newObj.msg())
	if pbErr != nil {
		return nil, pbErr
	}
	return newObj, nil
}

// Dhcpv6ClientOptionsMessageType is the dhcpv6 client messages where the option will be included.
type Dhcpv6ClientOptionsMessageType interface {
	Validation
	// msg marshals Dhcpv6ClientOptionsMessageType to protobuf object *otg.Dhcpv6ClientOptionsMessageType
	// and doesn't set defaults
	msg() *otg.Dhcpv6ClientOptionsMessageType
	// setMsg unmarshals Dhcpv6ClientOptionsMessageType from protobuf object *otg.Dhcpv6ClientOptionsMessageType
	// and doesn't set defaults
	setMsg(*otg.Dhcpv6ClientOptionsMessageType) Dhcpv6ClientOptionsMessageType
	// provides marshal interface
	Marshal() marshalDhcpv6ClientOptionsMessageType
	// provides unmarshal interface
	Unmarshal() unMarshalDhcpv6ClientOptionsMessageType
	// validate validates Dhcpv6ClientOptionsMessageType
	validate() error
	// A stringer function
	String() string
	// Clones the object
	Clone() (Dhcpv6ClientOptionsMessageType, error)
	validateToAndFrom() error
	validateObj(vObj *validation, set_default bool)
	setDefault()
	// Choice returns Dhcpv6ClientOptionsMessageTypeChoiceEnum, set in Dhcpv6ClientOptionsMessageType
	Choice() Dhcpv6ClientOptionsMessageTypeChoiceEnum
	// setChoice assigns Dhcpv6ClientOptionsMessageTypeChoiceEnum provided by user to Dhcpv6ClientOptionsMessageType
	setChoice(value Dhcpv6ClientOptionsMessageTypeChoiceEnum) Dhcpv6ClientOptionsMessageType
	// HasChoice checks if Choice has been set in Dhcpv6ClientOptionsMessageType
	HasChoice() bool
<<<<<<< HEAD
	// getter for Release to set choice.
	Release()
	// getter for Renew to set choice.
	Renew()
	// getter for Rebind to set choice.
	Rebind()
	// getter for InformRequest to set choice.
	InformRequest()
=======
>>>>>>> af08d8ac
	// getter for Request to set choice.
	Request()
	// getter for Solicit to set choice.
	Solicit()
<<<<<<< HEAD
=======
	// getter for Release to set choice.
	Release()
	// getter for InformRequest to set choice.
	InformRequest()
	// getter for Rebind to set choice.
	Rebind()
	// getter for Renew to set choice.
	Renew()
>>>>>>> af08d8ac
}

type Dhcpv6ClientOptionsMessageTypeChoiceEnum string

// Enum of Choice on Dhcpv6ClientOptionsMessageType
var Dhcpv6ClientOptionsMessageTypeChoice = struct {
	SOLICIT        Dhcpv6ClientOptionsMessageTypeChoiceEnum
	REQUEST        Dhcpv6ClientOptionsMessageTypeChoiceEnum
	INFORM_REQUEST Dhcpv6ClientOptionsMessageTypeChoiceEnum
	RELEASE        Dhcpv6ClientOptionsMessageTypeChoiceEnum
	RENEW          Dhcpv6ClientOptionsMessageTypeChoiceEnum
	REBIND         Dhcpv6ClientOptionsMessageTypeChoiceEnum
}{
	SOLICIT:        Dhcpv6ClientOptionsMessageTypeChoiceEnum("solicit"),
	REQUEST:        Dhcpv6ClientOptionsMessageTypeChoiceEnum("request"),
	INFORM_REQUEST: Dhcpv6ClientOptionsMessageTypeChoiceEnum("inform_request"),
	RELEASE:        Dhcpv6ClientOptionsMessageTypeChoiceEnum("release"),
	RENEW:          Dhcpv6ClientOptionsMessageTypeChoiceEnum("renew"),
	REBIND:         Dhcpv6ClientOptionsMessageTypeChoiceEnum("rebind"),
}

func (obj *dhcpv6ClientOptionsMessageType) Choice() Dhcpv6ClientOptionsMessageTypeChoiceEnum {
	return Dhcpv6ClientOptionsMessageTypeChoiceEnum(obj.obj.Choice.Enum().String())
}

<<<<<<< HEAD
// getter for Release to set choice
func (obj *dhcpv6ClientOptionsMessageType) Release() {
	obj.setChoice(Dhcpv6ClientOptionsMessageTypeChoice.RELEASE)
}

// getter for Renew to set choice
func (obj *dhcpv6ClientOptionsMessageType) Renew() {
	obj.setChoice(Dhcpv6ClientOptionsMessageTypeChoice.RENEW)
}

// getter for Rebind to set choice
func (obj *dhcpv6ClientOptionsMessageType) Rebind() {
	obj.setChoice(Dhcpv6ClientOptionsMessageTypeChoice.REBIND)
}

// getter for InformRequest to set choice
func (obj *dhcpv6ClientOptionsMessageType) InformRequest() {
	obj.setChoice(Dhcpv6ClientOptionsMessageTypeChoice.INFORM_REQUEST)
}

=======
>>>>>>> af08d8ac
// getter for Request to set choice
func (obj *dhcpv6ClientOptionsMessageType) Request() {
	obj.setChoice(Dhcpv6ClientOptionsMessageTypeChoice.REQUEST)
}

// getter for Solicit to set choice
func (obj *dhcpv6ClientOptionsMessageType) Solicit() {
	obj.setChoice(Dhcpv6ClientOptionsMessageTypeChoice.SOLICIT)
}

<<<<<<< HEAD
=======
// getter for Release to set choice
func (obj *dhcpv6ClientOptionsMessageType) Release() {
	obj.setChoice(Dhcpv6ClientOptionsMessageTypeChoice.RELEASE)
}

// getter for InformRequest to set choice
func (obj *dhcpv6ClientOptionsMessageType) InformRequest() {
	obj.setChoice(Dhcpv6ClientOptionsMessageTypeChoice.INFORM_REQUEST)
}

// getter for Rebind to set choice
func (obj *dhcpv6ClientOptionsMessageType) Rebind() {
	obj.setChoice(Dhcpv6ClientOptionsMessageTypeChoice.REBIND)
}

// getter for Renew to set choice
func (obj *dhcpv6ClientOptionsMessageType) Renew() {
	obj.setChoice(Dhcpv6ClientOptionsMessageTypeChoice.RENEW)
}

>>>>>>> af08d8ac
// The client message name where the option is included, by default it is all.
// Choice returns a string
func (obj *dhcpv6ClientOptionsMessageType) HasChoice() bool {
	return obj.obj.Choice != nil
}

func (obj *dhcpv6ClientOptionsMessageType) setChoice(value Dhcpv6ClientOptionsMessageTypeChoiceEnum) Dhcpv6ClientOptionsMessageType {
	intValue, ok := otg.Dhcpv6ClientOptionsMessageType_Choice_Enum_value[string(value)]
	if !ok {
		obj.validationErrors = append(obj.validationErrors, fmt.Sprintf(
			"%s is not a valid choice on Dhcpv6ClientOptionsMessageTypeChoiceEnum", string(value)))
		return obj
	}
	enumValue := otg.Dhcpv6ClientOptionsMessageType_Choice_Enum(intValue)
	obj.obj.Choice = &enumValue

	return obj
}

func (obj *dhcpv6ClientOptionsMessageType) validateObj(vObj *validation, set_default bool) {
	if set_default {
		obj.setDefault()
	}

}

func (obj *dhcpv6ClientOptionsMessageType) setDefault() {
	var choices_set int = 0
	var choice Dhcpv6ClientOptionsMessageTypeChoiceEnum
	if choices_set == 0 {
		if obj.obj.Choice == nil {
			obj.setChoice(Dhcpv6ClientOptionsMessageTypeChoice.SOLICIT)

		}

	} else if choices_set == 1 && choice != "" {
		if obj.obj.Choice != nil {
			if obj.Choice() != choice {
				obj.validationErrors = append(obj.validationErrors, "choice not matching with property in Dhcpv6ClientOptionsMessageType")
			}
		} else {
			intVal := otg.Dhcpv6ClientOptionsMessageType_Choice_Enum_value[string(choice)]
			enumValue := otg.Dhcpv6ClientOptionsMessageType_Choice_Enum(intVal)
			obj.obj.Choice = &enumValue
		}
	}

}<|MERGE_RESOLUTION|>--- conflicted
+++ resolved
@@ -270,23 +270,10 @@
 	setChoice(value Dhcpv6ClientOptionsMessageTypeChoiceEnum) Dhcpv6ClientOptionsMessageType
 	// HasChoice checks if Choice has been set in Dhcpv6ClientOptionsMessageType
 	HasChoice() bool
-<<<<<<< HEAD
-	// getter for Release to set choice.
-	Release()
-	// getter for Renew to set choice.
-	Renew()
-	// getter for Rebind to set choice.
-	Rebind()
-	// getter for InformRequest to set choice.
-	InformRequest()
-=======
->>>>>>> af08d8ac
 	// getter for Request to set choice.
 	Request()
 	// getter for Solicit to set choice.
 	Solicit()
-<<<<<<< HEAD
-=======
 	// getter for Release to set choice.
 	Release()
 	// getter for InformRequest to set choice.
@@ -295,7 +282,6 @@
 	Rebind()
 	// getter for Renew to set choice.
 	Renew()
->>>>>>> af08d8ac
 }
 
 type Dhcpv6ClientOptionsMessageTypeChoiceEnum string
@@ -321,62 +307,36 @@
 	return Dhcpv6ClientOptionsMessageTypeChoiceEnum(obj.obj.Choice.Enum().String())
 }
 
-<<<<<<< HEAD
+// getter for Request to set choice
+func (obj *dhcpv6ClientOptionsMessageType) Request() {
+	obj.setChoice(Dhcpv6ClientOptionsMessageTypeChoice.REQUEST)
+}
+
+// getter for Solicit to set choice
+func (obj *dhcpv6ClientOptionsMessageType) Solicit() {
+	obj.setChoice(Dhcpv6ClientOptionsMessageTypeChoice.SOLICIT)
+}
+
 // getter for Release to set choice
 func (obj *dhcpv6ClientOptionsMessageType) Release() {
 	obj.setChoice(Dhcpv6ClientOptionsMessageTypeChoice.RELEASE)
 }
 
+// getter for InformRequest to set choice
+func (obj *dhcpv6ClientOptionsMessageType) InformRequest() {
+	obj.setChoice(Dhcpv6ClientOptionsMessageTypeChoice.INFORM_REQUEST)
+}
+
+// getter for Rebind to set choice
+func (obj *dhcpv6ClientOptionsMessageType) Rebind() {
+	obj.setChoice(Dhcpv6ClientOptionsMessageTypeChoice.REBIND)
+}
+
 // getter for Renew to set choice
 func (obj *dhcpv6ClientOptionsMessageType) Renew() {
 	obj.setChoice(Dhcpv6ClientOptionsMessageTypeChoice.RENEW)
 }
 
-// getter for Rebind to set choice
-func (obj *dhcpv6ClientOptionsMessageType) Rebind() {
-	obj.setChoice(Dhcpv6ClientOptionsMessageTypeChoice.REBIND)
-}
-
-// getter for InformRequest to set choice
-func (obj *dhcpv6ClientOptionsMessageType) InformRequest() {
-	obj.setChoice(Dhcpv6ClientOptionsMessageTypeChoice.INFORM_REQUEST)
-}
-
-=======
->>>>>>> af08d8ac
-// getter for Request to set choice
-func (obj *dhcpv6ClientOptionsMessageType) Request() {
-	obj.setChoice(Dhcpv6ClientOptionsMessageTypeChoice.REQUEST)
-}
-
-// getter for Solicit to set choice
-func (obj *dhcpv6ClientOptionsMessageType) Solicit() {
-	obj.setChoice(Dhcpv6ClientOptionsMessageTypeChoice.SOLICIT)
-}
-
-<<<<<<< HEAD
-=======
-// getter for Release to set choice
-func (obj *dhcpv6ClientOptionsMessageType) Release() {
-	obj.setChoice(Dhcpv6ClientOptionsMessageTypeChoice.RELEASE)
-}
-
-// getter for InformRequest to set choice
-func (obj *dhcpv6ClientOptionsMessageType) InformRequest() {
-	obj.setChoice(Dhcpv6ClientOptionsMessageTypeChoice.INFORM_REQUEST)
-}
-
-// getter for Rebind to set choice
-func (obj *dhcpv6ClientOptionsMessageType) Rebind() {
-	obj.setChoice(Dhcpv6ClientOptionsMessageTypeChoice.REBIND)
-}
-
-// getter for Renew to set choice
-func (obj *dhcpv6ClientOptionsMessageType) Renew() {
-	obj.setChoice(Dhcpv6ClientOptionsMessageTypeChoice.RENEW)
-}
-
->>>>>>> af08d8ac
 // The client message name where the option is included, by default it is all.
 // Choice returns a string
 func (obj *dhcpv6ClientOptionsMessageType) HasChoice() bool {
