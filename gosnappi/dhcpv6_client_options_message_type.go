package gosnappi

import (
	"fmt"
	"strings"

	"github.com/ghodss/yaml"
	otg "github.com/open-traffic-generator/snappi/gosnappi/otg"
	"google.golang.org/protobuf/encoding/protojson"
	"google.golang.org/protobuf/proto"
)

// ***** Dhcpv6ClientOptionsMessageType *****
type dhcpv6ClientOptionsMessageType struct {
	validation
	obj          *otg.Dhcpv6ClientOptionsMessageType
	marshaller   marshalDhcpv6ClientOptionsMessageType
	unMarshaller unMarshalDhcpv6ClientOptionsMessageType
}

func NewDhcpv6ClientOptionsMessageType() Dhcpv6ClientOptionsMessageType {
	obj := dhcpv6ClientOptionsMessageType{obj: &otg.Dhcpv6ClientOptionsMessageType{}}
	obj.setDefault()
	return &obj
}

func (obj *dhcpv6ClientOptionsMessageType) msg() *otg.Dhcpv6ClientOptionsMessageType {
	return obj.obj
}

func (obj *dhcpv6ClientOptionsMessageType) setMsg(msg *otg.Dhcpv6ClientOptionsMessageType) Dhcpv6ClientOptionsMessageType {

	proto.Merge(obj.obj, msg)
	return obj
}

type marshaldhcpv6ClientOptionsMessageType struct {
	obj *dhcpv6ClientOptionsMessageType
}

type marshalDhcpv6ClientOptionsMessageType interface {
	// ToProto marshals Dhcpv6ClientOptionsMessageType to protobuf object *otg.Dhcpv6ClientOptionsMessageType
	ToProto() (*otg.Dhcpv6ClientOptionsMessageType, error)
	// ToPbText marshals Dhcpv6ClientOptionsMessageType to protobuf text
	ToPbText() (string, error)
	// ToYaml marshals Dhcpv6ClientOptionsMessageType to YAML text
	ToYaml() (string, error)
	// ToJson marshals Dhcpv6ClientOptionsMessageType to JSON text
	ToJson() (string, error)
	// ToJsonRaw marshals Dhcpv6ClientOptionsMessageType to raw JSON text
	ToJsonRaw() (string, error)
}

type unMarshaldhcpv6ClientOptionsMessageType struct {
	obj *dhcpv6ClientOptionsMessageType
}

type unMarshalDhcpv6ClientOptionsMessageType interface {
	// FromProto unmarshals Dhcpv6ClientOptionsMessageType from protobuf object *otg.Dhcpv6ClientOptionsMessageType
	FromProto(msg *otg.Dhcpv6ClientOptionsMessageType) (Dhcpv6ClientOptionsMessageType, error)
	// FromPbText unmarshals Dhcpv6ClientOptionsMessageType from protobuf text
	FromPbText(value string) error
	// FromYaml unmarshals Dhcpv6ClientOptionsMessageType from YAML text
	FromYaml(value string) error
	// FromJson unmarshals Dhcpv6ClientOptionsMessageType from JSON text
	FromJson(value string) error
}

func (obj *dhcpv6ClientOptionsMessageType) Marshal() marshalDhcpv6ClientOptionsMessageType {
	if obj.marshaller == nil {
		obj.marshaller = &marshaldhcpv6ClientOptionsMessageType{obj: obj}
	}
	return obj.marshaller
}

func (obj *dhcpv6ClientOptionsMessageType) Unmarshal() unMarshalDhcpv6ClientOptionsMessageType {
	if obj.unMarshaller == nil {
		obj.unMarshaller = &unMarshaldhcpv6ClientOptionsMessageType{obj: obj}
	}
	return obj.unMarshaller
}

func (m *marshaldhcpv6ClientOptionsMessageType) ToProto() (*otg.Dhcpv6ClientOptionsMessageType, error) {
	err := m.obj.validateToAndFrom()
	if err != nil {
		return nil, err
	}
	return m.obj.msg(), nil
}

func (m *unMarshaldhcpv6ClientOptionsMessageType) FromProto(msg *otg.Dhcpv6ClientOptionsMessageType) (Dhcpv6ClientOptionsMessageType, error) {
	newObj := m.obj.setMsg(msg)
	err := newObj.validateToAndFrom()
	if err != nil {
		return nil, err
	}
	return newObj, nil
}

func (m *marshaldhcpv6ClientOptionsMessageType) ToPbText() (string, error) {
	vErr := m.obj.validateToAndFrom()
	if vErr != nil {
		return "", vErr
	}
	protoMarshal, err := proto.Marshal(m.obj.msg())
	if err != nil {
		return "", err
	}
	return string(protoMarshal), nil
}

func (m *unMarshaldhcpv6ClientOptionsMessageType) FromPbText(value string) error {
	retObj := proto.Unmarshal([]byte(value), m.obj.msg())
	if retObj != nil {
		return retObj
	}

	vErr := m.obj.validateToAndFrom()
	if vErr != nil {
		return vErr
	}
	return retObj
}

func (m *marshaldhcpv6ClientOptionsMessageType) ToYaml() (string, error) {
	vErr := m.obj.validateToAndFrom()
	if vErr != nil {
		return "", vErr
	}
	opts := protojson.MarshalOptions{
		UseProtoNames:   true,
		AllowPartial:    true,
		EmitUnpopulated: false,
	}
	data, err := opts.Marshal(m.obj.msg())
	if err != nil {
		return "", err
	}
	data, err = yaml.JSONToYAML(data)
	if err != nil {
		return "", err
	}
	return string(data), nil
}

func (m *unMarshaldhcpv6ClientOptionsMessageType) FromYaml(value string) error {
	if value == "" {
		value = "{}"
	}
	data, err := yaml.YAMLToJSON([]byte(value))
	if err != nil {
		return err
	}
	opts := protojson.UnmarshalOptions{
		AllowPartial:   true,
		DiscardUnknown: false,
	}
	uError := opts.Unmarshal([]byte(data), m.obj.msg())
	if uError != nil {
		return fmt.Errorf("unmarshal error %s", strings.Replace(
			uError.Error(), "\u00a0", " ", -1)[7:])
	}

	vErr := m.obj.validateToAndFrom()
	if vErr != nil {
		return vErr
	}
	return nil
}

func (m *marshaldhcpv6ClientOptionsMessageType) ToJsonRaw() (string, error) {
	vErr := m.obj.validateToAndFrom()
	if vErr != nil {
		return "", vErr
	}
	opts := protojson.MarshalOptions{
		UseProtoNames:   true,
		AllowPartial:    true,
		EmitUnpopulated: false,
	}
	data, err := opts.Marshal(m.obj.msg())
	if err != nil {
		return "", err
	}
	return string(data), nil
}

func (m *marshaldhcpv6ClientOptionsMessageType) ToJson() (string, error) {
	vErr := m.obj.validateToAndFrom()
	if vErr != nil {
		return "", vErr
	}
	opts := protojson.MarshalOptions{
		UseProtoNames:   true,
		AllowPartial:    true,
		EmitUnpopulated: false,
		Indent:          "  ",
	}
	data, err := opts.Marshal(m.obj.msg())
	if err != nil {
		return "", err
	}
	return string(data), nil
}

func (m *unMarshaldhcpv6ClientOptionsMessageType) FromJson(value string) error {
	opts := protojson.UnmarshalOptions{
		AllowPartial:   true,
		DiscardUnknown: false,
	}
	if value == "" {
		value = "{}"
	}
	uError := opts.Unmarshal([]byte(value), m.obj.msg())
	if uError != nil {
		return fmt.Errorf("unmarshal error %s", strings.Replace(
			uError.Error(), "\u00a0", " ", -1)[7:])
	}

	err := m.obj.validateToAndFrom()
	if err != nil {
		return err
	}
	return nil
}

func (obj *dhcpv6ClientOptionsMessageType) validateToAndFrom() error {
	// emptyVars()
	obj.validateObj(&obj.validation, true)
	return obj.validationResult()
}

func (obj *dhcpv6ClientOptionsMessageType) validate() error {
	// emptyVars()
	obj.validateObj(&obj.validation, false)
	return obj.validationResult()
}

func (obj *dhcpv6ClientOptionsMessageType) String() string {
	str, err := obj.Marshal().ToYaml()
	if err != nil {
		return err.Error()
	}
	return str
}

func (obj *dhcpv6ClientOptionsMessageType) Clone() (Dhcpv6ClientOptionsMessageType, error) {
	vErr := obj.validate()
	if vErr != nil {
		return nil, vErr
	}
	newObj := NewDhcpv6ClientOptionsMessageType()
	data, err := proto.Marshal(obj.msg())
	if err != nil {
		return nil, err
	}
	pbErr := proto.Unmarshal(data, newObj.msg())
	if pbErr != nil {
		return nil, pbErr
	}
	return newObj, nil
}

// Dhcpv6ClientOptionsMessageType is the dhcpv6 client messages where the option will be included.
type Dhcpv6ClientOptionsMessageType interface {
	Validation
	// msg marshals Dhcpv6ClientOptionsMessageType to protobuf object *otg.Dhcpv6ClientOptionsMessageType
	// and doesn't set defaults
	msg() *otg.Dhcpv6ClientOptionsMessageType
	// setMsg unmarshals Dhcpv6ClientOptionsMessageType from protobuf object *otg.Dhcpv6ClientOptionsMessageType
	// and doesn't set defaults
	setMsg(*otg.Dhcpv6ClientOptionsMessageType) Dhcpv6ClientOptionsMessageType
	// provides marshal interface
	Marshal() marshalDhcpv6ClientOptionsMessageType
	// provides unmarshal interface
	Unmarshal() unMarshalDhcpv6ClientOptionsMessageType
	// validate validates Dhcpv6ClientOptionsMessageType
	validate() error
	// A stringer function
	String() string
	// Clones the object
	Clone() (Dhcpv6ClientOptionsMessageType, error)
	validateToAndFrom() error
	validateObj(vObj *validation, set_default bool)
	setDefault()
	// Choice returns Dhcpv6ClientOptionsMessageTypeChoiceEnum, set in Dhcpv6ClientOptionsMessageType
	Choice() Dhcpv6ClientOptionsMessageTypeChoiceEnum
	// setChoice assigns Dhcpv6ClientOptionsMessageTypeChoiceEnum provided by user to Dhcpv6ClientOptionsMessageType
	setChoice(value Dhcpv6ClientOptionsMessageTypeChoiceEnum) Dhcpv6ClientOptionsMessageType
	// HasChoice checks if Choice has been set in Dhcpv6ClientOptionsMessageType
	HasChoice() bool
<<<<<<< HEAD
=======
	// getter for Request to set choice.
	Request()
	// getter for Rebind to set choice.
	Rebind()
>>>>>>> 4c79798e
	// getter for Release to set choice.
	Release()
	// getter for InformRequest to set choice.
	InformRequest()
<<<<<<< HEAD
	// getter for Request to set choice.
	Request()
	// getter for Solicit to set choice.
	Solicit()
	// getter for Renew to set choice.
	Renew()
	// getter for Rebind to set choice.
	Rebind()
=======
	// getter for Renew to set choice.
	Renew()
	// getter for Solicit to set choice.
	Solicit()
>>>>>>> 4c79798e
}

type Dhcpv6ClientOptionsMessageTypeChoiceEnum string

// Enum of Choice on Dhcpv6ClientOptionsMessageType
var Dhcpv6ClientOptionsMessageTypeChoice = struct {
	SOLICIT        Dhcpv6ClientOptionsMessageTypeChoiceEnum
	REQUEST        Dhcpv6ClientOptionsMessageTypeChoiceEnum
	INFORM_REQUEST Dhcpv6ClientOptionsMessageTypeChoiceEnum
	RELEASE        Dhcpv6ClientOptionsMessageTypeChoiceEnum
	RENEW          Dhcpv6ClientOptionsMessageTypeChoiceEnum
	REBIND         Dhcpv6ClientOptionsMessageTypeChoiceEnum
}{
	SOLICIT:        Dhcpv6ClientOptionsMessageTypeChoiceEnum("solicit"),
	REQUEST:        Dhcpv6ClientOptionsMessageTypeChoiceEnum("request"),
	INFORM_REQUEST: Dhcpv6ClientOptionsMessageTypeChoiceEnum("inform_request"),
	RELEASE:        Dhcpv6ClientOptionsMessageTypeChoiceEnum("release"),
	RENEW:          Dhcpv6ClientOptionsMessageTypeChoiceEnum("renew"),
	REBIND:         Dhcpv6ClientOptionsMessageTypeChoiceEnum("rebind"),
}

func (obj *dhcpv6ClientOptionsMessageType) Choice() Dhcpv6ClientOptionsMessageTypeChoiceEnum {
	return Dhcpv6ClientOptionsMessageTypeChoiceEnum(obj.obj.Choice.Enum().String())
}

// getter for Release to set choice
func (obj *dhcpv6ClientOptionsMessageType) Release() {
	obj.setChoice(Dhcpv6ClientOptionsMessageTypeChoice.RELEASE)
}

// getter for Rebind to set choice
func (obj *dhcpv6ClientOptionsMessageType) Rebind() {
	obj.setChoice(Dhcpv6ClientOptionsMessageTypeChoice.REBIND)
}

// getter for Release to set choice
func (obj *dhcpv6ClientOptionsMessageType) Release() {
	obj.setChoice(Dhcpv6ClientOptionsMessageTypeChoice.RELEASE)
}

// getter for InformRequest to set choice
func (obj *dhcpv6ClientOptionsMessageType) InformRequest() {
	obj.setChoice(Dhcpv6ClientOptionsMessageTypeChoice.INFORM_REQUEST)
}

<<<<<<< HEAD
// getter for Request to set choice
func (obj *dhcpv6ClientOptionsMessageType) Request() {
	obj.setChoice(Dhcpv6ClientOptionsMessageTypeChoice.REQUEST)
=======
// getter for Renew to set choice
func (obj *dhcpv6ClientOptionsMessageType) Renew() {
	obj.setChoice(Dhcpv6ClientOptionsMessageTypeChoice.RENEW)
>>>>>>> 4c79798e
}

// getter for Solicit to set choice
func (obj *dhcpv6ClientOptionsMessageType) Solicit() {
	obj.setChoice(Dhcpv6ClientOptionsMessageTypeChoice.SOLICIT)
}

<<<<<<< HEAD
// getter for Renew to set choice
func (obj *dhcpv6ClientOptionsMessageType) Renew() {
	obj.setChoice(Dhcpv6ClientOptionsMessageTypeChoice.RENEW)
}

// getter for Rebind to set choice
func (obj *dhcpv6ClientOptionsMessageType) Rebind() {
	obj.setChoice(Dhcpv6ClientOptionsMessageTypeChoice.REBIND)
}

=======
>>>>>>> 4c79798e
// The client message name where the option is included, by default it is all.
// Choice returns a string
func (obj *dhcpv6ClientOptionsMessageType) HasChoice() bool {
	return obj.obj.Choice != nil
}

func (obj *dhcpv6ClientOptionsMessageType) setChoice(value Dhcpv6ClientOptionsMessageTypeChoiceEnum) Dhcpv6ClientOptionsMessageType {
	intValue, ok := otg.Dhcpv6ClientOptionsMessageType_Choice_Enum_value[string(value)]
	if !ok {
		obj.validationErrors = append(obj.validationErrors, fmt.Sprintf(
			"%s is not a valid choice on Dhcpv6ClientOptionsMessageTypeChoiceEnum", string(value)))
		return obj
	}
	enumValue := otg.Dhcpv6ClientOptionsMessageType_Choice_Enum(intValue)
	obj.obj.Choice = &enumValue

	return obj
}

func (obj *dhcpv6ClientOptionsMessageType) validateObj(vObj *validation, set_default bool) {
	if set_default {
		obj.setDefault()
	}

}

func (obj *dhcpv6ClientOptionsMessageType) setDefault() {
	var choices_set int = 0
	var choice Dhcpv6ClientOptionsMessageTypeChoiceEnum
	if choices_set == 0 {
		if obj.obj.Choice == nil {
			obj.setChoice(Dhcpv6ClientOptionsMessageTypeChoice.SOLICIT)

		}

	} else if choices_set == 1 && choice != "" {
		if obj.obj.Choice != nil {
			if obj.Choice() != choice {
				obj.validationErrors = append(obj.validationErrors, "choice not matching with property in Dhcpv6ClientOptionsMessageType")
			}
		} else {
			intVal := otg.Dhcpv6ClientOptionsMessageType_Choice_Enum_value[string(choice)]
			enumValue := otg.Dhcpv6ClientOptionsMessageType_Choice_Enum(intVal)
			obj.obj.Choice = &enumValue
		}
	}

}<|MERGE_RESOLUTION|>--- conflicted
+++ resolved
@@ -47,8 +47,6 @@
 	ToYaml() (string, error)
 	// ToJson marshals Dhcpv6ClientOptionsMessageType to JSON text
 	ToJson() (string, error)
-	// ToJsonRaw marshals Dhcpv6ClientOptionsMessageType to raw JSON text
-	ToJsonRaw() (string, error)
 }
 
 type unMarshaldhcpv6ClientOptionsMessageType struct {
@@ -166,23 +164,6 @@
 		return vErr
 	}
 	return nil
-}
-
-func (m *marshaldhcpv6ClientOptionsMessageType) ToJsonRaw() (string, error) {
-	vErr := m.obj.validateToAndFrom()
-	if vErr != nil {
-		return "", vErr
-	}
-	opts := protojson.MarshalOptions{
-		UseProtoNames:   true,
-		AllowPartial:    true,
-		EmitUnpopulated: false,
-	}
-	data, err := opts.Marshal(m.obj.msg())
-	if err != nil {
-		return "", err
-	}
-	return string(data), nil
 }
 
 func (m *marshaldhcpv6ClientOptionsMessageType) ToJson() (string, error) {
@@ -289,32 +270,18 @@
 	setChoice(value Dhcpv6ClientOptionsMessageTypeChoiceEnum) Dhcpv6ClientOptionsMessageType
 	// HasChoice checks if Choice has been set in Dhcpv6ClientOptionsMessageType
 	HasChoice() bool
-<<<<<<< HEAD
-=======
 	// getter for Request to set choice.
 	Request()
 	// getter for Rebind to set choice.
 	Rebind()
->>>>>>> 4c79798e
 	// getter for Release to set choice.
 	Release()
 	// getter for InformRequest to set choice.
 	InformRequest()
-<<<<<<< HEAD
-	// getter for Request to set choice.
-	Request()
-	// getter for Solicit to set choice.
-	Solicit()
-	// getter for Renew to set choice.
-	Renew()
-	// getter for Rebind to set choice.
-	Rebind()
-=======
 	// getter for Renew to set choice.
 	Renew()
 	// getter for Solicit to set choice.
 	Solicit()
->>>>>>> 4c79798e
 }
 
 type Dhcpv6ClientOptionsMessageTypeChoiceEnum string
@@ -340,35 +307,29 @@
 	return Dhcpv6ClientOptionsMessageTypeChoiceEnum(obj.obj.Choice.Enum().String())
 }
 
+// getter for Request to set choice
+func (obj *dhcpv6ClientOptionsMessageType) Request() {
+	obj.setChoice(Dhcpv6ClientOptionsMessageTypeChoice.REQUEST)
+}
+
+// getter for Rebind to set choice
+func (obj *dhcpv6ClientOptionsMessageType) Rebind() {
+	obj.setChoice(Dhcpv6ClientOptionsMessageTypeChoice.REBIND)
+}
+
 // getter for Release to set choice
 func (obj *dhcpv6ClientOptionsMessageType) Release() {
 	obj.setChoice(Dhcpv6ClientOptionsMessageTypeChoice.RELEASE)
 }
 
-// getter for Rebind to set choice
-func (obj *dhcpv6ClientOptionsMessageType) Rebind() {
-	obj.setChoice(Dhcpv6ClientOptionsMessageTypeChoice.REBIND)
-}
-
-// getter for Release to set choice
-func (obj *dhcpv6ClientOptionsMessageType) Release() {
-	obj.setChoice(Dhcpv6ClientOptionsMessageTypeChoice.RELEASE)
-}
-
 // getter for InformRequest to set choice
 func (obj *dhcpv6ClientOptionsMessageType) InformRequest() {
 	obj.setChoice(Dhcpv6ClientOptionsMessageTypeChoice.INFORM_REQUEST)
 }
 
-<<<<<<< HEAD
-// getter for Request to set choice
-func (obj *dhcpv6ClientOptionsMessageType) Request() {
-	obj.setChoice(Dhcpv6ClientOptionsMessageTypeChoice.REQUEST)
-=======
 // getter for Renew to set choice
 func (obj *dhcpv6ClientOptionsMessageType) Renew() {
 	obj.setChoice(Dhcpv6ClientOptionsMessageTypeChoice.RENEW)
->>>>>>> 4c79798e
 }
 
 // getter for Solicit to set choice
@@ -376,19 +337,6 @@
 	obj.setChoice(Dhcpv6ClientOptionsMessageTypeChoice.SOLICIT)
 }
 
-<<<<<<< HEAD
-// getter for Renew to set choice
-func (obj *dhcpv6ClientOptionsMessageType) Renew() {
-	obj.setChoice(Dhcpv6ClientOptionsMessageTypeChoice.RENEW)
-}
-
-// getter for Rebind to set choice
-func (obj *dhcpv6ClientOptionsMessageType) Rebind() {
-	obj.setChoice(Dhcpv6ClientOptionsMessageTypeChoice.REBIND)
-}
-
-=======
->>>>>>> 4c79798e
 // The client message name where the option is included, by default it is all.
 // Choice returns a string
 func (obj *dhcpv6ClientOptionsMessageType) HasChoice() bool {
