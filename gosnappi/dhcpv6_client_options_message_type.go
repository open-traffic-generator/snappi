--- conflicted
+++ resolved
@@ -270,32 +270,18 @@
 	setChoice(value Dhcpv6ClientOptionsMessageTypeChoiceEnum) Dhcpv6ClientOptionsMessageType
 	// HasChoice checks if Choice has been set in Dhcpv6ClientOptionsMessageType
 	HasChoice() bool
-<<<<<<< HEAD
-=======
 	// getter for Request to set choice.
 	Request()
->>>>>>> d06e3274
 	// getter for Renew to set choice.
 	Renew()
 	// getter for InformRequest to set choice.
 	InformRequest()
-<<<<<<< HEAD
-	// getter for Request to set choice.
-	Request()
-	// getter for Rebind to set choice.
-	Rebind()
-	// getter for Release to set choice.
-	Release()
-	// getter for Solicit to set choice.
-	Solicit()
-=======
 	// getter for Solicit to set choice.
 	Solicit()
 	// getter for Release to set choice.
 	Release()
 	// getter for Rebind to set choice.
 	Rebind()
->>>>>>> d06e3274
 }
 
 type Dhcpv6ClientOptionsMessageTypeChoiceEnum string
@@ -321,7 +307,11 @@
 	return Dhcpv6ClientOptionsMessageTypeChoiceEnum(obj.obj.Choice.Enum().String())
 }
 
-<<<<<<< HEAD
+// getter for Request to set choice
+func (obj *dhcpv6ClientOptionsMessageType) Request() {
+	obj.setChoice(Dhcpv6ClientOptionsMessageTypeChoice.REQUEST)
+}
+
 // getter for Renew to set choice
 func (obj *dhcpv6ClientOptionsMessageType) Renew() {
 	obj.setChoice(Dhcpv6ClientOptionsMessageTypeChoice.RENEW)
@@ -332,9 +322,14 @@
 	obj.setChoice(Dhcpv6ClientOptionsMessageTypeChoice.INFORM_REQUEST)
 }
 
-// getter for Request to set choice
-func (obj *dhcpv6ClientOptionsMessageType) Request() {
-	obj.setChoice(Dhcpv6ClientOptionsMessageTypeChoice.REQUEST)
+// getter for Solicit to set choice
+func (obj *dhcpv6ClientOptionsMessageType) Solicit() {
+	obj.setChoice(Dhcpv6ClientOptionsMessageTypeChoice.SOLICIT)
+}
+
+// getter for Release to set choice
+func (obj *dhcpv6ClientOptionsMessageType) Release() {
+	obj.setChoice(Dhcpv6ClientOptionsMessageTypeChoice.RELEASE)
 }
 
 // getter for Rebind to set choice
@@ -342,44 +337,6 @@
 	obj.setChoice(Dhcpv6ClientOptionsMessageTypeChoice.REBIND)
 }
 
-// getter for Release to set choice
-func (obj *dhcpv6ClientOptionsMessageType) Release() {
-	obj.setChoice(Dhcpv6ClientOptionsMessageTypeChoice.RELEASE)
-=======
-// getter for Request to set choice
-func (obj *dhcpv6ClientOptionsMessageType) Request() {
-	obj.setChoice(Dhcpv6ClientOptionsMessageTypeChoice.REQUEST)
->>>>>>> d06e3274
-}
-
-// getter for Renew to set choice
-func (obj *dhcpv6ClientOptionsMessageType) Renew() {
-	obj.setChoice(Dhcpv6ClientOptionsMessageTypeChoice.RENEW)
-}
-
-<<<<<<< HEAD
-=======
-// getter for InformRequest to set choice
-func (obj *dhcpv6ClientOptionsMessageType) InformRequest() {
-	obj.setChoice(Dhcpv6ClientOptionsMessageTypeChoice.INFORM_REQUEST)
-}
-
-// getter for Solicit to set choice
-func (obj *dhcpv6ClientOptionsMessageType) Solicit() {
-	obj.setChoice(Dhcpv6ClientOptionsMessageTypeChoice.SOLICIT)
-}
-
-// getter for Release to set choice
-func (obj *dhcpv6ClientOptionsMessageType) Release() {
-	obj.setChoice(Dhcpv6ClientOptionsMessageTypeChoice.RELEASE)
-}
-
-// getter for Rebind to set choice
-func (obj *dhcpv6ClientOptionsMessageType) Rebind() {
-	obj.setChoice(Dhcpv6ClientOptionsMessageTypeChoice.REBIND)
-}
-
->>>>>>> d06e3274
 // The client message name where the option is included, by default it is all.
 // Choice returns a string
 func (obj *dhcpv6ClientOptionsMessageType) HasChoice() bool {
