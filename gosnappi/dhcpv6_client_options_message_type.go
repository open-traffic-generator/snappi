package gosnappi

import (
	"fmt"
	"strings"

	"github.com/ghodss/yaml"
	otg "github.com/open-traffic-generator/snappi/gosnappi/otg"
	"google.golang.org/protobuf/encoding/protojson"
	"google.golang.org/protobuf/proto"
)

// ***** Dhcpv6ClientOptionsMessageType *****
type dhcpv6ClientOptionsMessageType struct {
	validation
	obj          *otg.Dhcpv6ClientOptionsMessageType
	marshaller   marshalDhcpv6ClientOptionsMessageType
	unMarshaller unMarshalDhcpv6ClientOptionsMessageType
}

func NewDhcpv6ClientOptionsMessageType() Dhcpv6ClientOptionsMessageType {
	obj := dhcpv6ClientOptionsMessageType{obj: &otg.Dhcpv6ClientOptionsMessageType{}}
	obj.setDefault()
	return &obj
}

func (obj *dhcpv6ClientOptionsMessageType) msg() *otg.Dhcpv6ClientOptionsMessageType {
	return obj.obj
}

func (obj *dhcpv6ClientOptionsMessageType) setMsg(msg *otg.Dhcpv6ClientOptionsMessageType) Dhcpv6ClientOptionsMessageType {

	proto.Merge(obj.obj, msg)
	return obj
}

type marshaldhcpv6ClientOptionsMessageType struct {
	obj *dhcpv6ClientOptionsMessageType
}

type marshalDhcpv6ClientOptionsMessageType interface {
	// ToProto marshals Dhcpv6ClientOptionsMessageType to protobuf object *otg.Dhcpv6ClientOptionsMessageType
	ToProto() (*otg.Dhcpv6ClientOptionsMessageType, error)
	// ToPbText marshals Dhcpv6ClientOptionsMessageType to protobuf text
	ToPbText() (string, error)
	// ToYaml marshals Dhcpv6ClientOptionsMessageType to YAML text
	ToYaml() (string, error)
	// ToJson marshals Dhcpv6ClientOptionsMessageType to JSON text
	ToJson() (string, error)
}

type unMarshaldhcpv6ClientOptionsMessageType struct {
	obj *dhcpv6ClientOptionsMessageType
}

type unMarshalDhcpv6ClientOptionsMessageType interface {
	// FromProto unmarshals Dhcpv6ClientOptionsMessageType from protobuf object *otg.Dhcpv6ClientOptionsMessageType
	FromProto(msg *otg.Dhcpv6ClientOptionsMessageType) (Dhcpv6ClientOptionsMessageType, error)
	// FromPbText unmarshals Dhcpv6ClientOptionsMessageType from protobuf text
	FromPbText(value string) error
	// FromYaml unmarshals Dhcpv6ClientOptionsMessageType from YAML text
	FromYaml(value string) error
	// FromJson unmarshals Dhcpv6ClientOptionsMessageType from JSON text
	FromJson(value string) error
}

func (obj *dhcpv6ClientOptionsMessageType) Marshal() marshalDhcpv6ClientOptionsMessageType {
	if obj.marshaller == nil {
		obj.marshaller = &marshaldhcpv6ClientOptionsMessageType{obj: obj}
	}
	return obj.marshaller
}

func (obj *dhcpv6ClientOptionsMessageType) Unmarshal() unMarshalDhcpv6ClientOptionsMessageType {
	if obj.unMarshaller == nil {
		obj.unMarshaller = &unMarshaldhcpv6ClientOptionsMessageType{obj: obj}
	}
	return obj.unMarshaller
}

func (m *marshaldhcpv6ClientOptionsMessageType) ToProto() (*otg.Dhcpv6ClientOptionsMessageType, error) {
	err := m.obj.validateToAndFrom()
	if err != nil {
		return nil, err
	}
	return m.obj.msg(), nil
}

func (m *unMarshaldhcpv6ClientOptionsMessageType) FromProto(msg *otg.Dhcpv6ClientOptionsMessageType) (Dhcpv6ClientOptionsMessageType, error) {
	newObj := m.obj.setMsg(msg)
	err := newObj.validateToAndFrom()
	if err != nil {
		return nil, err
	}
	return newObj, nil
}

func (m *marshaldhcpv6ClientOptionsMessageType) ToPbText() (string, error) {
	vErr := m.obj.validateToAndFrom()
	if vErr != nil {
		return "", vErr
	}
	protoMarshal, err := proto.Marshal(m.obj.msg())
	if err != nil {
		return "", err
	}
	return string(protoMarshal), nil
}

func (m *unMarshaldhcpv6ClientOptionsMessageType) FromPbText(value string) error {
	retObj := proto.Unmarshal([]byte(value), m.obj.msg())
	if retObj != nil {
		return retObj
	}

	vErr := m.obj.validateToAndFrom()
	if vErr != nil {
		return vErr
	}
	return retObj
}

func (m *marshaldhcpv6ClientOptionsMessageType) ToYaml() (string, error) {
	vErr := m.obj.validateToAndFrom()
	if vErr != nil {
		return "", vErr
	}
	opts := protojson.MarshalOptions{
		UseProtoNames:   true,
		AllowPartial:    true,
		EmitUnpopulated: false,
	}
	data, err := opts.Marshal(m.obj.msg())
	if err != nil {
		return "", err
	}
	data, err = yaml.JSONToYAML(data)
	if err != nil {
		return "", err
	}
	return string(data), nil
}

func (m *unMarshaldhcpv6ClientOptionsMessageType) FromYaml(value string) error {
	if value == "" {
		value = "{}"
	}
	data, err := yaml.YAMLToJSON([]byte(value))
	if err != nil {
		return err
	}
	opts := protojson.UnmarshalOptions{
		AllowPartial:   true,
		DiscardUnknown: false,
	}
	uError := opts.Unmarshal([]byte(data), m.obj.msg())
	if uError != nil {
		return fmt.Errorf("unmarshal error %s", strings.Replace(
			uError.Error(), "\u00a0", " ", -1)[7:])
	}

	vErr := m.obj.validateToAndFrom()
	if vErr != nil {
		return vErr
	}
	return nil
}

func (m *marshaldhcpv6ClientOptionsMessageType) ToJson() (string, error) {
	vErr := m.obj.validateToAndFrom()
	if vErr != nil {
		return "", vErr
	}
	opts := protojson.MarshalOptions{
		UseProtoNames:   true,
		AllowPartial:    true,
		EmitUnpopulated: false,
		Indent:          "  ",
	}
	data, err := opts.Marshal(m.obj.msg())
	if err != nil {
		return "", err
	}
	return string(data), nil
}

func (m *unMarshaldhcpv6ClientOptionsMessageType) FromJson(value string) error {
	opts := protojson.UnmarshalOptions{
		AllowPartial:   true,
		DiscardUnknown: false,
	}
	if value == "" {
		value = "{}"
	}
	uError := opts.Unmarshal([]byte(value), m.obj.msg())
	if uError != nil {
		return fmt.Errorf("unmarshal error %s", strings.Replace(
			uError.Error(), "\u00a0", " ", -1)[7:])
	}

	err := m.obj.validateToAndFrom()
	if err != nil {
		return err
	}
	return nil
}

func (obj *dhcpv6ClientOptionsMessageType) validateToAndFrom() error {
	// emptyVars()
	obj.validateObj(&obj.validation, true)
	return obj.validationResult()
}

func (obj *dhcpv6ClientOptionsMessageType) validate() error {
	// emptyVars()
	obj.validateObj(&obj.validation, false)
	return obj.validationResult()
}

func (obj *dhcpv6ClientOptionsMessageType) String() string {
	str, err := obj.Marshal().ToYaml()
	if err != nil {
		return err.Error()
	}
	return str
}

func (obj *dhcpv6ClientOptionsMessageType) Clone() (Dhcpv6ClientOptionsMessageType, error) {
	vErr := obj.validate()
	if vErr != nil {
		return nil, vErr
	}
	newObj := NewDhcpv6ClientOptionsMessageType()
	data, err := proto.Marshal(obj.msg())
	if err != nil {
		return nil, err
	}
	pbErr := proto.Unmarshal(data, newObj.msg())
	if pbErr != nil {
		return nil, pbErr
	}
	return newObj, nil
}

// Dhcpv6ClientOptionsMessageType is the dhcpv6 client messages where the option will be included.
type Dhcpv6ClientOptionsMessageType interface {
	Validation
	// msg marshals Dhcpv6ClientOptionsMessageType to protobuf object *otg.Dhcpv6ClientOptionsMessageType
	// and doesn't set defaults
	msg() *otg.Dhcpv6ClientOptionsMessageType
	// setMsg unmarshals Dhcpv6ClientOptionsMessageType from protobuf object *otg.Dhcpv6ClientOptionsMessageType
	// and doesn't set defaults
	setMsg(*otg.Dhcpv6ClientOptionsMessageType) Dhcpv6ClientOptionsMessageType
	// provides marshal interface
	Marshal() marshalDhcpv6ClientOptionsMessageType
	// provides unmarshal interface
	Unmarshal() unMarshalDhcpv6ClientOptionsMessageType
	// validate validates Dhcpv6ClientOptionsMessageType
	validate() error
	// A stringer function
	String() string
	// Clones the object
	Clone() (Dhcpv6ClientOptionsMessageType, error)
	validateToAndFrom() error
	validateObj(vObj *validation, set_default bool)
	setDefault()
	// Choice returns Dhcpv6ClientOptionsMessageTypeChoiceEnum, set in Dhcpv6ClientOptionsMessageType
	Choice() Dhcpv6ClientOptionsMessageTypeChoiceEnum
	// setChoice assigns Dhcpv6ClientOptionsMessageTypeChoiceEnum provided by user to Dhcpv6ClientOptionsMessageType
	setChoice(value Dhcpv6ClientOptionsMessageTypeChoiceEnum) Dhcpv6ClientOptionsMessageType
	// HasChoice checks if Choice has been set in Dhcpv6ClientOptionsMessageType
	HasChoice() bool
<<<<<<< HEAD
	// getter for InformRequest to set choice.
	InformRequest()
	// getter for Renew to set choice.
	Renew()
	// getter for Rebind to set choice.
	Rebind()
	// getter for Solicit to set choice.
	Solicit()
	// getter for Request to set choice.
	Request()
	// getter for Release to set choice.
	Release()
=======
	// getter for Request to set choice.
	Request()
	// getter for Renew to set choice.
	Renew()
	// getter for InformRequest to set choice.
	InformRequest()
	// getter for Solicit to set choice.
	Solicit()
	// getter for Release to set choice.
	Release()
	// getter for Rebind to set choice.
	Rebind()
>>>>>>> d06e3274
}

type Dhcpv6ClientOptionsMessageTypeChoiceEnum string

// Enum of Choice on Dhcpv6ClientOptionsMessageType
var Dhcpv6ClientOptionsMessageTypeChoice = struct {
	SOLICIT        Dhcpv6ClientOptionsMessageTypeChoiceEnum
	REQUEST        Dhcpv6ClientOptionsMessageTypeChoiceEnum
	INFORM_REQUEST Dhcpv6ClientOptionsMessageTypeChoiceEnum
	RELEASE        Dhcpv6ClientOptionsMessageTypeChoiceEnum
	RENEW          Dhcpv6ClientOptionsMessageTypeChoiceEnum
	REBIND         Dhcpv6ClientOptionsMessageTypeChoiceEnum
}{
	SOLICIT:        Dhcpv6ClientOptionsMessageTypeChoiceEnum("solicit"),
	REQUEST:        Dhcpv6ClientOptionsMessageTypeChoiceEnum("request"),
	INFORM_REQUEST: Dhcpv6ClientOptionsMessageTypeChoiceEnum("inform_request"),
	RELEASE:        Dhcpv6ClientOptionsMessageTypeChoiceEnum("release"),
	RENEW:          Dhcpv6ClientOptionsMessageTypeChoiceEnum("renew"),
	REBIND:         Dhcpv6ClientOptionsMessageTypeChoiceEnum("rebind"),
}

func (obj *dhcpv6ClientOptionsMessageType) Choice() Dhcpv6ClientOptionsMessageTypeChoiceEnum {
	return Dhcpv6ClientOptionsMessageTypeChoiceEnum(obj.obj.Choice.Enum().String())
}

<<<<<<< HEAD
=======
// getter for Request to set choice
func (obj *dhcpv6ClientOptionsMessageType) Request() {
	obj.setChoice(Dhcpv6ClientOptionsMessageTypeChoice.REQUEST)
}

// getter for Renew to set choice
func (obj *dhcpv6ClientOptionsMessageType) Renew() {
	obj.setChoice(Dhcpv6ClientOptionsMessageTypeChoice.RENEW)
}

>>>>>>> d06e3274
// getter for InformRequest to set choice
func (obj *dhcpv6ClientOptionsMessageType) InformRequest() {
	obj.setChoice(Dhcpv6ClientOptionsMessageTypeChoice.INFORM_REQUEST)
}

<<<<<<< HEAD
// getter for Renew to set choice
func (obj *dhcpv6ClientOptionsMessageType) Renew() {
	obj.setChoice(Dhcpv6ClientOptionsMessageTypeChoice.RENEW)
=======
// getter for Solicit to set choice
func (obj *dhcpv6ClientOptionsMessageType) Solicit() {
	obj.setChoice(Dhcpv6ClientOptionsMessageTypeChoice.SOLICIT)
}

// getter for Release to set choice
func (obj *dhcpv6ClientOptionsMessageType) Release() {
	obj.setChoice(Dhcpv6ClientOptionsMessageTypeChoice.RELEASE)
>>>>>>> d06e3274
}

// getter for Rebind to set choice
func (obj *dhcpv6ClientOptionsMessageType) Rebind() {
	obj.setChoice(Dhcpv6ClientOptionsMessageTypeChoice.REBIND)
<<<<<<< HEAD
}

// getter for Solicit to set choice
func (obj *dhcpv6ClientOptionsMessageType) Solicit() {
	obj.setChoice(Dhcpv6ClientOptionsMessageTypeChoice.SOLICIT)
=======
>>>>>>> d06e3274
}

// getter for Request to set choice
func (obj *dhcpv6ClientOptionsMessageType) Request() {
	obj.setChoice(Dhcpv6ClientOptionsMessageTypeChoice.REQUEST)
}

// getter for Release to set choice
func (obj *dhcpv6ClientOptionsMessageType) Release() {
	obj.setChoice(Dhcpv6ClientOptionsMessageTypeChoice.RELEASE)
}

// The client message name where the option is included, by default it is all.
// Choice returns a string
func (obj *dhcpv6ClientOptionsMessageType) HasChoice() bool {
	return obj.obj.Choice != nil
}

func (obj *dhcpv6ClientOptionsMessageType) setChoice(value Dhcpv6ClientOptionsMessageTypeChoiceEnum) Dhcpv6ClientOptionsMessageType {
	intValue, ok := otg.Dhcpv6ClientOptionsMessageType_Choice_Enum_value[string(value)]
	if !ok {
		obj.validationErrors = append(obj.validationErrors, fmt.Sprintf(
			"%s is not a valid choice on Dhcpv6ClientOptionsMessageTypeChoiceEnum", string(value)))
		return obj
	}
	enumValue := otg.Dhcpv6ClientOptionsMessageType_Choice_Enum(intValue)
	obj.obj.Choice = &enumValue

	return obj
}

func (obj *dhcpv6ClientOptionsMessageType) validateObj(vObj *validation, set_default bool) {
	if set_default {
		obj.setDefault()
	}

}

func (obj *dhcpv6ClientOptionsMessageType) setDefault() {
	var choices_set int = 0
	var choice Dhcpv6ClientOptionsMessageTypeChoiceEnum
	if choices_set == 0 {
		if obj.obj.Choice == nil {
			obj.setChoice(Dhcpv6ClientOptionsMessageTypeChoice.SOLICIT)

		}

	} else if choices_set == 1 && choice != "" {
		if obj.obj.Choice != nil {
			if obj.Choice() != choice {
				obj.validationErrors = append(obj.validationErrors, "choice not matching with property in Dhcpv6ClientOptionsMessageType")
			}
		} else {
			intVal := otg.Dhcpv6ClientOptionsMessageType_Choice_Enum_value[string(choice)]
			enumValue := otg.Dhcpv6ClientOptionsMessageType_Choice_Enum(intVal)
			obj.obj.Choice = &enumValue
		}
	}

}<|MERGE_RESOLUTION|>--- conflicted
+++ resolved
@@ -270,20 +270,6 @@
 	setChoice(value Dhcpv6ClientOptionsMessageTypeChoiceEnum) Dhcpv6ClientOptionsMessageType
 	// HasChoice checks if Choice has been set in Dhcpv6ClientOptionsMessageType
 	HasChoice() bool
-<<<<<<< HEAD
-	// getter for InformRequest to set choice.
-	InformRequest()
-	// getter for Renew to set choice.
-	Renew()
-	// getter for Rebind to set choice.
-	Rebind()
-	// getter for Solicit to set choice.
-	Solicit()
-	// getter for Request to set choice.
-	Request()
-	// getter for Release to set choice.
-	Release()
-=======
 	// getter for Request to set choice.
 	Request()
 	// getter for Renew to set choice.
@@ -296,7 +282,6 @@
 	Release()
 	// getter for Rebind to set choice.
 	Rebind()
->>>>>>> d06e3274
 }
 
 type Dhcpv6ClientOptionsMessageTypeChoiceEnum string
@@ -322,8 +307,6 @@
 	return Dhcpv6ClientOptionsMessageTypeChoiceEnum(obj.obj.Choice.Enum().String())
 }
 
-<<<<<<< HEAD
-=======
 // getter for Request to set choice
 func (obj *dhcpv6ClientOptionsMessageType) Request() {
 	obj.setChoice(Dhcpv6ClientOptionsMessageTypeChoice.REQUEST)
@@ -334,17 +317,11 @@
 	obj.setChoice(Dhcpv6ClientOptionsMessageTypeChoice.RENEW)
 }
 
->>>>>>> d06e3274
 // getter for InformRequest to set choice
 func (obj *dhcpv6ClientOptionsMessageType) InformRequest() {
 	obj.setChoice(Dhcpv6ClientOptionsMessageTypeChoice.INFORM_REQUEST)
 }
 
-<<<<<<< HEAD
-// getter for Renew to set choice
-func (obj *dhcpv6ClientOptionsMessageType) Renew() {
-	obj.setChoice(Dhcpv6ClientOptionsMessageTypeChoice.RENEW)
-=======
 // getter for Solicit to set choice
 func (obj *dhcpv6ClientOptionsMessageType) Solicit() {
 	obj.setChoice(Dhcpv6ClientOptionsMessageTypeChoice.SOLICIT)
@@ -353,30 +330,11 @@
 // getter for Release to set choice
 func (obj *dhcpv6ClientOptionsMessageType) Release() {
 	obj.setChoice(Dhcpv6ClientOptionsMessageTypeChoice.RELEASE)
->>>>>>> d06e3274
 }
 
 // getter for Rebind to set choice
 func (obj *dhcpv6ClientOptionsMessageType) Rebind() {
 	obj.setChoice(Dhcpv6ClientOptionsMessageTypeChoice.REBIND)
-<<<<<<< HEAD
-}
-
-// getter for Solicit to set choice
-func (obj *dhcpv6ClientOptionsMessageType) Solicit() {
-	obj.setChoice(Dhcpv6ClientOptionsMessageTypeChoice.SOLICIT)
-=======
->>>>>>> d06e3274
-}
-
-// getter for Request to set choice
-func (obj *dhcpv6ClientOptionsMessageType) Request() {
-	obj.setChoice(Dhcpv6ClientOptionsMessageTypeChoice.REQUEST)
-}
-
-// getter for Release to set choice
-func (obj *dhcpv6ClientOptionsMessageType) Release() {
-	obj.setChoice(Dhcpv6ClientOptionsMessageTypeChoice.RELEASE)
 }
 
 // The client message name where the option is included, by default it is all.
