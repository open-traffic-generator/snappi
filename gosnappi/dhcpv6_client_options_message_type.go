--- conflicted
+++ resolved
@@ -47,8 +47,6 @@
 	ToYaml() (string, error)
 	// ToJson marshals Dhcpv6ClientOptionsMessageType to JSON text
 	ToJson() (string, error)
-	// ToJsonRaw marshals Dhcpv6ClientOptionsMessageType to raw JSON text
-	ToJsonRaw() (string, error)
 }
 
 type unMarshaldhcpv6ClientOptionsMessageType struct {
@@ -166,23 +164,6 @@
 		return vErr
 	}
 	return nil
-}
-
-func (m *marshaldhcpv6ClientOptionsMessageType) ToJsonRaw() (string, error) {
-	vErr := m.obj.validateToAndFrom()
-	if vErr != nil {
-		return "", vErr
-	}
-	opts := protojson.MarshalOptions{
-		UseProtoNames:   true,
-		AllowPartial:    true,
-		EmitUnpopulated: false,
-	}
-	data, err := opts.Marshal(m.obj.msg())
-	if err != nil {
-		return "", err
-	}
-	return string(data), nil
 }
 
 func (m *marshaldhcpv6ClientOptionsMessageType) ToJson() (string, error) {
@@ -289,19 +270,12 @@
 	setChoice(value Dhcpv6ClientOptionsMessageTypeChoiceEnum) Dhcpv6ClientOptionsMessageType
 	// HasChoice checks if Choice has been set in Dhcpv6ClientOptionsMessageType
 	HasChoice() bool
+	// getter for Request to set choice.
+	Request()
 	// getter for Solicit to set choice.
 	Solicit()
-	// getter for Request to set choice.
-	Request()
-<<<<<<< HEAD
-=======
-	// getter for Solicit to set choice.
-	Solicit()
->>>>>>> af08d8ac
 	// getter for Release to set choice.
 	Release()
-	// getter for Rebind to set choice.
-	Rebind()
 	// getter for InformRequest to set choice.
 	InformRequest()
 	// getter for Rebind to set choice.
@@ -333,32 +307,19 @@
 	return Dhcpv6ClientOptionsMessageTypeChoiceEnum(obj.obj.Choice.Enum().String())
 }
 
+// getter for Request to set choice
+func (obj *dhcpv6ClientOptionsMessageType) Request() {
+	obj.setChoice(Dhcpv6ClientOptionsMessageTypeChoice.REQUEST)
+}
+
 // getter for Solicit to set choice
 func (obj *dhcpv6ClientOptionsMessageType) Solicit() {
 	obj.setChoice(Dhcpv6ClientOptionsMessageTypeChoice.SOLICIT)
 }
 
-// getter for Request to set choice
-func (obj *dhcpv6ClientOptionsMessageType) Request() {
-	obj.setChoice(Dhcpv6ClientOptionsMessageTypeChoice.REQUEST)
-}
-
-<<<<<<< HEAD
-=======
-// getter for Solicit to set choice
-func (obj *dhcpv6ClientOptionsMessageType) Solicit() {
-	obj.setChoice(Dhcpv6ClientOptionsMessageTypeChoice.SOLICIT)
-}
-
->>>>>>> af08d8ac
 // getter for Release to set choice
 func (obj *dhcpv6ClientOptionsMessageType) Release() {
 	obj.setChoice(Dhcpv6ClientOptionsMessageTypeChoice.RELEASE)
-}
-
-// getter for Rebind to set choice
-func (obj *dhcpv6ClientOptionsMessageType) Rebind() {
-	obj.setChoice(Dhcpv6ClientOptionsMessageTypeChoice.REBIND)
 }
 
 // getter for InformRequest to set choice
