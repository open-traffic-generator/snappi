--- conflicted
+++ resolved
@@ -270,28 +270,16 @@
 	setChoice(value Dhcpv6ClientOptionsMessageTypeChoiceEnum) Dhcpv6ClientOptionsMessageType
 	// HasChoice checks if Choice has been set in Dhcpv6ClientOptionsMessageType
 	HasChoice() bool
-<<<<<<< HEAD
-	// getter for InformRequest to set choice.
-	InformRequest()
 	// getter for Renew to set choice.
 	Renew()
-	// getter for Rebind to set choice.
-	Rebind()
-=======
-	// getter for Renew to set choice.
-	Renew()
->>>>>>> 829c0a57
 	// getter for Solicit to set choice.
 	Solicit()
 	// getter for Release to set choice.
 	Release()
-<<<<<<< HEAD
-=======
 	// getter for InformRequest to set choice.
 	InformRequest()
 	// getter for Rebind to set choice.
 	Rebind()
->>>>>>> 829c0a57
 	// getter for Request to set choice.
 	Request()
 }
@@ -319,53 +307,31 @@
 	return Dhcpv6ClientOptionsMessageTypeChoiceEnum(obj.obj.Choice.Enum().String())
 }
 
-<<<<<<< HEAD
+// getter for Renew to set choice
+func (obj *dhcpv6ClientOptionsMessageType) Renew() {
+	obj.setChoice(Dhcpv6ClientOptionsMessageTypeChoice.RENEW)
+}
+
+// getter for Solicit to set choice
+func (obj *dhcpv6ClientOptionsMessageType) Solicit() {
+	obj.setChoice(Dhcpv6ClientOptionsMessageTypeChoice.SOLICIT)
+}
+
+// getter for Release to set choice
+func (obj *dhcpv6ClientOptionsMessageType) Release() {
+	obj.setChoice(Dhcpv6ClientOptionsMessageTypeChoice.RELEASE)
+}
+
 // getter for InformRequest to set choice
 func (obj *dhcpv6ClientOptionsMessageType) InformRequest() {
 	obj.setChoice(Dhcpv6ClientOptionsMessageTypeChoice.INFORM_REQUEST)
 }
 
-=======
->>>>>>> 829c0a57
-// getter for Renew to set choice
-func (obj *dhcpv6ClientOptionsMessageType) Renew() {
-	obj.setChoice(Dhcpv6ClientOptionsMessageTypeChoice.RENEW)
-}
-
-<<<<<<< HEAD
 // getter for Rebind to set choice
 func (obj *dhcpv6ClientOptionsMessageType) Rebind() {
 	obj.setChoice(Dhcpv6ClientOptionsMessageTypeChoice.REBIND)
-=======
-// getter for Solicit to set choice
-func (obj *dhcpv6ClientOptionsMessageType) Solicit() {
-	obj.setChoice(Dhcpv6ClientOptionsMessageTypeChoice.SOLICIT)
->>>>>>> 829c0a57
-}
-
-// getter for Solicit to set choice
-func (obj *dhcpv6ClientOptionsMessageType) Solicit() {
-	obj.setChoice(Dhcpv6ClientOptionsMessageTypeChoice.SOLICIT)
-}
-
-// getter for Release to set choice
-func (obj *dhcpv6ClientOptionsMessageType) Release() {
-	obj.setChoice(Dhcpv6ClientOptionsMessageTypeChoice.RELEASE)
-}
-
-<<<<<<< HEAD
-=======
-// getter for InformRequest to set choice
-func (obj *dhcpv6ClientOptionsMessageType) InformRequest() {
-	obj.setChoice(Dhcpv6ClientOptionsMessageTypeChoice.INFORM_REQUEST)
-}
-
-// getter for Rebind to set choice
-func (obj *dhcpv6ClientOptionsMessageType) Rebind() {
-	obj.setChoice(Dhcpv6ClientOptionsMessageTypeChoice.REBIND)
-}
-
->>>>>>> 829c0a57
+}
+
 // getter for Request to set choice
 func (obj *dhcpv6ClientOptionsMessageType) Request() {
 	obj.setChoice(Dhcpv6ClientOptionsMessageTypeChoice.REQUEST)
