--- conflicted
+++ resolved
@@ -274,22 +274,14 @@
 	Request()
 	// getter for InformRequest to set choice.
 	InformRequest()
-<<<<<<< HEAD
-=======
 	// getter for Release to set choice.
 	Release()
->>>>>>> 5937cd54
 	// getter for Solicit to set choice.
 	Solicit()
 	// getter for Renew to set choice.
 	Renew()
 	// getter for Rebind to set choice.
 	Rebind()
-<<<<<<< HEAD
-	// getter for Release to set choice.
-	Release()
-=======
->>>>>>> 5937cd54
 }
 
 type Dhcpv6ClientOptionsMessageTypeChoiceEnum string
@@ -318,14 +310,11 @@
 // getter for Request to set choice
 func (obj *dhcpv6ClientOptionsMessageType) Request() {
 	obj.setChoice(Dhcpv6ClientOptionsMessageTypeChoice.REQUEST)
-<<<<<<< HEAD
-=======
 }
 
 // getter for InformRequest to set choice
 func (obj *dhcpv6ClientOptionsMessageType) InformRequest() {
 	obj.setChoice(Dhcpv6ClientOptionsMessageTypeChoice.INFORM_REQUEST)
->>>>>>> 5937cd54
 }
 
 // getter for InformRequest to set choice
@@ -346,14 +335,6 @@
 // getter for Rebind to set choice
 func (obj *dhcpv6ClientOptionsMessageType) Rebind() {
 	obj.setChoice(Dhcpv6ClientOptionsMessageTypeChoice.REBIND)
-<<<<<<< HEAD
-}
-
-// getter for Release to set choice
-func (obj *dhcpv6ClientOptionsMessageType) Release() {
-	obj.setChoice(Dhcpv6ClientOptionsMessageTypeChoice.RELEASE)
-=======
->>>>>>> 5937cd54
 }
 
 // The client message name where the option is included, by default it is all.
