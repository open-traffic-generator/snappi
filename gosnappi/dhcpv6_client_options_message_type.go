--- conflicted
+++ resolved
@@ -272,20 +272,14 @@
 	HasChoice() bool
 	// getter for Request to set choice.
 	Request()
-<<<<<<< HEAD
-=======
 	// getter for InformRequest to set choice.
 	InformRequest()
->>>>>>> da9cf7a5
 	// getter for Rebind to set choice.
 	Rebind()
+	// getter for Release to set choice.
+	Release()
 	// getter for Solicit to set choice.
 	Solicit()
-<<<<<<< HEAD
-	// getter for Release to set choice.
-	Release()
-=======
->>>>>>> da9cf7a5
 	// getter for Renew to set choice.
 	Renew()
 	// getter for InformRequest to set choice.
@@ -320,14 +314,11 @@
 	obj.setChoice(Dhcpv6ClientOptionsMessageTypeChoice.REQUEST)
 }
 
-<<<<<<< HEAD
-=======
 // getter for InformRequest to set choice
 func (obj *dhcpv6ClientOptionsMessageType) InformRequest() {
 	obj.setChoice(Dhcpv6ClientOptionsMessageTypeChoice.INFORM_REQUEST)
 }
 
->>>>>>> da9cf7a5
 // getter for Rebind to set choice
 func (obj *dhcpv6ClientOptionsMessageType) Rebind() {
 	obj.setChoice(Dhcpv6ClientOptionsMessageTypeChoice.REBIND)
@@ -338,14 +329,6 @@
 	obj.setChoice(Dhcpv6ClientOptionsMessageTypeChoice.SOLICIT)
 }
 
-<<<<<<< HEAD
-// getter for Release to set choice
-func (obj *dhcpv6ClientOptionsMessageType) Release() {
-	obj.setChoice(Dhcpv6ClientOptionsMessageTypeChoice.RELEASE)
-}
-
-=======
->>>>>>> da9cf7a5
 // getter for Renew to set choice
 func (obj *dhcpv6ClientOptionsMessageType) Renew() {
 	obj.setChoice(Dhcpv6ClientOptionsMessageTypeChoice.RENEW)
