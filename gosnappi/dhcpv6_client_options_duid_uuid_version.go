package gosnappi

import (
	"fmt"
	"strings"

	"github.com/ghodss/yaml"
	otg "github.com/open-traffic-generator/snappi/gosnappi/otg"
	"google.golang.org/protobuf/encoding/protojson"
	"google.golang.org/protobuf/proto"
)

// ***** Dhcpv6ClientOptionsDuidUuidVersion *****
type dhcpv6ClientOptionsDuidUuidVersion struct {
	validation
	obj          *otg.Dhcpv6ClientOptionsDuidUuidVersion
	marshaller   marshalDhcpv6ClientOptionsDuidUuidVersion
	unMarshaller unMarshalDhcpv6ClientOptionsDuidUuidVersion
}

func NewDhcpv6ClientOptionsDuidUuidVersion() Dhcpv6ClientOptionsDuidUuidVersion {
	obj := dhcpv6ClientOptionsDuidUuidVersion{obj: &otg.Dhcpv6ClientOptionsDuidUuidVersion{}}
	obj.setDefault()
	return &obj
}

func (obj *dhcpv6ClientOptionsDuidUuidVersion) msg() *otg.Dhcpv6ClientOptionsDuidUuidVersion {
	return obj.obj
}

func (obj *dhcpv6ClientOptionsDuidUuidVersion) setMsg(msg *otg.Dhcpv6ClientOptionsDuidUuidVersion) Dhcpv6ClientOptionsDuidUuidVersion {

	proto.Merge(obj.obj, msg)
	return obj
}

type marshaldhcpv6ClientOptionsDuidUuidVersion struct {
	obj *dhcpv6ClientOptionsDuidUuidVersion
}

type marshalDhcpv6ClientOptionsDuidUuidVersion interface {
	// ToProto marshals Dhcpv6ClientOptionsDuidUuidVersion to protobuf object *otg.Dhcpv6ClientOptionsDuidUuidVersion
	ToProto() (*otg.Dhcpv6ClientOptionsDuidUuidVersion, error)
	// ToPbText marshals Dhcpv6ClientOptionsDuidUuidVersion to protobuf text
	ToPbText() (string, error)
	// ToYaml marshals Dhcpv6ClientOptionsDuidUuidVersion to YAML text
	ToYaml() (string, error)
	// ToJson marshals Dhcpv6ClientOptionsDuidUuidVersion to JSON text
	ToJson() (string, error)
}

type unMarshaldhcpv6ClientOptionsDuidUuidVersion struct {
	obj *dhcpv6ClientOptionsDuidUuidVersion
}

type unMarshalDhcpv6ClientOptionsDuidUuidVersion interface {
	// FromProto unmarshals Dhcpv6ClientOptionsDuidUuidVersion from protobuf object *otg.Dhcpv6ClientOptionsDuidUuidVersion
	FromProto(msg *otg.Dhcpv6ClientOptionsDuidUuidVersion) (Dhcpv6ClientOptionsDuidUuidVersion, error)
	// FromPbText unmarshals Dhcpv6ClientOptionsDuidUuidVersion from protobuf text
	FromPbText(value string) error
	// FromYaml unmarshals Dhcpv6ClientOptionsDuidUuidVersion from YAML text
	FromYaml(value string) error
	// FromJson unmarshals Dhcpv6ClientOptionsDuidUuidVersion from JSON text
	FromJson(value string) error
}

func (obj *dhcpv6ClientOptionsDuidUuidVersion) Marshal() marshalDhcpv6ClientOptionsDuidUuidVersion {
	if obj.marshaller == nil {
		obj.marshaller = &marshaldhcpv6ClientOptionsDuidUuidVersion{obj: obj}
	}
	return obj.marshaller
}

func (obj *dhcpv6ClientOptionsDuidUuidVersion) Unmarshal() unMarshalDhcpv6ClientOptionsDuidUuidVersion {
	if obj.unMarshaller == nil {
		obj.unMarshaller = &unMarshaldhcpv6ClientOptionsDuidUuidVersion{obj: obj}
	}
	return obj.unMarshaller
}

func (m *marshaldhcpv6ClientOptionsDuidUuidVersion) ToProto() (*otg.Dhcpv6ClientOptionsDuidUuidVersion, error) {
	err := m.obj.validateToAndFrom()
	if err != nil {
		return nil, err
	}
	return m.obj.msg(), nil
}

func (m *unMarshaldhcpv6ClientOptionsDuidUuidVersion) FromProto(msg *otg.Dhcpv6ClientOptionsDuidUuidVersion) (Dhcpv6ClientOptionsDuidUuidVersion, error) {
	newObj := m.obj.setMsg(msg)
	err := newObj.validateToAndFrom()
	if err != nil {
		return nil, err
	}
	return newObj, nil
}

func (m *marshaldhcpv6ClientOptionsDuidUuidVersion) ToPbText() (string, error) {
	vErr := m.obj.validateToAndFrom()
	if vErr != nil {
		return "", vErr
	}
	protoMarshal, err := proto.Marshal(m.obj.msg())
	if err != nil {
		return "", err
	}
	return string(protoMarshal), nil
}

func (m *unMarshaldhcpv6ClientOptionsDuidUuidVersion) FromPbText(value string) error {
	retObj := proto.Unmarshal([]byte(value), m.obj.msg())
	if retObj != nil {
		return retObj
	}

	vErr := m.obj.validateToAndFrom()
	if vErr != nil {
		return vErr
	}
	return retObj
}

func (m *marshaldhcpv6ClientOptionsDuidUuidVersion) ToYaml() (string, error) {
	vErr := m.obj.validateToAndFrom()
	if vErr != nil {
		return "", vErr
	}
	opts := protojson.MarshalOptions{
		UseProtoNames:   true,
		AllowPartial:    true,
		EmitUnpopulated: false,
	}
	data, err := opts.Marshal(m.obj.msg())
	if err != nil {
		return "", err
	}
	data, err = yaml.JSONToYAML(data)
	if err != nil {
		return "", err
	}
	return string(data), nil
}

func (m *unMarshaldhcpv6ClientOptionsDuidUuidVersion) FromYaml(value string) error {
	if value == "" {
		value = "{}"
	}
	data, err := yaml.YAMLToJSON([]byte(value))
	if err != nil {
		return err
	}
	opts := protojson.UnmarshalOptions{
		AllowPartial:   true,
		DiscardUnknown: false,
	}
	uError := opts.Unmarshal([]byte(data), m.obj.msg())
	if uError != nil {
		return fmt.Errorf("unmarshal error %s", strings.Replace(
			uError.Error(), "\u00a0", " ", -1)[7:])
	}

	vErr := m.obj.validateToAndFrom()
	if vErr != nil {
		return vErr
	}
	return nil
}

func (m *marshaldhcpv6ClientOptionsDuidUuidVersion) ToJson() (string, error) {
	vErr := m.obj.validateToAndFrom()
	if vErr != nil {
		return "", vErr
	}
	opts := protojson.MarshalOptions{
		UseProtoNames:   true,
		AllowPartial:    true,
		EmitUnpopulated: false,
		Indent:          "  ",
	}
	data, err := opts.Marshal(m.obj.msg())
	if err != nil {
		return "", err
	}
	return string(data), nil
}

func (m *unMarshaldhcpv6ClientOptionsDuidUuidVersion) FromJson(value string) error {
	opts := protojson.UnmarshalOptions{
		AllowPartial:   true,
		DiscardUnknown: false,
	}
	if value == "" {
		value = "{}"
	}
	uError := opts.Unmarshal([]byte(value), m.obj.msg())
	if uError != nil {
		return fmt.Errorf("unmarshal error %s", strings.Replace(
			uError.Error(), "\u00a0", " ", -1)[7:])
	}

	err := m.obj.validateToAndFrom()
	if err != nil {
		return err
	}
	return nil
}

func (obj *dhcpv6ClientOptionsDuidUuidVersion) validateToAndFrom() error {
	// emptyVars()
	obj.validateObj(&obj.validation, true)
	return obj.validationResult()
}

func (obj *dhcpv6ClientOptionsDuidUuidVersion) validate() error {
	// emptyVars()
	obj.validateObj(&obj.validation, false)
	return obj.validationResult()
}

func (obj *dhcpv6ClientOptionsDuidUuidVersion) String() string {
	str, err := obj.Marshal().ToYaml()
	if err != nil {
		return err.Error()
	}
	return str
}

func (obj *dhcpv6ClientOptionsDuidUuidVersion) Clone() (Dhcpv6ClientOptionsDuidUuidVersion, error) {
	vErr := obj.validate()
	if vErr != nil {
		return nil, vErr
	}
	newObj := NewDhcpv6ClientOptionsDuidUuidVersion()
	data, err := proto.Marshal(obj.msg())
	if err != nil {
		return nil, err
	}
	pbErr := proto.Unmarshal(data, newObj.msg())
	if pbErr != nil {
		return nil, pbErr
	}
	return newObj, nil
}

// Dhcpv6ClientOptionsDuidUuidVersion is the version number is in the most significant 4 bits of the timestamp (bits 4 through 7 of the time_hi_and_version field).
type Dhcpv6ClientOptionsDuidUuidVersion interface {
	Validation
	// msg marshals Dhcpv6ClientOptionsDuidUuidVersion to protobuf object *otg.Dhcpv6ClientOptionsDuidUuidVersion
	// and doesn't set defaults
	msg() *otg.Dhcpv6ClientOptionsDuidUuidVersion
	// setMsg unmarshals Dhcpv6ClientOptionsDuidUuidVersion from protobuf object *otg.Dhcpv6ClientOptionsDuidUuidVersion
	// and doesn't set defaults
	setMsg(*otg.Dhcpv6ClientOptionsDuidUuidVersion) Dhcpv6ClientOptionsDuidUuidVersion
	// provides marshal interface
	Marshal() marshalDhcpv6ClientOptionsDuidUuidVersion
	// provides unmarshal interface
	Unmarshal() unMarshalDhcpv6ClientOptionsDuidUuidVersion
	// validate validates Dhcpv6ClientOptionsDuidUuidVersion
	validate() error
	// A stringer function
	String() string
	// Clones the object
	Clone() (Dhcpv6ClientOptionsDuidUuidVersion, error)
	validateToAndFrom() error
	validateObj(vObj *validation, set_default bool)
	setDefault()
	// Choice returns Dhcpv6ClientOptionsDuidUuidVersionChoiceEnum, set in Dhcpv6ClientOptionsDuidUuidVersion
	Choice() Dhcpv6ClientOptionsDuidUuidVersionChoiceEnum
	// setChoice assigns Dhcpv6ClientOptionsDuidUuidVersionChoiceEnum provided by user to Dhcpv6ClientOptionsDuidUuidVersion
	setChoice(value Dhcpv6ClientOptionsDuidUuidVersionChoiceEnum) Dhcpv6ClientOptionsDuidUuidVersion
	// HasChoice checks if Choice has been set in Dhcpv6ClientOptionsDuidUuidVersion
	HasChoice() bool
	// getter for V_4 to set choice.
	V_4()
	// getter for V_3 to set choice.
	V_3()
	// getter for V_1 to set choice.
	V_1()
<<<<<<< HEAD
	// getter for V_5 to set choice.
	V_5()
=======
>>>>>>> 2d81d76c
	// getter for V_2 to set choice.
	V_2()
	// getter for V_5 to set choice.
	V_5()
}

type Dhcpv6ClientOptionsDuidUuidVersionChoiceEnum string

// Enum of Choice on Dhcpv6ClientOptionsDuidUuidVersion
var Dhcpv6ClientOptionsDuidUuidVersionChoice = struct {
	V_1 Dhcpv6ClientOptionsDuidUuidVersionChoiceEnum
	V_2 Dhcpv6ClientOptionsDuidUuidVersionChoiceEnum
	V_3 Dhcpv6ClientOptionsDuidUuidVersionChoiceEnum
	V_4 Dhcpv6ClientOptionsDuidUuidVersionChoiceEnum
	V_5 Dhcpv6ClientOptionsDuidUuidVersionChoiceEnum
}{
	V_1: Dhcpv6ClientOptionsDuidUuidVersionChoiceEnum("v_1"),
	V_2: Dhcpv6ClientOptionsDuidUuidVersionChoiceEnum("v_2"),
	V_3: Dhcpv6ClientOptionsDuidUuidVersionChoiceEnum("v_3"),
	V_4: Dhcpv6ClientOptionsDuidUuidVersionChoiceEnum("v_4"),
	V_5: Dhcpv6ClientOptionsDuidUuidVersionChoiceEnum("v_5"),
}

func (obj *dhcpv6ClientOptionsDuidUuidVersion) Choice() Dhcpv6ClientOptionsDuidUuidVersionChoiceEnum {
	return Dhcpv6ClientOptionsDuidUuidVersionChoiceEnum(obj.obj.Choice.Enum().String())
}

// getter for V_4 to set choice
func (obj *dhcpv6ClientOptionsDuidUuidVersion) V_4() {
	obj.setChoice(Dhcpv6ClientOptionsDuidUuidVersionChoice.V_4)
}

// getter for V_3 to set choice
func (obj *dhcpv6ClientOptionsDuidUuidVersion) V_3() {
	obj.setChoice(Dhcpv6ClientOptionsDuidUuidVersionChoice.V_3)
}

// getter for V_1 to set choice
func (obj *dhcpv6ClientOptionsDuidUuidVersion) V_1() {
	obj.setChoice(Dhcpv6ClientOptionsDuidUuidVersionChoice.V_1)
<<<<<<< HEAD
}

// getter for V_5 to set choice
func (obj *dhcpv6ClientOptionsDuidUuidVersion) V_5() {
	obj.setChoice(Dhcpv6ClientOptionsDuidUuidVersionChoice.V_5)
=======
>>>>>>> 2d81d76c
}

// getter for V_2 to set choice
func (obj *dhcpv6ClientOptionsDuidUuidVersion) V_2() {
	obj.setChoice(Dhcpv6ClientOptionsDuidUuidVersionChoice.V_2)
}

// getter for V_5 to set choice
func (obj *dhcpv6ClientOptionsDuidUuidVersion) V_5() {
	obj.setChoice(Dhcpv6ClientOptionsDuidUuidVersionChoice.V_5)
}

// The version values are from 1 to 5 in the most significant 4 bits of the timestamp (bits 4 through 7 of the  time_hi_and_version field).
// Choice returns a string
func (obj *dhcpv6ClientOptionsDuidUuidVersion) HasChoice() bool {
	return obj.obj.Choice != nil
}

func (obj *dhcpv6ClientOptionsDuidUuidVersion) setChoice(value Dhcpv6ClientOptionsDuidUuidVersionChoiceEnum) Dhcpv6ClientOptionsDuidUuidVersion {
	intValue, ok := otg.Dhcpv6ClientOptionsDuidUuidVersion_Choice_Enum_value[string(value)]
	if !ok {
		obj.validationErrors = append(obj.validationErrors, fmt.Sprintf(
			"%s is not a valid choice on Dhcpv6ClientOptionsDuidUuidVersionChoiceEnum", string(value)))
		return obj
	}
	enumValue := otg.Dhcpv6ClientOptionsDuidUuidVersion_Choice_Enum(intValue)
	obj.obj.Choice = &enumValue

	return obj
}

func (obj *dhcpv6ClientOptionsDuidUuidVersion) validateObj(vObj *validation, set_default bool) {
	if set_default {
		obj.setDefault()
	}

}

func (obj *dhcpv6ClientOptionsDuidUuidVersion) setDefault() {
	var choices_set int = 0
	var choice Dhcpv6ClientOptionsDuidUuidVersionChoiceEnum
	if choices_set == 0 {
		if obj.obj.Choice == nil {
			obj.setChoice(Dhcpv6ClientOptionsDuidUuidVersionChoice.V_1)

		}

	} else if choices_set == 1 && choice != "" {
		if obj.obj.Choice != nil {
			if obj.Choice() != choice {
				obj.validationErrors = append(obj.validationErrors, "choice not matching with property in Dhcpv6ClientOptionsDuidUuidVersion")
			}
		} else {
			intVal := otg.Dhcpv6ClientOptionsDuidUuidVersion_Choice_Enum_value[string(choice)]
			enumValue := otg.Dhcpv6ClientOptionsDuidUuidVersion_Choice_Enum(intVal)
			obj.obj.Choice = &enumValue
		}
	}

}<|MERGE_RESOLUTION|>--- conflicted
+++ resolved
@@ -276,11 +276,6 @@
 	V_3()
 	// getter for V_1 to set choice.
 	V_1()
-<<<<<<< HEAD
-	// getter for V_5 to set choice.
-	V_5()
-=======
->>>>>>> 2d81d76c
 	// getter for V_2 to set choice.
 	V_2()
 	// getter for V_5 to set choice.
@@ -321,14 +316,6 @@
 // getter for V_1 to set choice
 func (obj *dhcpv6ClientOptionsDuidUuidVersion) V_1() {
 	obj.setChoice(Dhcpv6ClientOptionsDuidUuidVersionChoice.V_1)
-<<<<<<< HEAD
-}
-
-// getter for V_5 to set choice
-func (obj *dhcpv6ClientOptionsDuidUuidVersion) V_5() {
-	obj.setChoice(Dhcpv6ClientOptionsDuidUuidVersionChoice.V_5)
-=======
->>>>>>> 2d81d76c
 }
 
 // getter for V_2 to set choice
