package gosnappi

import (
	"fmt"
	"strings"

	"github.com/ghodss/yaml"
	otg "github.com/open-traffic-generator/snappi/gosnappi/otg"
	"google.golang.org/protobuf/encoding/protojson"
	"google.golang.org/protobuf/proto"
)

// ***** Dhcpv6ClientOptionsDuidUuidVersion *****
type dhcpv6ClientOptionsDuidUuidVersion struct {
	validation
	obj          *otg.Dhcpv6ClientOptionsDuidUuidVersion
	marshaller   marshalDhcpv6ClientOptionsDuidUuidVersion
	unMarshaller unMarshalDhcpv6ClientOptionsDuidUuidVersion
}

func NewDhcpv6ClientOptionsDuidUuidVersion() Dhcpv6ClientOptionsDuidUuidVersion {
	obj := dhcpv6ClientOptionsDuidUuidVersion{obj: &otg.Dhcpv6ClientOptionsDuidUuidVersion{}}
	obj.setDefault()
	return &obj
}

func (obj *dhcpv6ClientOptionsDuidUuidVersion) msg() *otg.Dhcpv6ClientOptionsDuidUuidVersion {
	return obj.obj
}

func (obj *dhcpv6ClientOptionsDuidUuidVersion) setMsg(msg *otg.Dhcpv6ClientOptionsDuidUuidVersion) Dhcpv6ClientOptionsDuidUuidVersion {

	proto.Merge(obj.obj, msg)
	return obj
}

type marshaldhcpv6ClientOptionsDuidUuidVersion struct {
	obj *dhcpv6ClientOptionsDuidUuidVersion
}

type marshalDhcpv6ClientOptionsDuidUuidVersion interface {
	// ToProto marshals Dhcpv6ClientOptionsDuidUuidVersion to protobuf object *otg.Dhcpv6ClientOptionsDuidUuidVersion
	ToProto() (*otg.Dhcpv6ClientOptionsDuidUuidVersion, error)
	// ToPbText marshals Dhcpv6ClientOptionsDuidUuidVersion to protobuf text
	ToPbText() (string, error)
	// ToYaml marshals Dhcpv6ClientOptionsDuidUuidVersion to YAML text
	ToYaml() (string, error)
	// ToJson marshals Dhcpv6ClientOptionsDuidUuidVersion to JSON text
	ToJson() (string, error)
}

type unMarshaldhcpv6ClientOptionsDuidUuidVersion struct {
	obj *dhcpv6ClientOptionsDuidUuidVersion
}

type unMarshalDhcpv6ClientOptionsDuidUuidVersion interface {
	// FromProto unmarshals Dhcpv6ClientOptionsDuidUuidVersion from protobuf object *otg.Dhcpv6ClientOptionsDuidUuidVersion
	FromProto(msg *otg.Dhcpv6ClientOptionsDuidUuidVersion) (Dhcpv6ClientOptionsDuidUuidVersion, error)
	// FromPbText unmarshals Dhcpv6ClientOptionsDuidUuidVersion from protobuf text
	FromPbText(value string) error
	// FromYaml unmarshals Dhcpv6ClientOptionsDuidUuidVersion from YAML text
	FromYaml(value string) error
	// FromJson unmarshals Dhcpv6ClientOptionsDuidUuidVersion from JSON text
	FromJson(value string) error
}

func (obj *dhcpv6ClientOptionsDuidUuidVersion) Marshal() marshalDhcpv6ClientOptionsDuidUuidVersion {
	if obj.marshaller == nil {
		obj.marshaller = &marshaldhcpv6ClientOptionsDuidUuidVersion{obj: obj}
	}
	return obj.marshaller
}

func (obj *dhcpv6ClientOptionsDuidUuidVersion) Unmarshal() unMarshalDhcpv6ClientOptionsDuidUuidVersion {
	if obj.unMarshaller == nil {
		obj.unMarshaller = &unMarshaldhcpv6ClientOptionsDuidUuidVersion{obj: obj}
	}
	return obj.unMarshaller
}

func (m *marshaldhcpv6ClientOptionsDuidUuidVersion) ToProto() (*otg.Dhcpv6ClientOptionsDuidUuidVersion, error) {
	err := m.obj.validateToAndFrom()
	if err != nil {
		return nil, err
	}
	return m.obj.msg(), nil
}

func (m *unMarshaldhcpv6ClientOptionsDuidUuidVersion) FromProto(msg *otg.Dhcpv6ClientOptionsDuidUuidVersion) (Dhcpv6ClientOptionsDuidUuidVersion, error) {
	newObj := m.obj.setMsg(msg)
	err := newObj.validateToAndFrom()
	if err != nil {
		return nil, err
	}
	return newObj, nil
}

func (m *marshaldhcpv6ClientOptionsDuidUuidVersion) ToPbText() (string, error) {
	vErr := m.obj.validateToAndFrom()
	if vErr != nil {
		return "", vErr
	}
	protoMarshal, err := proto.Marshal(m.obj.msg())
	if err != nil {
		return "", err
	}
	return string(protoMarshal), nil
}

func (m *unMarshaldhcpv6ClientOptionsDuidUuidVersion) FromPbText(value string) error {
	retObj := proto.Unmarshal([]byte(value), m.obj.msg())
	if retObj != nil {
		return retObj
	}

	vErr := m.obj.validateToAndFrom()
	if vErr != nil {
		return vErr
	}
	return retObj
}

func (m *marshaldhcpv6ClientOptionsDuidUuidVersion) ToYaml() (string, error) {
	vErr := m.obj.validateToAndFrom()
	if vErr != nil {
		return "", vErr
	}
	opts := protojson.MarshalOptions{
		UseProtoNames:   true,
		AllowPartial:    true,
		EmitUnpopulated: false,
	}
	data, err := opts.Marshal(m.obj.msg())
	if err != nil {
		return "", err
	}
	data, err = yaml.JSONToYAML(data)
	if err != nil {
		return "", err
	}
	return string(data), nil
}

func (m *unMarshaldhcpv6ClientOptionsDuidUuidVersion) FromYaml(value string) error {
	if value == "" {
		value = "{}"
	}
	data, err := yaml.YAMLToJSON([]byte(value))
	if err != nil {
		return err
	}
	opts := protojson.UnmarshalOptions{
		AllowPartial:   true,
		DiscardUnknown: false,
	}
	uError := opts.Unmarshal([]byte(data), m.obj.msg())
	if uError != nil {
		return fmt.Errorf("unmarshal error %s", strings.Replace(
			uError.Error(), "\u00a0", " ", -1)[7:])
	}

	vErr := m.obj.validateToAndFrom()
	if vErr != nil {
		return vErr
	}
	return nil
}

func (m *marshaldhcpv6ClientOptionsDuidUuidVersion) ToJson() (string, error) {
	vErr := m.obj.validateToAndFrom()
	if vErr != nil {
		return "", vErr
	}
	opts := protojson.MarshalOptions{
		UseProtoNames:   true,
		AllowPartial:    true,
		EmitUnpopulated: false,
		Indent:          "  ",
	}
	data, err := opts.Marshal(m.obj.msg())
	if err != nil {
		return "", err
	}
	return string(data), nil
}

func (m *unMarshaldhcpv6ClientOptionsDuidUuidVersion) FromJson(value string) error {
	opts := protojson.UnmarshalOptions{
		AllowPartial:   true,
		DiscardUnknown: false,
	}
	if value == "" {
		value = "{}"
	}
	uError := opts.Unmarshal([]byte(value), m.obj.msg())
	if uError != nil {
		return fmt.Errorf("unmarshal error %s", strings.Replace(
			uError.Error(), "\u00a0", " ", -1)[7:])
	}

	err := m.obj.validateToAndFrom()
	if err != nil {
		return err
	}
	return nil
}

func (obj *dhcpv6ClientOptionsDuidUuidVersion) validateToAndFrom() error {
	// emptyVars()
	obj.validateObj(&obj.validation, true)
	return obj.validationResult()
}

func (obj *dhcpv6ClientOptionsDuidUuidVersion) validate() error {
	// emptyVars()
	obj.validateObj(&obj.validation, false)
	return obj.validationResult()
}

func (obj *dhcpv6ClientOptionsDuidUuidVersion) String() string {
	str, err := obj.Marshal().ToYaml()
	if err != nil {
		return err.Error()
	}
	return str
}

func (obj *dhcpv6ClientOptionsDuidUuidVersion) Clone() (Dhcpv6ClientOptionsDuidUuidVersion, error) {
	vErr := obj.validate()
	if vErr != nil {
		return nil, vErr
	}
	newObj := NewDhcpv6ClientOptionsDuidUuidVersion()
	data, err := proto.Marshal(obj.msg())
	if err != nil {
		return nil, err
	}
	pbErr := proto.Unmarshal(data, newObj.msg())
	if pbErr != nil {
		return nil, pbErr
	}
	return newObj, nil
}

// Dhcpv6ClientOptionsDuidUuidVersion is the version number is in the most significant 4 bits of the timestamp (bits 4 through 7 of the time_hi_and_version field).
type Dhcpv6ClientOptionsDuidUuidVersion interface {
	Validation
	// msg marshals Dhcpv6ClientOptionsDuidUuidVersion to protobuf object *otg.Dhcpv6ClientOptionsDuidUuidVersion
	// and doesn't set defaults
	msg() *otg.Dhcpv6ClientOptionsDuidUuidVersion
	// setMsg unmarshals Dhcpv6ClientOptionsDuidUuidVersion from protobuf object *otg.Dhcpv6ClientOptionsDuidUuidVersion
	// and doesn't set defaults
	setMsg(*otg.Dhcpv6ClientOptionsDuidUuidVersion) Dhcpv6ClientOptionsDuidUuidVersion
	// provides marshal interface
	Marshal() marshalDhcpv6ClientOptionsDuidUuidVersion
	// provides unmarshal interface
	Unmarshal() unMarshalDhcpv6ClientOptionsDuidUuidVersion
	// validate validates Dhcpv6ClientOptionsDuidUuidVersion
	validate() error
	// A stringer function
	String() string
	// Clones the object
	Clone() (Dhcpv6ClientOptionsDuidUuidVersion, error)
	validateToAndFrom() error
	validateObj(vObj *validation, set_default bool)
	setDefault()
	// Choice returns Dhcpv6ClientOptionsDuidUuidVersionChoiceEnum, set in Dhcpv6ClientOptionsDuidUuidVersion
	Choice() Dhcpv6ClientOptionsDuidUuidVersionChoiceEnum
	// setChoice assigns Dhcpv6ClientOptionsDuidUuidVersionChoiceEnum provided by user to Dhcpv6ClientOptionsDuidUuidVersion
	setChoice(value Dhcpv6ClientOptionsDuidUuidVersionChoiceEnum) Dhcpv6ClientOptionsDuidUuidVersion
	// HasChoice checks if Choice has been set in Dhcpv6ClientOptionsDuidUuidVersion
	HasChoice() bool
	// getter for V_3 to set choice.
	V_3()
	// getter for V_2 to set choice.
	V_2()
<<<<<<< HEAD
	// getter for V_1 to set choice.
	V_1()
=======
	// getter for V_5 to set choice.
	V_5()
	// getter for V_4 to set choice.
	V_4()
>>>>>>> da9cf7a5
}

type Dhcpv6ClientOptionsDuidUuidVersionChoiceEnum string

// Enum of Choice on Dhcpv6ClientOptionsDuidUuidVersion
var Dhcpv6ClientOptionsDuidUuidVersionChoice = struct {
	V_1 Dhcpv6ClientOptionsDuidUuidVersionChoiceEnum
	V_2 Dhcpv6ClientOptionsDuidUuidVersionChoiceEnum
	V_3 Dhcpv6ClientOptionsDuidUuidVersionChoiceEnum
	V_4 Dhcpv6ClientOptionsDuidUuidVersionChoiceEnum
	V_5 Dhcpv6ClientOptionsDuidUuidVersionChoiceEnum
}{
	V_1: Dhcpv6ClientOptionsDuidUuidVersionChoiceEnum("v_1"),
	V_2: Dhcpv6ClientOptionsDuidUuidVersionChoiceEnum("v_2"),
	V_3: Dhcpv6ClientOptionsDuidUuidVersionChoiceEnum("v_3"),
	V_4: Dhcpv6ClientOptionsDuidUuidVersionChoiceEnum("v_4"),
	V_5: Dhcpv6ClientOptionsDuidUuidVersionChoiceEnum("v_5"),
}

func (obj *dhcpv6ClientOptionsDuidUuidVersion) Choice() Dhcpv6ClientOptionsDuidUuidVersionChoiceEnum {
	return Dhcpv6ClientOptionsDuidUuidVersionChoiceEnum(obj.obj.Choice.Enum().String())
}

// getter for V_3 to set choice
func (obj *dhcpv6ClientOptionsDuidUuidVersion) V_3() {
	obj.setChoice(Dhcpv6ClientOptionsDuidUuidVersionChoice.V_3)
}

// getter for V_2 to set choice
func (obj *dhcpv6ClientOptionsDuidUuidVersion) V_2() {
	obj.setChoice(Dhcpv6ClientOptionsDuidUuidVersionChoice.V_2)
}

<<<<<<< HEAD
// getter for V_1 to set choice
func (obj *dhcpv6ClientOptionsDuidUuidVersion) V_1() {
	obj.setChoice(Dhcpv6ClientOptionsDuidUuidVersionChoice.V_1)
=======
// getter for V_5 to set choice
func (obj *dhcpv6ClientOptionsDuidUuidVersion) V_5() {
	obj.setChoice(Dhcpv6ClientOptionsDuidUuidVersionChoice.V_5)
}

// getter for V_4 to set choice
func (obj *dhcpv6ClientOptionsDuidUuidVersion) V_4() {
	obj.setChoice(Dhcpv6ClientOptionsDuidUuidVersionChoice.V_4)
>>>>>>> da9cf7a5
}

// The version values are from 1 to 5 in the most significant 4 bits of the timestamp (bits 4 through 7 of the  time_hi_and_version field).
// Choice returns a string
func (obj *dhcpv6ClientOptionsDuidUuidVersion) HasChoice() bool {
	return obj.obj.Choice != nil
}

func (obj *dhcpv6ClientOptionsDuidUuidVersion) setChoice(value Dhcpv6ClientOptionsDuidUuidVersionChoiceEnum) Dhcpv6ClientOptionsDuidUuidVersion {
	intValue, ok := otg.Dhcpv6ClientOptionsDuidUuidVersion_Choice_Enum_value[string(value)]
	if !ok {
		obj.validationErrors = append(obj.validationErrors, fmt.Sprintf(
			"%s is not a valid choice on Dhcpv6ClientOptionsDuidUuidVersionChoiceEnum", string(value)))
		return obj
	}
	enumValue := otg.Dhcpv6ClientOptionsDuidUuidVersion_Choice_Enum(intValue)
	obj.obj.Choice = &enumValue

	return obj
}

func (obj *dhcpv6ClientOptionsDuidUuidVersion) validateObj(vObj *validation, set_default bool) {
	if set_default {
		obj.setDefault()
	}

}

func (obj *dhcpv6ClientOptionsDuidUuidVersion) setDefault() {
	var choices_set int = 0
	var choice Dhcpv6ClientOptionsDuidUuidVersionChoiceEnum
	if choices_set == 0 {
		if obj.obj.Choice == nil {
			obj.setChoice(Dhcpv6ClientOptionsDuidUuidVersionChoice.V_1)

		}

	} else if choices_set == 1 && choice != "" {
		if obj.obj.Choice != nil {
			if obj.Choice() != choice {
				obj.validationErrors = append(obj.validationErrors, "choice not matching with property in Dhcpv6ClientOptionsDuidUuidVersion")
			}
		} else {
			intVal := otg.Dhcpv6ClientOptionsDuidUuidVersion_Choice_Enum_value[string(choice)]
			enumValue := otg.Dhcpv6ClientOptionsDuidUuidVersion_Choice_Enum(intVal)
			obj.obj.Choice = &enumValue
		}
	}

}<|MERGE_RESOLUTION|>--- conflicted
+++ resolved
@@ -274,15 +274,10 @@
 	V_3()
 	// getter for V_2 to set choice.
 	V_2()
-<<<<<<< HEAD
-	// getter for V_1 to set choice.
-	V_1()
-=======
 	// getter for V_5 to set choice.
 	V_5()
 	// getter for V_4 to set choice.
 	V_4()
->>>>>>> da9cf7a5
 }
 
 type Dhcpv6ClientOptionsDuidUuidVersionChoiceEnum string
@@ -316,11 +311,6 @@
 	obj.setChoice(Dhcpv6ClientOptionsDuidUuidVersionChoice.V_2)
 }
 
-<<<<<<< HEAD
-// getter for V_1 to set choice
-func (obj *dhcpv6ClientOptionsDuidUuidVersion) V_1() {
-	obj.setChoice(Dhcpv6ClientOptionsDuidUuidVersionChoice.V_1)
-=======
 // getter for V_5 to set choice
 func (obj *dhcpv6ClientOptionsDuidUuidVersion) V_5() {
 	obj.setChoice(Dhcpv6ClientOptionsDuidUuidVersionChoice.V_5)
@@ -329,7 +319,6 @@
 // getter for V_4 to set choice
 func (obj *dhcpv6ClientOptionsDuidUuidVersion) V_4() {
 	obj.setChoice(Dhcpv6ClientOptionsDuidUuidVersionChoice.V_4)
->>>>>>> da9cf7a5
 }
 
 // The version values are from 1 to 5 in the most significant 4 bits of the timestamp (bits 4 through 7 of the  time_hi_and_version field).
