--- conflicted
+++ resolved
@@ -270,16 +270,6 @@
 	setChoice(value Dhcpv6ClientOptionsDuidUuidVariantChoiceEnum) Dhcpv6ClientOptionsDuidUuidVariant
 	// HasChoice checks if Choice has been set in Dhcpv6ClientOptionsDuidUuidVariant
 	HasChoice() bool
-<<<<<<< HEAD
-	// getter for VarReserved to set choice.
-	VarReserved()
-	// getter for Dce to set choice.
-	Dce()
-	// getter for Ncs to set choice.
-	Ncs()
-	// getter for Guid to set choice.
-	Guid()
-=======
 	// getter for Dce to set choice.
 	Dce()
 	// getter for Guid to set choice.
@@ -288,7 +278,6 @@
 	VarReserved()
 	// getter for Ncs to set choice.
 	Ncs()
->>>>>>> 7c1c1afa
 }
 
 type Dhcpv6ClientOptionsDuidUuidVariantChoiceEnum string
@@ -310,45 +299,26 @@
 	return Dhcpv6ClientOptionsDuidUuidVariantChoiceEnum(obj.obj.Choice.Enum().String())
 }
 
-<<<<<<< HEAD
+// getter for Dce to set choice
+func (obj *dhcpv6ClientOptionsDuidUuidVariant) Dce() {
+	obj.setChoice(Dhcpv6ClientOptionsDuidUuidVariantChoice.DCE)
+}
+
+// getter for Guid to set choice
+func (obj *dhcpv6ClientOptionsDuidUuidVariant) Guid() {
+	obj.setChoice(Dhcpv6ClientOptionsDuidUuidVariantChoice.GUID)
+}
+
 // getter for VarReserved to set choice
 func (obj *dhcpv6ClientOptionsDuidUuidVariant) VarReserved() {
 	obj.setChoice(Dhcpv6ClientOptionsDuidUuidVariantChoice.VAR_RESERVED)
 }
 
-// getter for Dce to set choice
-func (obj *dhcpv6ClientOptionsDuidUuidVariant) Dce() {
-	obj.setChoice(Dhcpv6ClientOptionsDuidUuidVariantChoice.DCE)
-}
-
 // getter for Ncs to set choice
 func (obj *dhcpv6ClientOptionsDuidUuidVariant) Ncs() {
 	obj.setChoice(Dhcpv6ClientOptionsDuidUuidVariantChoice.NCS)
-=======
-// getter for Dce to set choice
-func (obj *dhcpv6ClientOptionsDuidUuidVariant) Dce() {
-	obj.setChoice(Dhcpv6ClientOptionsDuidUuidVariantChoice.DCE)
->>>>>>> 7c1c1afa
-}
-
-// getter for Guid to set choice
-func (obj *dhcpv6ClientOptionsDuidUuidVariant) Guid() {
-	obj.setChoice(Dhcpv6ClientOptionsDuidUuidVariantChoice.GUID)
-}
-
-<<<<<<< HEAD
-=======
-// getter for VarReserved to set choice
-func (obj *dhcpv6ClientOptionsDuidUuidVariant) VarReserved() {
-	obj.setChoice(Dhcpv6ClientOptionsDuidUuidVariantChoice.VAR_RESERVED)
-}
-
-// getter for Ncs to set choice
-func (obj *dhcpv6ClientOptionsDuidUuidVariant) Ncs() {
-	obj.setChoice(Dhcpv6ClientOptionsDuidUuidVariantChoice.NCS)
-}
-
->>>>>>> 7c1c1afa
+}
+
 // The current variants are ncs, dce,microsoft guid and reserved.
 // Choice returns a string
 func (obj *dhcpv6ClientOptionsDuidUuidVariant) HasChoice() bool {
