--- conflicted
+++ resolved
@@ -278,13 +278,8 @@
 	Guid()
 	// getter for Ncs to set choice.
 	Ncs()
-<<<<<<< HEAD
-	// getter for Guid to set choice.
-	Guid()
-=======
 	// getter for Dce to set choice.
 	Dce()
->>>>>>> 233a1760
 }
 
 type Dhcpv6ClientOptionsDuidUuidVariantChoiceEnum string
@@ -326,15 +321,9 @@
 	obj.setChoice(Dhcpv6ClientOptionsDuidUuidVariantChoice.NCS)
 }
 
-<<<<<<< HEAD
-// getter for Guid to set choice
-func (obj *dhcpv6ClientOptionsDuidUuidVariant) Guid() {
-	obj.setChoice(Dhcpv6ClientOptionsDuidUuidVariantChoice.GUID)
-=======
 // getter for Dce to set choice
 func (obj *dhcpv6ClientOptionsDuidUuidVariant) Dce() {
 	obj.setChoice(Dhcpv6ClientOptionsDuidUuidVariantChoice.DCE)
->>>>>>> 233a1760
 }
 
 // The current variants are ncs, dce,microsoft guid and reserved.
