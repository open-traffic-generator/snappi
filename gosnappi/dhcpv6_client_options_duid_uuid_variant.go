package gosnappi

import (
	"fmt"
	"strings"

	"github.com/ghodss/yaml"
	otg "github.com/open-traffic-generator/snappi/gosnappi/otg"
	"google.golang.org/protobuf/encoding/protojson"
	"google.golang.org/protobuf/proto"
)

// ***** Dhcpv6ClientOptionsDuidUuidVariant *****
type dhcpv6ClientOptionsDuidUuidVariant struct {
	validation
	obj          *otg.Dhcpv6ClientOptionsDuidUuidVariant
	marshaller   marshalDhcpv6ClientOptionsDuidUuidVariant
	unMarshaller unMarshalDhcpv6ClientOptionsDuidUuidVariant
}

func NewDhcpv6ClientOptionsDuidUuidVariant() Dhcpv6ClientOptionsDuidUuidVariant {
	obj := dhcpv6ClientOptionsDuidUuidVariant{obj: &otg.Dhcpv6ClientOptionsDuidUuidVariant{}}
	obj.setDefault()
	return &obj
}

func (obj *dhcpv6ClientOptionsDuidUuidVariant) msg() *otg.Dhcpv6ClientOptionsDuidUuidVariant {
	return obj.obj
}

func (obj *dhcpv6ClientOptionsDuidUuidVariant) setMsg(msg *otg.Dhcpv6ClientOptionsDuidUuidVariant) Dhcpv6ClientOptionsDuidUuidVariant {

	proto.Merge(obj.obj, msg)
	return obj
}

type marshaldhcpv6ClientOptionsDuidUuidVariant struct {
	obj *dhcpv6ClientOptionsDuidUuidVariant
}

type marshalDhcpv6ClientOptionsDuidUuidVariant interface {
	// ToProto marshals Dhcpv6ClientOptionsDuidUuidVariant to protobuf object *otg.Dhcpv6ClientOptionsDuidUuidVariant
	ToProto() (*otg.Dhcpv6ClientOptionsDuidUuidVariant, error)
	// ToPbText marshals Dhcpv6ClientOptionsDuidUuidVariant to protobuf text
	ToPbText() (string, error)
	// ToYaml marshals Dhcpv6ClientOptionsDuidUuidVariant to YAML text
	ToYaml() (string, error)
	// ToJson marshals Dhcpv6ClientOptionsDuidUuidVariant to JSON text
	ToJson() (string, error)
}

type unMarshaldhcpv6ClientOptionsDuidUuidVariant struct {
	obj *dhcpv6ClientOptionsDuidUuidVariant
}

type unMarshalDhcpv6ClientOptionsDuidUuidVariant interface {
	// FromProto unmarshals Dhcpv6ClientOptionsDuidUuidVariant from protobuf object *otg.Dhcpv6ClientOptionsDuidUuidVariant
	FromProto(msg *otg.Dhcpv6ClientOptionsDuidUuidVariant) (Dhcpv6ClientOptionsDuidUuidVariant, error)
	// FromPbText unmarshals Dhcpv6ClientOptionsDuidUuidVariant from protobuf text
	FromPbText(value string) error
	// FromYaml unmarshals Dhcpv6ClientOptionsDuidUuidVariant from YAML text
	FromYaml(value string) error
	// FromJson unmarshals Dhcpv6ClientOptionsDuidUuidVariant from JSON text
	FromJson(value string) error
}

func (obj *dhcpv6ClientOptionsDuidUuidVariant) Marshal() marshalDhcpv6ClientOptionsDuidUuidVariant {
	if obj.marshaller == nil {
		obj.marshaller = &marshaldhcpv6ClientOptionsDuidUuidVariant{obj: obj}
	}
	return obj.marshaller
}

func (obj *dhcpv6ClientOptionsDuidUuidVariant) Unmarshal() unMarshalDhcpv6ClientOptionsDuidUuidVariant {
	if obj.unMarshaller == nil {
		obj.unMarshaller = &unMarshaldhcpv6ClientOptionsDuidUuidVariant{obj: obj}
	}
	return obj.unMarshaller
}

func (m *marshaldhcpv6ClientOptionsDuidUuidVariant) ToProto() (*otg.Dhcpv6ClientOptionsDuidUuidVariant, error) {
	err := m.obj.validateToAndFrom()
	if err != nil {
		return nil, err
	}
	return m.obj.msg(), nil
}

func (m *unMarshaldhcpv6ClientOptionsDuidUuidVariant) FromProto(msg *otg.Dhcpv6ClientOptionsDuidUuidVariant) (Dhcpv6ClientOptionsDuidUuidVariant, error) {
	newObj := m.obj.setMsg(msg)
	err := newObj.validateToAndFrom()
	if err != nil {
		return nil, err
	}
	return newObj, nil
}

func (m *marshaldhcpv6ClientOptionsDuidUuidVariant) ToPbText() (string, error) {
	vErr := m.obj.validateToAndFrom()
	if vErr != nil {
		return "", vErr
	}
	protoMarshal, err := proto.Marshal(m.obj.msg())
	if err != nil {
		return "", err
	}
	return string(protoMarshal), nil
}

func (m *unMarshaldhcpv6ClientOptionsDuidUuidVariant) FromPbText(value string) error {
	retObj := proto.Unmarshal([]byte(value), m.obj.msg())
	if retObj != nil {
		return retObj
	}

	vErr := m.obj.validateToAndFrom()
	if vErr != nil {
		return vErr
	}
	return retObj
}

func (m *marshaldhcpv6ClientOptionsDuidUuidVariant) ToYaml() (string, error) {
	vErr := m.obj.validateToAndFrom()
	if vErr != nil {
		return "", vErr
	}
	opts := protojson.MarshalOptions{
		UseProtoNames:   true,
		AllowPartial:    true,
		EmitUnpopulated: false,
	}
	data, err := opts.Marshal(m.obj.msg())
	if err != nil {
		return "", err
	}
	data, err = yaml.JSONToYAML(data)
	if err != nil {
		return "", err
	}
	return string(data), nil
}

func (m *unMarshaldhcpv6ClientOptionsDuidUuidVariant) FromYaml(value string) error {
	if value == "" {
		value = "{}"
	}
	data, err := yaml.YAMLToJSON([]byte(value))
	if err != nil {
		return err
	}
	opts := protojson.UnmarshalOptions{
		AllowPartial:   true,
		DiscardUnknown: false,
	}
	uError := opts.Unmarshal([]byte(data), m.obj.msg())
	if uError != nil {
		return fmt.Errorf("unmarshal error %s", strings.Replace(
			uError.Error(), "\u00a0", " ", -1)[7:])
	}

	vErr := m.obj.validateToAndFrom()
	if vErr != nil {
		return vErr
	}
	return nil
}

func (m *marshaldhcpv6ClientOptionsDuidUuidVariant) ToJson() (string, error) {
	vErr := m.obj.validateToAndFrom()
	if vErr != nil {
		return "", vErr
	}
	opts := protojson.MarshalOptions{
		UseProtoNames:   true,
		AllowPartial:    true,
		EmitUnpopulated: false,
		Indent:          "  ",
	}
	data, err := opts.Marshal(m.obj.msg())
	if err != nil {
		return "", err
	}
	return string(data), nil
}

func (m *unMarshaldhcpv6ClientOptionsDuidUuidVariant) FromJson(value string) error {
	opts := protojson.UnmarshalOptions{
		AllowPartial:   true,
		DiscardUnknown: false,
	}
	if value == "" {
		value = "{}"
	}
	uError := opts.Unmarshal([]byte(value), m.obj.msg())
	if uError != nil {
		return fmt.Errorf("unmarshal error %s", strings.Replace(
			uError.Error(), "\u00a0", " ", -1)[7:])
	}

	err := m.obj.validateToAndFrom()
	if err != nil {
		return err
	}
	return nil
}

func (obj *dhcpv6ClientOptionsDuidUuidVariant) validateToAndFrom() error {
	// emptyVars()
	obj.validateObj(&obj.validation, true)
	return obj.validationResult()
}

func (obj *dhcpv6ClientOptionsDuidUuidVariant) validate() error {
	// emptyVars()
	obj.validateObj(&obj.validation, false)
	return obj.validationResult()
}

func (obj *dhcpv6ClientOptionsDuidUuidVariant) String() string {
	str, err := obj.Marshal().ToYaml()
	if err != nil {
		return err.Error()
	}
	return str
}

func (obj *dhcpv6ClientOptionsDuidUuidVariant) Clone() (Dhcpv6ClientOptionsDuidUuidVariant, error) {
	vErr := obj.validate()
	if vErr != nil {
		return nil, vErr
	}
	newObj := NewDhcpv6ClientOptionsDuidUuidVariant()
	data, err := proto.Marshal(obj.msg())
	if err != nil {
		return nil, err
	}
	pbErr := proto.Unmarshal(data, newObj.msg())
	if pbErr != nil {
		return nil, pbErr
	}
	return newObj, nil
}

// Dhcpv6ClientOptionsDuidUuidVariant is the variant field determines the layout of the UUID.  That is, the interpretation of all other bits in the  UUID depends on the setting of the bits in the variant field).
type Dhcpv6ClientOptionsDuidUuidVariant interface {
	Validation
	// msg marshals Dhcpv6ClientOptionsDuidUuidVariant to protobuf object *otg.Dhcpv6ClientOptionsDuidUuidVariant
	// and doesn't set defaults
	msg() *otg.Dhcpv6ClientOptionsDuidUuidVariant
	// setMsg unmarshals Dhcpv6ClientOptionsDuidUuidVariant from protobuf object *otg.Dhcpv6ClientOptionsDuidUuidVariant
	// and doesn't set defaults
	setMsg(*otg.Dhcpv6ClientOptionsDuidUuidVariant) Dhcpv6ClientOptionsDuidUuidVariant
	// provides marshal interface
	Marshal() marshalDhcpv6ClientOptionsDuidUuidVariant
	// provides unmarshal interface
	Unmarshal() unMarshalDhcpv6ClientOptionsDuidUuidVariant
	// validate validates Dhcpv6ClientOptionsDuidUuidVariant
	validate() error
	// A stringer function
	String() string
	// Clones the object
	Clone() (Dhcpv6ClientOptionsDuidUuidVariant, error)
	validateToAndFrom() error
	validateObj(vObj *validation, set_default bool)
	setDefault()
	// Choice returns Dhcpv6ClientOptionsDuidUuidVariantChoiceEnum, set in Dhcpv6ClientOptionsDuidUuidVariant
	Choice() Dhcpv6ClientOptionsDuidUuidVariantChoiceEnum
	// setChoice assigns Dhcpv6ClientOptionsDuidUuidVariantChoiceEnum provided by user to Dhcpv6ClientOptionsDuidUuidVariant
	setChoice(value Dhcpv6ClientOptionsDuidUuidVariantChoiceEnum) Dhcpv6ClientOptionsDuidUuidVariant
	// HasChoice checks if Choice has been set in Dhcpv6ClientOptionsDuidUuidVariant
	HasChoice() bool
<<<<<<< HEAD
	// getter for Dce to set choice.
	Dce()
	// getter for VarReserved to set choice.
	VarReserved()
	// getter for Guid to set choice.
	Guid()
	// getter for Ncs to set choice.
	Ncs()
=======
	// getter for VarReserved to set choice.
	VarReserved()
	// getter for Ncs to set choice.
	Ncs()
	// getter for Dce to set choice.
	Dce()
	// getter for Guid to set choice.
	Guid()
>>>>>>> d06e3274
}

type Dhcpv6ClientOptionsDuidUuidVariantChoiceEnum string

// Enum of Choice on Dhcpv6ClientOptionsDuidUuidVariant
var Dhcpv6ClientOptionsDuidUuidVariantChoice = struct {
	NCS          Dhcpv6ClientOptionsDuidUuidVariantChoiceEnum
	DCE          Dhcpv6ClientOptionsDuidUuidVariantChoiceEnum
	GUID         Dhcpv6ClientOptionsDuidUuidVariantChoiceEnum
	VAR_RESERVED Dhcpv6ClientOptionsDuidUuidVariantChoiceEnum
}{
	NCS:          Dhcpv6ClientOptionsDuidUuidVariantChoiceEnum("ncs"),
	DCE:          Dhcpv6ClientOptionsDuidUuidVariantChoiceEnum("dce"),
	GUID:         Dhcpv6ClientOptionsDuidUuidVariantChoiceEnum("guid"),
	VAR_RESERVED: Dhcpv6ClientOptionsDuidUuidVariantChoiceEnum("var_reserved"),
}

func (obj *dhcpv6ClientOptionsDuidUuidVariant) Choice() Dhcpv6ClientOptionsDuidUuidVariantChoiceEnum {
	return Dhcpv6ClientOptionsDuidUuidVariantChoiceEnum(obj.obj.Choice.Enum().String())
}

<<<<<<< HEAD
=======
// getter for VarReserved to set choice
func (obj *dhcpv6ClientOptionsDuidUuidVariant) VarReserved() {
	obj.setChoice(Dhcpv6ClientOptionsDuidUuidVariantChoice.VAR_RESERVED)
}

// getter for Ncs to set choice
func (obj *dhcpv6ClientOptionsDuidUuidVariant) Ncs() {
	obj.setChoice(Dhcpv6ClientOptionsDuidUuidVariantChoice.NCS)
}

>>>>>>> d06e3274
// getter for Dce to set choice
func (obj *dhcpv6ClientOptionsDuidUuidVariant) Dce() {
	obj.setChoice(Dhcpv6ClientOptionsDuidUuidVariantChoice.DCE)
}

// getter for Guid to set choice
func (obj *dhcpv6ClientOptionsDuidUuidVariant) Guid() {
	obj.setChoice(Dhcpv6ClientOptionsDuidUuidVariantChoice.GUID)
}

// getter for Guid to set choice
func (obj *dhcpv6ClientOptionsDuidUuidVariant) Guid() {
	obj.setChoice(Dhcpv6ClientOptionsDuidUuidVariantChoice.GUID)
}

// getter for Ncs to set choice
func (obj *dhcpv6ClientOptionsDuidUuidVariant) Ncs() {
	obj.setChoice(Dhcpv6ClientOptionsDuidUuidVariantChoice.NCS)
}

// The current variants are ncs, dce,microsoft guid and reserved.
// Choice returns a string
func (obj *dhcpv6ClientOptionsDuidUuidVariant) HasChoice() bool {
	return obj.obj.Choice != nil
}

func (obj *dhcpv6ClientOptionsDuidUuidVariant) setChoice(value Dhcpv6ClientOptionsDuidUuidVariantChoiceEnum) Dhcpv6ClientOptionsDuidUuidVariant {
	intValue, ok := otg.Dhcpv6ClientOptionsDuidUuidVariant_Choice_Enum_value[string(value)]
	if !ok {
		obj.validationErrors = append(obj.validationErrors, fmt.Sprintf(
			"%s is not a valid choice on Dhcpv6ClientOptionsDuidUuidVariantChoiceEnum", string(value)))
		return obj
	}
	enumValue := otg.Dhcpv6ClientOptionsDuidUuidVariant_Choice_Enum(intValue)
	obj.obj.Choice = &enumValue

	return obj
}

func (obj *dhcpv6ClientOptionsDuidUuidVariant) validateObj(vObj *validation, set_default bool) {
	if set_default {
		obj.setDefault()
	}

}

func (obj *dhcpv6ClientOptionsDuidUuidVariant) setDefault() {
	var choices_set int = 0
	var choice Dhcpv6ClientOptionsDuidUuidVariantChoiceEnum
	if choices_set == 0 {
		if obj.obj.Choice == nil {
			obj.setChoice(Dhcpv6ClientOptionsDuidUuidVariantChoice.NCS)

		}

	} else if choices_set == 1 && choice != "" {
		if obj.obj.Choice != nil {
			if obj.Choice() != choice {
				obj.validationErrors = append(obj.validationErrors, "choice not matching with property in Dhcpv6ClientOptionsDuidUuidVariant")
			}
		} else {
			intVal := otg.Dhcpv6ClientOptionsDuidUuidVariant_Choice_Enum_value[string(choice)]
			enumValue := otg.Dhcpv6ClientOptionsDuidUuidVariant_Choice_Enum(intVal)
			obj.obj.Choice = &enumValue
		}
	}

}<|MERGE_RESOLUTION|>--- conflicted
+++ resolved
@@ -270,16 +270,6 @@
 	setChoice(value Dhcpv6ClientOptionsDuidUuidVariantChoiceEnum) Dhcpv6ClientOptionsDuidUuidVariant
 	// HasChoice checks if Choice has been set in Dhcpv6ClientOptionsDuidUuidVariant
 	HasChoice() bool
-<<<<<<< HEAD
-	// getter for Dce to set choice.
-	Dce()
-	// getter for VarReserved to set choice.
-	VarReserved()
-	// getter for Guid to set choice.
-	Guid()
-	// getter for Ncs to set choice.
-	Ncs()
-=======
 	// getter for VarReserved to set choice.
 	VarReserved()
 	// getter for Ncs to set choice.
@@ -288,7 +278,6 @@
 	Dce()
 	// getter for Guid to set choice.
 	Guid()
->>>>>>> d06e3274
 }
 
 type Dhcpv6ClientOptionsDuidUuidVariantChoiceEnum string
@@ -310,8 +299,6 @@
 	return Dhcpv6ClientOptionsDuidUuidVariantChoiceEnum(obj.obj.Choice.Enum().String())
 }
 
-<<<<<<< HEAD
-=======
 // getter for VarReserved to set choice
 func (obj *dhcpv6ClientOptionsDuidUuidVariant) VarReserved() {
 	obj.setChoice(Dhcpv6ClientOptionsDuidUuidVariantChoice.VAR_RESERVED)
@@ -322,7 +309,6 @@
 	obj.setChoice(Dhcpv6ClientOptionsDuidUuidVariantChoice.NCS)
 }
 
->>>>>>> d06e3274
 // getter for Dce to set choice
 func (obj *dhcpv6ClientOptionsDuidUuidVariant) Dce() {
 	obj.setChoice(Dhcpv6ClientOptionsDuidUuidVariantChoice.DCE)
@@ -331,16 +317,6 @@
 // getter for Guid to set choice
 func (obj *dhcpv6ClientOptionsDuidUuidVariant) Guid() {
 	obj.setChoice(Dhcpv6ClientOptionsDuidUuidVariantChoice.GUID)
-}
-
-// getter for Guid to set choice
-func (obj *dhcpv6ClientOptionsDuidUuidVariant) Guid() {
-	obj.setChoice(Dhcpv6ClientOptionsDuidUuidVariantChoice.GUID)
-}
-
-// getter for Ncs to set choice
-func (obj *dhcpv6ClientOptionsDuidUuidVariant) Ncs() {
-	obj.setChoice(Dhcpv6ClientOptionsDuidUuidVariantChoice.NCS)
 }
 
 // The current variants are ncs, dce,microsoft guid and reserved.
