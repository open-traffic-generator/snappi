--- conflicted
+++ resolved
@@ -278,13 +278,8 @@
 	Dce()
 	// getter for Guid to set choice.
 	Guid()
-<<<<<<< HEAD
-	// getter for Ncs to set choice.
-	Ncs()
-=======
 	// getter for Dce to set choice.
 	Dce()
->>>>>>> 793994e6
 }
 
 type Dhcpv6ClientOptionsDuidUuidVariantChoiceEnum string
@@ -326,15 +321,9 @@
 	obj.setChoice(Dhcpv6ClientOptionsDuidUuidVariantChoice.GUID)
 }
 
-<<<<<<< HEAD
-// getter for Ncs to set choice
-func (obj *dhcpv6ClientOptionsDuidUuidVariant) Ncs() {
-	obj.setChoice(Dhcpv6ClientOptionsDuidUuidVariantChoice.NCS)
-=======
 // getter for Dce to set choice
 func (obj *dhcpv6ClientOptionsDuidUuidVariant) Dce() {
 	obj.setChoice(Dhcpv6ClientOptionsDuidUuidVariantChoice.DCE)
->>>>>>> 793994e6
 }
 
 // The current variants are ncs, dce,microsoft guid and reserved.
