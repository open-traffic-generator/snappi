package gosnappi

import (
	"fmt"
	"strings"

	"github.com/ghodss/yaml"
	otg "github.com/open-traffic-generator/snappi/gosnappi/otg"
	"google.golang.org/protobuf/encoding/protojson"
	"google.golang.org/protobuf/proto"
)

// ***** Dhcpv6ClientOptionsDuidUuidVariant *****
type dhcpv6ClientOptionsDuidUuidVariant struct {
	validation
	obj          *otg.Dhcpv6ClientOptionsDuidUuidVariant
	marshaller   marshalDhcpv6ClientOptionsDuidUuidVariant
	unMarshaller unMarshalDhcpv6ClientOptionsDuidUuidVariant
}

func NewDhcpv6ClientOptionsDuidUuidVariant() Dhcpv6ClientOptionsDuidUuidVariant {
	obj := dhcpv6ClientOptionsDuidUuidVariant{obj: &otg.Dhcpv6ClientOptionsDuidUuidVariant{}}
	obj.setDefault()
	return &obj
}

func (obj *dhcpv6ClientOptionsDuidUuidVariant) msg() *otg.Dhcpv6ClientOptionsDuidUuidVariant {
	return obj.obj
}

func (obj *dhcpv6ClientOptionsDuidUuidVariant) setMsg(msg *otg.Dhcpv6ClientOptionsDuidUuidVariant) Dhcpv6ClientOptionsDuidUuidVariant {

	proto.Merge(obj.obj, msg)
	return obj
}

type marshaldhcpv6ClientOptionsDuidUuidVariant struct {
	obj *dhcpv6ClientOptionsDuidUuidVariant
}

type marshalDhcpv6ClientOptionsDuidUuidVariant interface {
	// ToProto marshals Dhcpv6ClientOptionsDuidUuidVariant to protobuf object *otg.Dhcpv6ClientOptionsDuidUuidVariant
	ToProto() (*otg.Dhcpv6ClientOptionsDuidUuidVariant, error)
	// ToPbText marshals Dhcpv6ClientOptionsDuidUuidVariant to protobuf text
	ToPbText() (string, error)
	// ToYaml marshals Dhcpv6ClientOptionsDuidUuidVariant to YAML text
	ToYaml() (string, error)
	// ToJson marshals Dhcpv6ClientOptionsDuidUuidVariant to JSON text
	ToJson() (string, error)
}

type unMarshaldhcpv6ClientOptionsDuidUuidVariant struct {
	obj *dhcpv6ClientOptionsDuidUuidVariant
}

type unMarshalDhcpv6ClientOptionsDuidUuidVariant interface {
	// FromProto unmarshals Dhcpv6ClientOptionsDuidUuidVariant from protobuf object *otg.Dhcpv6ClientOptionsDuidUuidVariant
	FromProto(msg *otg.Dhcpv6ClientOptionsDuidUuidVariant) (Dhcpv6ClientOptionsDuidUuidVariant, error)
	// FromPbText unmarshals Dhcpv6ClientOptionsDuidUuidVariant from protobuf text
	FromPbText(value string) error
	// FromYaml unmarshals Dhcpv6ClientOptionsDuidUuidVariant from YAML text
	FromYaml(value string) error
	// FromJson unmarshals Dhcpv6ClientOptionsDuidUuidVariant from JSON text
	FromJson(value string) error
}

func (obj *dhcpv6ClientOptionsDuidUuidVariant) Marshal() marshalDhcpv6ClientOptionsDuidUuidVariant {
	if obj.marshaller == nil {
		obj.marshaller = &marshaldhcpv6ClientOptionsDuidUuidVariant{obj: obj}
	}
	return obj.marshaller
}

func (obj *dhcpv6ClientOptionsDuidUuidVariant) Unmarshal() unMarshalDhcpv6ClientOptionsDuidUuidVariant {
	if obj.unMarshaller == nil {
		obj.unMarshaller = &unMarshaldhcpv6ClientOptionsDuidUuidVariant{obj: obj}
	}
	return obj.unMarshaller
}

func (m *marshaldhcpv6ClientOptionsDuidUuidVariant) ToProto() (*otg.Dhcpv6ClientOptionsDuidUuidVariant, error) {
	err := m.obj.validateToAndFrom()
	if err != nil {
		return nil, err
	}
	return m.obj.msg(), nil
}

func (m *unMarshaldhcpv6ClientOptionsDuidUuidVariant) FromProto(msg *otg.Dhcpv6ClientOptionsDuidUuidVariant) (Dhcpv6ClientOptionsDuidUuidVariant, error) {
	newObj := m.obj.setMsg(msg)
	err := newObj.validateToAndFrom()
	if err != nil {
		return nil, err
	}
	return newObj, nil
}

func (m *marshaldhcpv6ClientOptionsDuidUuidVariant) ToPbText() (string, error) {
	vErr := m.obj.validateToAndFrom()
	if vErr != nil {
		return "", vErr
	}
	protoMarshal, err := proto.Marshal(m.obj.msg())
	if err != nil {
		return "", err
	}
	return string(protoMarshal), nil
}

func (m *unMarshaldhcpv6ClientOptionsDuidUuidVariant) FromPbText(value string) error {
	retObj := proto.Unmarshal([]byte(value), m.obj.msg())
	if retObj != nil {
		return retObj
	}

	vErr := m.obj.validateToAndFrom()
	if vErr != nil {
		return vErr
	}
	return retObj
}

func (m *marshaldhcpv6ClientOptionsDuidUuidVariant) ToYaml() (string, error) {
	vErr := m.obj.validateToAndFrom()
	if vErr != nil {
		return "", vErr
	}
	opts := protojson.MarshalOptions{
		UseProtoNames:   true,
		AllowPartial:    true,
		EmitUnpopulated: false,
	}
	data, err := opts.Marshal(m.obj.msg())
	if err != nil {
		return "", err
	}
	data, err = yaml.JSONToYAML(data)
	if err != nil {
		return "", err
	}
	return string(data), nil
}

func (m *unMarshaldhcpv6ClientOptionsDuidUuidVariant) FromYaml(value string) error {
	if value == "" {
		value = "{}"
	}
	data, err := yaml.YAMLToJSON([]byte(value))
	if err != nil {
		return err
	}
	opts := protojson.UnmarshalOptions{
		AllowPartial:   true,
		DiscardUnknown: false,
	}
	uError := opts.Unmarshal([]byte(data), m.obj.msg())
	if uError != nil {
		return fmt.Errorf("unmarshal error %s", strings.Replace(
			uError.Error(), "\u00a0", " ", -1)[7:])
	}

	vErr := m.obj.validateToAndFrom()
	if vErr != nil {
		return vErr
	}
	return nil
}

func (m *marshaldhcpv6ClientOptionsDuidUuidVariant) ToJson() (string, error) {
	vErr := m.obj.validateToAndFrom()
	if vErr != nil {
		return "", vErr
	}
	opts := protojson.MarshalOptions{
		UseProtoNames:   true,
		AllowPartial:    true,
		EmitUnpopulated: false,
		Indent:          "  ",
	}
	data, err := opts.Marshal(m.obj.msg())
	if err != nil {
		return "", err
	}
	return string(data), nil
}

func (m *unMarshaldhcpv6ClientOptionsDuidUuidVariant) FromJson(value string) error {
	opts := protojson.UnmarshalOptions{
		AllowPartial:   true,
		DiscardUnknown: false,
	}
	if value == "" {
		value = "{}"
	}
	uError := opts.Unmarshal([]byte(value), m.obj.msg())
	if uError != nil {
		return fmt.Errorf("unmarshal error %s", strings.Replace(
			uError.Error(), "\u00a0", " ", -1)[7:])
	}

	err := m.obj.validateToAndFrom()
	if err != nil {
		return err
	}
	return nil
}

func (obj *dhcpv6ClientOptionsDuidUuidVariant) validateToAndFrom() error {
	// emptyVars()
	obj.validateObj(&obj.validation, true)
	return obj.validationResult()
}

func (obj *dhcpv6ClientOptionsDuidUuidVariant) validate() error {
	// emptyVars()
	obj.validateObj(&obj.validation, false)
	return obj.validationResult()
}

func (obj *dhcpv6ClientOptionsDuidUuidVariant) String() string {
	str, err := obj.Marshal().ToYaml()
	if err != nil {
		return err.Error()
	}
	return str
}

func (obj *dhcpv6ClientOptionsDuidUuidVariant) Clone() (Dhcpv6ClientOptionsDuidUuidVariant, error) {
	vErr := obj.validate()
	if vErr != nil {
		return nil, vErr
	}
	newObj := NewDhcpv6ClientOptionsDuidUuidVariant()
	data, err := proto.Marshal(obj.msg())
	if err != nil {
		return nil, err
	}
	pbErr := proto.Unmarshal(data, newObj.msg())
	if pbErr != nil {
		return nil, pbErr
	}
	return newObj, nil
}

// Dhcpv6ClientOptionsDuidUuidVariant is the variant field determines the layout of the UUID.  That is, the interpretation of all other bits in the  UUID depends on the setting of the bits in the variant field).
type Dhcpv6ClientOptionsDuidUuidVariant interface {
	Validation
	// msg marshals Dhcpv6ClientOptionsDuidUuidVariant to protobuf object *otg.Dhcpv6ClientOptionsDuidUuidVariant
	// and doesn't set defaults
	msg() *otg.Dhcpv6ClientOptionsDuidUuidVariant
	// setMsg unmarshals Dhcpv6ClientOptionsDuidUuidVariant from protobuf object *otg.Dhcpv6ClientOptionsDuidUuidVariant
	// and doesn't set defaults
	setMsg(*otg.Dhcpv6ClientOptionsDuidUuidVariant) Dhcpv6ClientOptionsDuidUuidVariant
	// provides marshal interface
	Marshal() marshalDhcpv6ClientOptionsDuidUuidVariant
	// provides unmarshal interface
	Unmarshal() unMarshalDhcpv6ClientOptionsDuidUuidVariant
	// validate validates Dhcpv6ClientOptionsDuidUuidVariant
	validate() error
	// A stringer function
	String() string
	// Clones the object
	Clone() (Dhcpv6ClientOptionsDuidUuidVariant, error)
	validateToAndFrom() error
	validateObj(vObj *validation, set_default bool)
	setDefault()
	// Choice returns Dhcpv6ClientOptionsDuidUuidVariantChoiceEnum, set in Dhcpv6ClientOptionsDuidUuidVariant
	Choice() Dhcpv6ClientOptionsDuidUuidVariantChoiceEnum
	// setChoice assigns Dhcpv6ClientOptionsDuidUuidVariantChoiceEnum provided by user to Dhcpv6ClientOptionsDuidUuidVariant
	setChoice(value Dhcpv6ClientOptionsDuidUuidVariantChoiceEnum) Dhcpv6ClientOptionsDuidUuidVariant
	// HasChoice checks if Choice has been set in Dhcpv6ClientOptionsDuidUuidVariant
	HasChoice() bool
<<<<<<< HEAD
	// getter for Dce to set choice.
	Dce()
	// getter for Guid to set choice.
	Guid()
=======
>>>>>>> 829c0a57
	// getter for VarReserved to set choice.
	VarReserved()
	// getter for Ncs to set choice.
	Ncs()
<<<<<<< HEAD
=======
	// getter for Dce to set choice.
	Dce()
	// getter for Guid to set choice.
	Guid()
>>>>>>> 829c0a57
}

type Dhcpv6ClientOptionsDuidUuidVariantChoiceEnum string

// Enum of Choice on Dhcpv6ClientOptionsDuidUuidVariant
var Dhcpv6ClientOptionsDuidUuidVariantChoice = struct {
	NCS          Dhcpv6ClientOptionsDuidUuidVariantChoiceEnum
	DCE          Dhcpv6ClientOptionsDuidUuidVariantChoiceEnum
	GUID         Dhcpv6ClientOptionsDuidUuidVariantChoiceEnum
	VAR_RESERVED Dhcpv6ClientOptionsDuidUuidVariantChoiceEnum
}{
	NCS:          Dhcpv6ClientOptionsDuidUuidVariantChoiceEnum("ncs"),
	DCE:          Dhcpv6ClientOptionsDuidUuidVariantChoiceEnum("dce"),
	GUID:         Dhcpv6ClientOptionsDuidUuidVariantChoiceEnum("guid"),
	VAR_RESERVED: Dhcpv6ClientOptionsDuidUuidVariantChoiceEnum("var_reserved"),
}

func (obj *dhcpv6ClientOptionsDuidUuidVariant) Choice() Dhcpv6ClientOptionsDuidUuidVariantChoiceEnum {
	return Dhcpv6ClientOptionsDuidUuidVariantChoiceEnum(obj.obj.Choice.Enum().String())
}

// getter for Dce to set choice
func (obj *dhcpv6ClientOptionsDuidUuidVariant) Dce() {
	obj.setChoice(Dhcpv6ClientOptionsDuidUuidVariantChoice.DCE)
}

<<<<<<< HEAD
// getter for Guid to set choice
func (obj *dhcpv6ClientOptionsDuidUuidVariant) Guid() {
	obj.setChoice(Dhcpv6ClientOptionsDuidUuidVariantChoice.GUID)
}

// getter for VarReserved to set choice
func (obj *dhcpv6ClientOptionsDuidUuidVariant) VarReserved() {
	obj.setChoice(Dhcpv6ClientOptionsDuidUuidVariantChoice.VAR_RESERVED)
}

=======
>>>>>>> 829c0a57
// getter for Ncs to set choice
func (obj *dhcpv6ClientOptionsDuidUuidVariant) Ncs() {
	obj.setChoice(Dhcpv6ClientOptionsDuidUuidVariantChoice.NCS)
}

<<<<<<< HEAD
=======
// getter for Dce to set choice
func (obj *dhcpv6ClientOptionsDuidUuidVariant) Dce() {
	obj.setChoice(Dhcpv6ClientOptionsDuidUuidVariantChoice.DCE)
}

// getter for Guid to set choice
func (obj *dhcpv6ClientOptionsDuidUuidVariant) Guid() {
	obj.setChoice(Dhcpv6ClientOptionsDuidUuidVariantChoice.GUID)
}

>>>>>>> 829c0a57
// The current variants are ncs, dce,microsoft guid and reserved.
// Choice returns a string
func (obj *dhcpv6ClientOptionsDuidUuidVariant) HasChoice() bool {
	return obj.obj.Choice != nil
}

func (obj *dhcpv6ClientOptionsDuidUuidVariant) setChoice(value Dhcpv6ClientOptionsDuidUuidVariantChoiceEnum) Dhcpv6ClientOptionsDuidUuidVariant {
	intValue, ok := otg.Dhcpv6ClientOptionsDuidUuidVariant_Choice_Enum_value[string(value)]
	if !ok {
		obj.validationErrors = append(obj.validationErrors, fmt.Sprintf(
			"%s is not a valid choice on Dhcpv6ClientOptionsDuidUuidVariantChoiceEnum", string(value)))
		return obj
	}
	enumValue := otg.Dhcpv6ClientOptionsDuidUuidVariant_Choice_Enum(intValue)
	obj.obj.Choice = &enumValue

	return obj
}

func (obj *dhcpv6ClientOptionsDuidUuidVariant) validateObj(vObj *validation, set_default bool) {
	if set_default {
		obj.setDefault()
	}

}

func (obj *dhcpv6ClientOptionsDuidUuidVariant) setDefault() {
	var choices_set int = 0
	var choice Dhcpv6ClientOptionsDuidUuidVariantChoiceEnum
	if choices_set == 0 {
		if obj.obj.Choice == nil {
			obj.setChoice(Dhcpv6ClientOptionsDuidUuidVariantChoice.NCS)

		}

	} else if choices_set == 1 && choice != "" {
		if obj.obj.Choice != nil {
			if obj.Choice() != choice {
				obj.validationErrors = append(obj.validationErrors, "choice not matching with property in Dhcpv6ClientOptionsDuidUuidVariant")
			}
		} else {
			intVal := otg.Dhcpv6ClientOptionsDuidUuidVariant_Choice_Enum_value[string(choice)]
			enumValue := otg.Dhcpv6ClientOptionsDuidUuidVariant_Choice_Enum(intVal)
			obj.obj.Choice = &enumValue
		}
	}

}<|MERGE_RESOLUTION|>--- conflicted
+++ resolved
@@ -270,24 +270,14 @@
 	setChoice(value Dhcpv6ClientOptionsDuidUuidVariantChoiceEnum) Dhcpv6ClientOptionsDuidUuidVariant
 	// HasChoice checks if Choice has been set in Dhcpv6ClientOptionsDuidUuidVariant
 	HasChoice() bool
-<<<<<<< HEAD
+	// getter for VarReserved to set choice.
+	VarReserved()
+	// getter for Ncs to set choice.
+	Ncs()
 	// getter for Dce to set choice.
 	Dce()
 	// getter for Guid to set choice.
 	Guid()
-=======
->>>>>>> 829c0a57
-	// getter for VarReserved to set choice.
-	VarReserved()
-	// getter for Ncs to set choice.
-	Ncs()
-<<<<<<< HEAD
-=======
-	// getter for Dce to set choice.
-	Dce()
-	// getter for Guid to set choice.
-	Guid()
->>>>>>> 829c0a57
 }
 
 type Dhcpv6ClientOptionsDuidUuidVariantChoiceEnum string
@@ -314,37 +304,21 @@
 	obj.setChoice(Dhcpv6ClientOptionsDuidUuidVariantChoice.DCE)
 }
 
-<<<<<<< HEAD
+// getter for Ncs to set choice
+func (obj *dhcpv6ClientOptionsDuidUuidVariant) Ncs() {
+	obj.setChoice(Dhcpv6ClientOptionsDuidUuidVariantChoice.NCS)
+}
+
+// getter for Dce to set choice
+func (obj *dhcpv6ClientOptionsDuidUuidVariant) Dce() {
+	obj.setChoice(Dhcpv6ClientOptionsDuidUuidVariantChoice.DCE)
+}
+
 // getter for Guid to set choice
 func (obj *dhcpv6ClientOptionsDuidUuidVariant) Guid() {
 	obj.setChoice(Dhcpv6ClientOptionsDuidUuidVariantChoice.GUID)
 }
 
-// getter for VarReserved to set choice
-func (obj *dhcpv6ClientOptionsDuidUuidVariant) VarReserved() {
-	obj.setChoice(Dhcpv6ClientOptionsDuidUuidVariantChoice.VAR_RESERVED)
-}
-
-=======
->>>>>>> 829c0a57
-// getter for Ncs to set choice
-func (obj *dhcpv6ClientOptionsDuidUuidVariant) Ncs() {
-	obj.setChoice(Dhcpv6ClientOptionsDuidUuidVariantChoice.NCS)
-}
-
-<<<<<<< HEAD
-=======
-// getter for Dce to set choice
-func (obj *dhcpv6ClientOptionsDuidUuidVariant) Dce() {
-	obj.setChoice(Dhcpv6ClientOptionsDuidUuidVariantChoice.DCE)
-}
-
-// getter for Guid to set choice
-func (obj *dhcpv6ClientOptionsDuidUuidVariant) Guid() {
-	obj.setChoice(Dhcpv6ClientOptionsDuidUuidVariantChoice.GUID)
-}
-
->>>>>>> 829c0a57
 // The current variants are ncs, dce,microsoft guid and reserved.
 // Choice returns a string
 func (obj *dhcpv6ClientOptionsDuidUuidVariant) HasChoice() bool {
