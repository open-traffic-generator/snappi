package gosnappi

import (
	"fmt"
	"strings"

	"github.com/ghodss/yaml"
	otg "github.com/open-traffic-generator/snappi/gosnappi/otg"
	"google.golang.org/protobuf/encoding/protojson"
	"google.golang.org/protobuf/proto"
)

// ***** Dhcpv6ClientOptionsDuidUuidVariant *****
type dhcpv6ClientOptionsDuidUuidVariant struct {
	validation
	obj          *otg.Dhcpv6ClientOptionsDuidUuidVariant
	marshaller   marshalDhcpv6ClientOptionsDuidUuidVariant
	unMarshaller unMarshalDhcpv6ClientOptionsDuidUuidVariant
}

func NewDhcpv6ClientOptionsDuidUuidVariant() Dhcpv6ClientOptionsDuidUuidVariant {
	obj := dhcpv6ClientOptionsDuidUuidVariant{obj: &otg.Dhcpv6ClientOptionsDuidUuidVariant{}}
	obj.setDefault()
	return &obj
}

func (obj *dhcpv6ClientOptionsDuidUuidVariant) msg() *otg.Dhcpv6ClientOptionsDuidUuidVariant {
	return obj.obj
}

func (obj *dhcpv6ClientOptionsDuidUuidVariant) setMsg(msg *otg.Dhcpv6ClientOptionsDuidUuidVariant) Dhcpv6ClientOptionsDuidUuidVariant {

	proto.Merge(obj.obj, msg)
	return obj
}

type marshaldhcpv6ClientOptionsDuidUuidVariant struct {
	obj *dhcpv6ClientOptionsDuidUuidVariant
}

type marshalDhcpv6ClientOptionsDuidUuidVariant interface {
	// ToProto marshals Dhcpv6ClientOptionsDuidUuidVariant to protobuf object *otg.Dhcpv6ClientOptionsDuidUuidVariant
	ToProto() (*otg.Dhcpv6ClientOptionsDuidUuidVariant, error)
	// ToPbText marshals Dhcpv6ClientOptionsDuidUuidVariant to protobuf text
	ToPbText() (string, error)
	// ToYaml marshals Dhcpv6ClientOptionsDuidUuidVariant to YAML text
	ToYaml() (string, error)
	// ToJson marshals Dhcpv6ClientOptionsDuidUuidVariant to JSON text
	ToJson() (string, error)
	// ToJsonRaw marshals Dhcpv6ClientOptionsDuidUuidVariant to raw JSON text
	ToJsonRaw() (string, error)
}

type unMarshaldhcpv6ClientOptionsDuidUuidVariant struct {
	obj *dhcpv6ClientOptionsDuidUuidVariant
}

type unMarshalDhcpv6ClientOptionsDuidUuidVariant interface {
	// FromProto unmarshals Dhcpv6ClientOptionsDuidUuidVariant from protobuf object *otg.Dhcpv6ClientOptionsDuidUuidVariant
	FromProto(msg *otg.Dhcpv6ClientOptionsDuidUuidVariant) (Dhcpv6ClientOptionsDuidUuidVariant, error)
	// FromPbText unmarshals Dhcpv6ClientOptionsDuidUuidVariant from protobuf text
	FromPbText(value string) error
	// FromYaml unmarshals Dhcpv6ClientOptionsDuidUuidVariant from YAML text
	FromYaml(value string) error
	// FromJson unmarshals Dhcpv6ClientOptionsDuidUuidVariant from JSON text
	FromJson(value string) error
}

func (obj *dhcpv6ClientOptionsDuidUuidVariant) Marshal() marshalDhcpv6ClientOptionsDuidUuidVariant {
	if obj.marshaller == nil {
		obj.marshaller = &marshaldhcpv6ClientOptionsDuidUuidVariant{obj: obj}
	}
	return obj.marshaller
}

func (obj *dhcpv6ClientOptionsDuidUuidVariant) Unmarshal() unMarshalDhcpv6ClientOptionsDuidUuidVariant {
	if obj.unMarshaller == nil {
		obj.unMarshaller = &unMarshaldhcpv6ClientOptionsDuidUuidVariant{obj: obj}
	}
	return obj.unMarshaller
}

func (m *marshaldhcpv6ClientOptionsDuidUuidVariant) ToProto() (*otg.Dhcpv6ClientOptionsDuidUuidVariant, error) {
	err := m.obj.validateToAndFrom()
	if err != nil {
		return nil, err
	}
	return m.obj.msg(), nil
}

func (m *unMarshaldhcpv6ClientOptionsDuidUuidVariant) FromProto(msg *otg.Dhcpv6ClientOptionsDuidUuidVariant) (Dhcpv6ClientOptionsDuidUuidVariant, error) {
	newObj := m.obj.setMsg(msg)
	err := newObj.validateToAndFrom()
	if err != nil {
		return nil, err
	}
	return newObj, nil
}

func (m *marshaldhcpv6ClientOptionsDuidUuidVariant) ToPbText() (string, error) {
	vErr := m.obj.validateToAndFrom()
	if vErr != nil {
		return "", vErr
	}
	protoMarshal, err := proto.Marshal(m.obj.msg())
	if err != nil {
		return "", err
	}
	return string(protoMarshal), nil
}

func (m *unMarshaldhcpv6ClientOptionsDuidUuidVariant) FromPbText(value string) error {
	retObj := proto.Unmarshal([]byte(value), m.obj.msg())
	if retObj != nil {
		return retObj
	}

	vErr := m.obj.validateToAndFrom()
	if vErr != nil {
		return vErr
	}
	return retObj
}

func (m *marshaldhcpv6ClientOptionsDuidUuidVariant) ToYaml() (string, error) {
	vErr := m.obj.validateToAndFrom()
	if vErr != nil {
		return "", vErr
	}
	opts := protojson.MarshalOptions{
		UseProtoNames:   true,
		AllowPartial:    true,
		EmitUnpopulated: false,
	}
	data, err := opts.Marshal(m.obj.msg())
	if err != nil {
		return "", err
	}
	data, err = yaml.JSONToYAML(data)
	if err != nil {
		return "", err
	}
	return string(data), nil
}

func (m *unMarshaldhcpv6ClientOptionsDuidUuidVariant) FromYaml(value string) error {
	if value == "" {
		value = "{}"
	}
	data, err := yaml.YAMLToJSON([]byte(value))
	if err != nil {
		return err
	}
	opts := protojson.UnmarshalOptions{
		AllowPartial:   true,
		DiscardUnknown: false,
	}
	uError := opts.Unmarshal([]byte(data), m.obj.msg())
	if uError != nil {
		return fmt.Errorf("unmarshal error %s", strings.Replace(
			uError.Error(), "\u00a0", " ", -1)[7:])
	}

	vErr := m.obj.validateToAndFrom()
	if vErr != nil {
		return vErr
	}
	return nil
}

func (m *marshaldhcpv6ClientOptionsDuidUuidVariant) ToJsonRaw() (string, error) {
	vErr := m.obj.validateToAndFrom()
	if vErr != nil {
		return "", vErr
	}
	opts := protojson.MarshalOptions{
		UseProtoNames:   true,
		AllowPartial:    true,
		EmitUnpopulated: false,
	}
	data, err := opts.Marshal(m.obj.msg())
	if err != nil {
		return "", err
	}
	return string(data), nil
}

func (m *marshaldhcpv6ClientOptionsDuidUuidVariant) ToJson() (string, error) {
	vErr := m.obj.validateToAndFrom()
	if vErr != nil {
		return "", vErr
	}
	opts := protojson.MarshalOptions{
		UseProtoNames:   true,
		AllowPartial:    true,
		EmitUnpopulated: false,
		Indent:          "  ",
	}
	data, err := opts.Marshal(m.obj.msg())
	if err != nil {
		return "", err
	}
	return string(data), nil
}

func (m *unMarshaldhcpv6ClientOptionsDuidUuidVariant) FromJson(value string) error {
	opts := protojson.UnmarshalOptions{
		AllowPartial:   true,
		DiscardUnknown: false,
	}
	if value == "" {
		value = "{}"
	}
	uError := opts.Unmarshal([]byte(value), m.obj.msg())
	if uError != nil {
		return fmt.Errorf("unmarshal error %s", strings.Replace(
			uError.Error(), "\u00a0", " ", -1)[7:])
	}

	err := m.obj.validateToAndFrom()
	if err != nil {
		return err
	}
	return nil
}

func (obj *dhcpv6ClientOptionsDuidUuidVariant) validateToAndFrom() error {
	// emptyVars()
	obj.validateObj(&obj.validation, true)
	return obj.validationResult()
}

func (obj *dhcpv6ClientOptionsDuidUuidVariant) validate() error {
	// emptyVars()
	obj.validateObj(&obj.validation, false)
	return obj.validationResult()
}

func (obj *dhcpv6ClientOptionsDuidUuidVariant) String() string {
	str, err := obj.Marshal().ToYaml()
	if err != nil {
		return err.Error()
	}
	return str
}

func (obj *dhcpv6ClientOptionsDuidUuidVariant) Clone() (Dhcpv6ClientOptionsDuidUuidVariant, error) {
	vErr := obj.validate()
	if vErr != nil {
		return nil, vErr
	}
	newObj := NewDhcpv6ClientOptionsDuidUuidVariant()
	data, err := proto.Marshal(obj.msg())
	if err != nil {
		return nil, err
	}
	pbErr := proto.Unmarshal(data, newObj.msg())
	if pbErr != nil {
		return nil, pbErr
	}
	return newObj, nil
}

// Dhcpv6ClientOptionsDuidUuidVariant is the variant field determines the layout of the UUID.  That is, the interpretation of all other bits in the  UUID depends on the setting of the bits in the variant field).
type Dhcpv6ClientOptionsDuidUuidVariant interface {
	Validation
	// msg marshals Dhcpv6ClientOptionsDuidUuidVariant to protobuf object *otg.Dhcpv6ClientOptionsDuidUuidVariant
	// and doesn't set defaults
	msg() *otg.Dhcpv6ClientOptionsDuidUuidVariant
	// setMsg unmarshals Dhcpv6ClientOptionsDuidUuidVariant from protobuf object *otg.Dhcpv6ClientOptionsDuidUuidVariant
	// and doesn't set defaults
	setMsg(*otg.Dhcpv6ClientOptionsDuidUuidVariant) Dhcpv6ClientOptionsDuidUuidVariant
	// provides marshal interface
	Marshal() marshalDhcpv6ClientOptionsDuidUuidVariant
	// provides unmarshal interface
	Unmarshal() unMarshalDhcpv6ClientOptionsDuidUuidVariant
	// validate validates Dhcpv6ClientOptionsDuidUuidVariant
	validate() error
	// A stringer function
	String() string
	// Clones the object
	Clone() (Dhcpv6ClientOptionsDuidUuidVariant, error)
	validateToAndFrom() error
	validateObj(vObj *validation, set_default bool)
	setDefault()
	// Choice returns Dhcpv6ClientOptionsDuidUuidVariantChoiceEnum, set in Dhcpv6ClientOptionsDuidUuidVariant
	Choice() Dhcpv6ClientOptionsDuidUuidVariantChoiceEnum
	// setChoice assigns Dhcpv6ClientOptionsDuidUuidVariantChoiceEnum provided by user to Dhcpv6ClientOptionsDuidUuidVariant
	setChoice(value Dhcpv6ClientOptionsDuidUuidVariantChoiceEnum) Dhcpv6ClientOptionsDuidUuidVariant
	// HasChoice checks if Choice has been set in Dhcpv6ClientOptionsDuidUuidVariant
	HasChoice() bool
	// getter for Guid to set choice.
	Guid()
	// getter for VarReserved to set choice.
	VarReserved()
	// getter for Dce to set choice.
	Dce()
<<<<<<< HEAD
=======
	// getter for Ncs to set choice.
	Ncs()
>>>>>>> af08d8ac
}

type Dhcpv6ClientOptionsDuidUuidVariantChoiceEnum string

// Enum of Choice on Dhcpv6ClientOptionsDuidUuidVariant
var Dhcpv6ClientOptionsDuidUuidVariantChoice = struct {
	NCS          Dhcpv6ClientOptionsDuidUuidVariantChoiceEnum
	DCE          Dhcpv6ClientOptionsDuidUuidVariantChoiceEnum
	GUID         Dhcpv6ClientOptionsDuidUuidVariantChoiceEnum
	VAR_RESERVED Dhcpv6ClientOptionsDuidUuidVariantChoiceEnum
}{
	NCS:          Dhcpv6ClientOptionsDuidUuidVariantChoiceEnum("ncs"),
	DCE:          Dhcpv6ClientOptionsDuidUuidVariantChoiceEnum("dce"),
	GUID:         Dhcpv6ClientOptionsDuidUuidVariantChoiceEnum("guid"),
	VAR_RESERVED: Dhcpv6ClientOptionsDuidUuidVariantChoiceEnum("var_reserved"),
}

func (obj *dhcpv6ClientOptionsDuidUuidVariant) Choice() Dhcpv6ClientOptionsDuidUuidVariantChoiceEnum {
	return Dhcpv6ClientOptionsDuidUuidVariantChoiceEnum(obj.obj.Choice.Enum().String())
}

// getter for Guid to set choice
func (obj *dhcpv6ClientOptionsDuidUuidVariant) Guid() {
	obj.setChoice(Dhcpv6ClientOptionsDuidUuidVariantChoice.GUID)
}

// getter for VarReserved to set choice
func (obj *dhcpv6ClientOptionsDuidUuidVariant) VarReserved() {
	obj.setChoice(Dhcpv6ClientOptionsDuidUuidVariantChoice.VAR_RESERVED)
}

// getter for Dce to set choice
func (obj *dhcpv6ClientOptionsDuidUuidVariant) Dce() {
	obj.setChoice(Dhcpv6ClientOptionsDuidUuidVariantChoice.DCE)
}

<<<<<<< HEAD
=======
// getter for Ncs to set choice
func (obj *dhcpv6ClientOptionsDuidUuidVariant) Ncs() {
	obj.setChoice(Dhcpv6ClientOptionsDuidUuidVariantChoice.NCS)
}

>>>>>>> af08d8ac
// The current variants are ncs, dce,microsoft guid and reserved.
// Choice returns a string
func (obj *dhcpv6ClientOptionsDuidUuidVariant) HasChoice() bool {
	return obj.obj.Choice != nil
}

func (obj *dhcpv6ClientOptionsDuidUuidVariant) setChoice(value Dhcpv6ClientOptionsDuidUuidVariantChoiceEnum) Dhcpv6ClientOptionsDuidUuidVariant {
	intValue, ok := otg.Dhcpv6ClientOptionsDuidUuidVariant_Choice_Enum_value[string(value)]
	if !ok {
		obj.validationErrors = append(obj.validationErrors, fmt.Sprintf(
			"%s is not a valid choice on Dhcpv6ClientOptionsDuidUuidVariantChoiceEnum", string(value)))
		return obj
	}
	enumValue := otg.Dhcpv6ClientOptionsDuidUuidVariant_Choice_Enum(intValue)
	obj.obj.Choice = &enumValue

	return obj
}

func (obj *dhcpv6ClientOptionsDuidUuidVariant) validateObj(vObj *validation, set_default bool) {
	if set_default {
		obj.setDefault()
	}

}

func (obj *dhcpv6ClientOptionsDuidUuidVariant) setDefault() {
	var choices_set int = 0
	var choice Dhcpv6ClientOptionsDuidUuidVariantChoiceEnum
	if choices_set == 0 {
		if obj.obj.Choice == nil {
			obj.setChoice(Dhcpv6ClientOptionsDuidUuidVariantChoice.NCS)

		}

	} else if choices_set == 1 && choice != "" {
		if obj.obj.Choice != nil {
			if obj.Choice() != choice {
				obj.validationErrors = append(obj.validationErrors, "choice not matching with property in Dhcpv6ClientOptionsDuidUuidVariant")
			}
		} else {
			intVal := otg.Dhcpv6ClientOptionsDuidUuidVariant_Choice_Enum_value[string(choice)]
			enumValue := otg.Dhcpv6ClientOptionsDuidUuidVariant_Choice_Enum(intVal)
			obj.obj.Choice = &enumValue
		}
	}

}<|MERGE_RESOLUTION|>--- conflicted
+++ resolved
@@ -47,8 +47,6 @@
 	ToYaml() (string, error)
 	// ToJson marshals Dhcpv6ClientOptionsDuidUuidVariant to JSON text
 	ToJson() (string, error)
-	// ToJsonRaw marshals Dhcpv6ClientOptionsDuidUuidVariant to raw JSON text
-	ToJsonRaw() (string, error)
 }
 
 type unMarshaldhcpv6ClientOptionsDuidUuidVariant struct {
@@ -166,23 +164,6 @@
 		return vErr
 	}
 	return nil
-}
-
-func (m *marshaldhcpv6ClientOptionsDuidUuidVariant) ToJsonRaw() (string, error) {
-	vErr := m.obj.validateToAndFrom()
-	if vErr != nil {
-		return "", vErr
-	}
-	opts := protojson.MarshalOptions{
-		UseProtoNames:   true,
-		AllowPartial:    true,
-		EmitUnpopulated: false,
-	}
-	data, err := opts.Marshal(m.obj.msg())
-	if err != nil {
-		return "", err
-	}
-	return string(data), nil
 }
 
 func (m *marshaldhcpv6ClientOptionsDuidUuidVariant) ToJson() (string, error) {
@@ -295,11 +276,8 @@
 	VarReserved()
 	// getter for Dce to set choice.
 	Dce()
-<<<<<<< HEAD
-=======
 	// getter for Ncs to set choice.
 	Ncs()
->>>>>>> af08d8ac
 }
 
 type Dhcpv6ClientOptionsDuidUuidVariantChoiceEnum string
@@ -336,14 +314,11 @@
 	obj.setChoice(Dhcpv6ClientOptionsDuidUuidVariantChoice.DCE)
 }
 
-<<<<<<< HEAD
-=======
 // getter for Ncs to set choice
 func (obj *dhcpv6ClientOptionsDuidUuidVariant) Ncs() {
 	obj.setChoice(Dhcpv6ClientOptionsDuidUuidVariantChoice.NCS)
 }
 
->>>>>>> af08d8ac
 // The current variants are ncs, dce,microsoft guid and reserved.
 // Choice returns a string
 func (obj *dhcpv6ClientOptionsDuidUuidVariant) HasChoice() bool {
