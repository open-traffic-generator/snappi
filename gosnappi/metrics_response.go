--- conflicted
+++ resolved
@@ -320,19 +320,12 @@
 	setChoice(value MetricsResponseChoiceEnum) MetricsResponse
 	// HasChoice checks if Choice has been set in MetricsResponse
 	HasChoice() bool
-<<<<<<< HEAD
-	// getter for Dhcpv6Server to set choice.
-	Dhcpv6Server()
-	// getter for Dhcpv4Server to set choice.
-	Dhcpv4Server()
-=======
 	// getter for Dhcpv4Client to set choice.
 	Dhcpv4Client()
 	// getter for Dhcpv4Server to set choice.
 	Dhcpv4Server()
 	// getter for Dhcpv6Server to set choice.
 	Dhcpv6Server()
->>>>>>> 73f87d3e
 	// getter for Dhcpv6Client to set choice.
 	Dhcpv6Client()
 	// getter for Dhcpv4Client to set choice.
@@ -449,14 +442,11 @@
 	obj.setChoice(MetricsResponseChoice.DHCPV4_SERVER)
 }
 
-<<<<<<< HEAD
-=======
 // getter for Dhcpv6Server to set choice
 func (obj *metricsResponse) Dhcpv6Server() {
 	obj.setChoice(MetricsResponseChoice.DHCPV6_SERVER)
 }
 
->>>>>>> 73f87d3e
 // getter for Dhcpv6Client to set choice
 func (obj *metricsResponse) Dhcpv6Client() {
 	obj.setChoice(MetricsResponseChoice.DHCPV6_CLIENT)
