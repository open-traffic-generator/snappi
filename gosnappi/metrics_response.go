package gosnappi

import (
	"fmt"
	"strings"

	"github.com/ghodss/yaml"
	otg "github.com/open-traffic-generator/snappi/gosnappi/otg"
	"google.golang.org/protobuf/encoding/protojson"
	"google.golang.org/protobuf/proto"
)

// ***** MetricsResponse *****
type metricsResponse struct {
	validation
	obj                       *otg.MetricsResponse
	marshaller                marshalMetricsResponse
	unMarshaller              unMarshalMetricsResponse
	portMetricsHolder         MetricsResponsePortMetricIter
	flowMetricsHolder         MetricsResponseFlowMetricIter
	bgpv4MetricsHolder        MetricsResponseBgpv4MetricIter
	bgpv6MetricsHolder        MetricsResponseBgpv6MetricIter
	isisMetricsHolder         MetricsResponseIsisMetricIter
	lagMetricsHolder          MetricsResponseLagMetricIter
	lacpMetricsHolder         MetricsResponseLacpMetricIter
	lldpMetricsHolder         MetricsResponseLldpMetricIter
	rsvpMetricsHolder         MetricsResponseRsvpMetricIter
	dhcpv4ClientMetricsHolder MetricsResponseDhcpv4ClientMetricIter
	dhcpv4ServerMetricsHolder MetricsResponseDhcpv4ServerMetricIter
	dhcpv6ClientMetricsHolder MetricsResponseDhcpv6ClientMetricIter
	dhcpv6ServerMetricsHolder MetricsResponseDhcpv6ServerMetricIter
	ospfv2MetricsHolder       MetricsResponseOspfv2MetricIter
	convergenceMetricsHolder  MetricsResponseConvergenceMetricIter
	macsecMetricsHolder       MetricsResponseMacsecMetricIter
	mkaMetricsHolder          MetricsResponseMkaMetricIter
	ospfv3MetricsHolder       MetricsResponseOspfv3MetricIter
}

func NewMetricsResponse() MetricsResponse {
	obj := metricsResponse{obj: &otg.MetricsResponse{}}
	obj.setDefault()
	return &obj
}

func (obj *metricsResponse) msg() *otg.MetricsResponse {
	return obj.obj
}

func (obj *metricsResponse) setMsg(msg *otg.MetricsResponse) MetricsResponse {
	obj.setNil()
	proto.Merge(obj.obj, msg)
	return obj
}

type marshalmetricsResponse struct {
	obj *metricsResponse
}

type marshalMetricsResponse interface {
	// ToProto marshals MetricsResponse to protobuf object *otg.MetricsResponse
	ToProto() (*otg.MetricsResponse, error)
	// ToPbText marshals MetricsResponse to protobuf text
	ToPbText() (string, error)
	// ToYaml marshals MetricsResponse to YAML text
	ToYaml() (string, error)
	// ToJson marshals MetricsResponse to JSON text
	ToJson() (string, error)
}

type unMarshalmetricsResponse struct {
	obj *metricsResponse
}

type unMarshalMetricsResponse interface {
	// FromProto unmarshals MetricsResponse from protobuf object *otg.MetricsResponse
	FromProto(msg *otg.MetricsResponse) (MetricsResponse, error)
	// FromPbText unmarshals MetricsResponse from protobuf text
	FromPbText(value string) error
	// FromYaml unmarshals MetricsResponse from YAML text
	FromYaml(value string) error
	// FromJson unmarshals MetricsResponse from JSON text
	FromJson(value string) error
}

func (obj *metricsResponse) Marshal() marshalMetricsResponse {
	if obj.marshaller == nil {
		obj.marshaller = &marshalmetricsResponse{obj: obj}
	}
	return obj.marshaller
}

func (obj *metricsResponse) Unmarshal() unMarshalMetricsResponse {
	if obj.unMarshaller == nil {
		obj.unMarshaller = &unMarshalmetricsResponse{obj: obj}
	}
	return obj.unMarshaller
}

func (m *marshalmetricsResponse) ToProto() (*otg.MetricsResponse, error) {
	err := m.obj.validateToAndFrom()
	if err != nil {
		return nil, err
	}
	return m.obj.msg(), nil
}

func (m *unMarshalmetricsResponse) FromProto(msg *otg.MetricsResponse) (MetricsResponse, error) {
	newObj := m.obj.setMsg(msg)
	err := newObj.validateToAndFrom()
	if err != nil {
		return nil, err
	}
	return newObj, nil
}

func (m *marshalmetricsResponse) ToPbText() (string, error) {
	vErr := m.obj.validateToAndFrom()
	if vErr != nil {
		return "", vErr
	}
	protoMarshal, err := proto.Marshal(m.obj.msg())
	if err != nil {
		return "", err
	}
	return string(protoMarshal), nil
}

func (m *unMarshalmetricsResponse) FromPbText(value string) error {
	retObj := proto.Unmarshal([]byte(value), m.obj.msg())
	if retObj != nil {
		return retObj
	}
	m.obj.setNil()
	vErr := m.obj.validateToAndFrom()
	if vErr != nil {
		return vErr
	}
	return retObj
}

func (m *marshalmetricsResponse) ToYaml() (string, error) {
	vErr := m.obj.validateToAndFrom()
	if vErr != nil {
		return "", vErr
	}
	opts := protojson.MarshalOptions{
		UseProtoNames:   true,
		AllowPartial:    true,
		EmitUnpopulated: false,
	}
	data, err := opts.Marshal(m.obj.msg())
	if err != nil {
		return "", err
	}
	data, err = yaml.JSONToYAML(data)
	if err != nil {
		return "", err
	}
	return string(data), nil
}

func (m *unMarshalmetricsResponse) FromYaml(value string) error {
	if value == "" {
		value = "{}"
	}
	data, err := yaml.YAMLToJSON([]byte(value))
	if err != nil {
		return err
	}
	opts := protojson.UnmarshalOptions{
		AllowPartial:   true,
		DiscardUnknown: false,
	}
	uError := opts.Unmarshal([]byte(data), m.obj.msg())
	if uError != nil {
		return fmt.Errorf("unmarshal error %s", strings.Replace(
			uError.Error(), "\u00a0", " ", -1)[7:])
	}
	m.obj.setNil()
	vErr := m.obj.validateToAndFrom()
	if vErr != nil {
		return vErr
	}
	return nil
}

func (m *marshalmetricsResponse) ToJson() (string, error) {
	vErr := m.obj.validateToAndFrom()
	if vErr != nil {
		return "", vErr
	}
	opts := protojson.MarshalOptions{
		UseProtoNames:   true,
		AllowPartial:    true,
		EmitUnpopulated: false,
		Indent:          "  ",
	}
	data, err := opts.Marshal(m.obj.msg())
	if err != nil {
		return "", err
	}
	return string(data), nil
}

func (m *unMarshalmetricsResponse) FromJson(value string) error {
	opts := protojson.UnmarshalOptions{
		AllowPartial:   true,
		DiscardUnknown: false,
	}
	if value == "" {
		value = "{}"
	}
	uError := opts.Unmarshal([]byte(value), m.obj.msg())
	if uError != nil {
		return fmt.Errorf("unmarshal error %s", strings.Replace(
			uError.Error(), "\u00a0", " ", -1)[7:])
	}
	m.obj.setNil()
	err := m.obj.validateToAndFrom()
	if err != nil {
		return err
	}
	return nil
}

func (obj *metricsResponse) validateToAndFrom() error {
	// emptyVars()
	obj.validateObj(&obj.validation, true)
	return obj.validationResult()
}

func (obj *metricsResponse) validate() error {
	// emptyVars()
	obj.validateObj(&obj.validation, false)
	return obj.validationResult()
}

func (obj *metricsResponse) String() string {
	str, err := obj.Marshal().ToYaml()
	if err != nil {
		return err.Error()
	}
	return str
}

func (obj *metricsResponse) Clone() (MetricsResponse, error) {
	vErr := obj.validate()
	if vErr != nil {
		return nil, vErr
	}
	newObj := NewMetricsResponse()
	data, err := proto.Marshal(obj.msg())
	if err != nil {
		return nil, err
	}
	pbErr := proto.Unmarshal(data, newObj.msg())
	if pbErr != nil {
		return nil, pbErr
	}
	return newObj, nil
}

func (obj *metricsResponse) setNil() {
	obj.portMetricsHolder = nil
	obj.flowMetricsHolder = nil
	obj.bgpv4MetricsHolder = nil
	obj.bgpv6MetricsHolder = nil
	obj.isisMetricsHolder = nil
	obj.lagMetricsHolder = nil
	obj.lacpMetricsHolder = nil
	obj.lldpMetricsHolder = nil
	obj.rsvpMetricsHolder = nil
	obj.dhcpv4ClientMetricsHolder = nil
	obj.dhcpv4ServerMetricsHolder = nil
	obj.dhcpv6ClientMetricsHolder = nil
	obj.dhcpv6ServerMetricsHolder = nil
	obj.ospfv2MetricsHolder = nil
	obj.convergenceMetricsHolder = nil
	obj.macsecMetricsHolder = nil
	obj.mkaMetricsHolder = nil
	obj.ospfv3MetricsHolder = nil
	obj.validationErrors = nil
	obj.warnings = nil
	obj.constraints = make(map[string]map[string]Constraints)
}

// MetricsResponse is response containing chosen traffic generator metrics.
type MetricsResponse interface {
	Validation
	// msg marshals MetricsResponse to protobuf object *otg.MetricsResponse
	// and doesn't set defaults
	msg() *otg.MetricsResponse
	// setMsg unmarshals MetricsResponse from protobuf object *otg.MetricsResponse
	// and doesn't set defaults
	setMsg(*otg.MetricsResponse) MetricsResponse
	// provides marshal interface
	Marshal() marshalMetricsResponse
	// provides unmarshal interface
	Unmarshal() unMarshalMetricsResponse
	// validate validates MetricsResponse
	validate() error
	// A stringer function
	String() string
	// Clones the object
	Clone() (MetricsResponse, error)
	validateToAndFrom() error
	validateObj(vObj *validation, set_default bool)
	setDefault()
	// Choice returns MetricsResponseChoiceEnum, set in MetricsResponse
	Choice() MetricsResponseChoiceEnum
	// setChoice assigns MetricsResponseChoiceEnum provided by user to MetricsResponse
	setChoice(value MetricsResponseChoiceEnum) MetricsResponse
	// HasChoice checks if Choice has been set in MetricsResponse
	HasChoice() bool
	// getter for Dhcpv4Client to set choice.
	Dhcpv4Client()
	// getter for Dhcpv6Server to set choice.
	Dhcpv6Server()
	// getter for Dhcpv6Client to set choice.
	Dhcpv6Client()
<<<<<<< HEAD
	// getter for Dhcpv6Server to set choice.
	Dhcpv6Server()
=======
>>>>>>> da9cf7a5
	// getter for Dhcpv4Server to set choice.
	Dhcpv4Server()
	// PortMetrics returns MetricsResponsePortMetricIterIter, set in MetricsResponse
	PortMetrics() MetricsResponsePortMetricIter
	// FlowMetrics returns MetricsResponseFlowMetricIterIter, set in MetricsResponse
	FlowMetrics() MetricsResponseFlowMetricIter
	// Bgpv4Metrics returns MetricsResponseBgpv4MetricIterIter, set in MetricsResponse
	Bgpv4Metrics() MetricsResponseBgpv4MetricIter
	// Bgpv6Metrics returns MetricsResponseBgpv6MetricIterIter, set in MetricsResponse
	Bgpv6Metrics() MetricsResponseBgpv6MetricIter
	// IsisMetrics returns MetricsResponseIsisMetricIterIter, set in MetricsResponse
	IsisMetrics() MetricsResponseIsisMetricIter
	// LagMetrics returns MetricsResponseLagMetricIterIter, set in MetricsResponse
	LagMetrics() MetricsResponseLagMetricIter
	// LacpMetrics returns MetricsResponseLacpMetricIterIter, set in MetricsResponse
	LacpMetrics() MetricsResponseLacpMetricIter
	// LldpMetrics returns MetricsResponseLldpMetricIterIter, set in MetricsResponse
	LldpMetrics() MetricsResponseLldpMetricIter
	// RsvpMetrics returns MetricsResponseRsvpMetricIterIter, set in MetricsResponse
	RsvpMetrics() MetricsResponseRsvpMetricIter
	// Dhcpv4ClientMetrics returns MetricsResponseDhcpv4ClientMetricIterIter, set in MetricsResponse
	Dhcpv4ClientMetrics() MetricsResponseDhcpv4ClientMetricIter
	// Dhcpv4ServerMetrics returns MetricsResponseDhcpv4ServerMetricIterIter, set in MetricsResponse
	Dhcpv4ServerMetrics() MetricsResponseDhcpv4ServerMetricIter
	// Dhcpv6ClientMetrics returns MetricsResponseDhcpv6ClientMetricIterIter, set in MetricsResponse
	Dhcpv6ClientMetrics() MetricsResponseDhcpv6ClientMetricIter
	// Dhcpv6ServerMetrics returns MetricsResponseDhcpv6ServerMetricIterIter, set in MetricsResponse
	Dhcpv6ServerMetrics() MetricsResponseDhcpv6ServerMetricIter
	// Ospfv2Metrics returns MetricsResponseOspfv2MetricIterIter, set in MetricsResponse
	Ospfv2Metrics() MetricsResponseOspfv2MetricIter
	// ConvergenceMetrics returns MetricsResponseConvergenceMetricIterIter, set in MetricsResponse
	ConvergenceMetrics() MetricsResponseConvergenceMetricIter
	// MacsecMetrics returns MetricsResponseMacsecMetricIterIter, set in MetricsResponse
	MacsecMetrics() MetricsResponseMacsecMetricIter
	// MkaMetrics returns MetricsResponseMkaMetricIterIter, set in MetricsResponse
	MkaMetrics() MetricsResponseMkaMetricIter
	// Ospfv3Metrics returns MetricsResponseOspfv3MetricIterIter, set in MetricsResponse
	Ospfv3Metrics() MetricsResponseOspfv3MetricIter
	setNil()
}

type MetricsResponseChoiceEnum string

// Enum of Choice on MetricsResponse
var MetricsResponseChoice = struct {
	FLOW_METRICS        MetricsResponseChoiceEnum
	PORT_METRICS        MetricsResponseChoiceEnum
	BGPV4_METRICS       MetricsResponseChoiceEnum
	BGPV6_METRICS       MetricsResponseChoiceEnum
	ISIS_METRICS        MetricsResponseChoiceEnum
	LAG_METRICS         MetricsResponseChoiceEnum
	LACP_METRICS        MetricsResponseChoiceEnum
	LLDP_METRICS        MetricsResponseChoiceEnum
	RSVP_METRICS        MetricsResponseChoiceEnum
	DHCPV4_CLIENT       MetricsResponseChoiceEnum
	DHCPV4_SERVER       MetricsResponseChoiceEnum
	DHCPV6_CLIENT       MetricsResponseChoiceEnum
	DHCPV6_SERVER       MetricsResponseChoiceEnum
	OSPFV2_METRICS      MetricsResponseChoiceEnum
	CONVERGENCE_METRICS MetricsResponseChoiceEnum
	MACSEC_METRICS      MetricsResponseChoiceEnum
	MKA_METRICS         MetricsResponseChoiceEnum
	OSPFV3_METRICS      MetricsResponseChoiceEnum
}{
	FLOW_METRICS:        MetricsResponseChoiceEnum("flow_metrics"),
	PORT_METRICS:        MetricsResponseChoiceEnum("port_metrics"),
	BGPV4_METRICS:       MetricsResponseChoiceEnum("bgpv4_metrics"),
	BGPV6_METRICS:       MetricsResponseChoiceEnum("bgpv6_metrics"),
	ISIS_METRICS:        MetricsResponseChoiceEnum("isis_metrics"),
	LAG_METRICS:         MetricsResponseChoiceEnum("lag_metrics"),
	LACP_METRICS:        MetricsResponseChoiceEnum("lacp_metrics"),
	LLDP_METRICS:        MetricsResponseChoiceEnum("lldp_metrics"),
	RSVP_METRICS:        MetricsResponseChoiceEnum("rsvp_metrics"),
	DHCPV4_CLIENT:       MetricsResponseChoiceEnum("dhcpv4_client"),
	DHCPV4_SERVER:       MetricsResponseChoiceEnum("dhcpv4_server"),
	DHCPV6_CLIENT:       MetricsResponseChoiceEnum("dhcpv6_client"),
	DHCPV6_SERVER:       MetricsResponseChoiceEnum("dhcpv6_server"),
	OSPFV2_METRICS:      MetricsResponseChoiceEnum("ospfv2_metrics"),
	CONVERGENCE_METRICS: MetricsResponseChoiceEnum("convergence_metrics"),
	MACSEC_METRICS:      MetricsResponseChoiceEnum("macsec_metrics"),
	MKA_METRICS:         MetricsResponseChoiceEnum("mka_metrics"),
	OSPFV3_METRICS:      MetricsResponseChoiceEnum("ospfv3_metrics"),
}

func (obj *metricsResponse) Choice() MetricsResponseChoiceEnum {
	return MetricsResponseChoiceEnum(obj.obj.Choice.Enum().String())
}

// getter for Dhcpv4Client to set choice
func (obj *metricsResponse) Dhcpv4Client() {
	obj.setChoice(MetricsResponseChoice.DHCPV4_CLIENT)
}

// getter for Dhcpv6Server to set choice
func (obj *metricsResponse) Dhcpv6Server() {
	obj.setChoice(MetricsResponseChoice.DHCPV6_SERVER)
}

// getter for Dhcpv6Client to set choice
func (obj *metricsResponse) Dhcpv6Client() {
	obj.setChoice(MetricsResponseChoice.DHCPV6_CLIENT)
}

<<<<<<< HEAD
// getter for Dhcpv6Server to set choice
func (obj *metricsResponse) Dhcpv6Server() {
	obj.setChoice(MetricsResponseChoice.DHCPV6_SERVER)
}

=======
>>>>>>> da9cf7a5
// getter for Dhcpv4Server to set choice
func (obj *metricsResponse) Dhcpv4Server() {
	obj.setChoice(MetricsResponseChoice.DHCPV4_SERVER)
}

// description is TBD
// Choice returns a string
func (obj *metricsResponse) HasChoice() bool {
	return obj.obj.Choice != nil
}

func (obj *metricsResponse) setChoice(value MetricsResponseChoiceEnum) MetricsResponse {
	intValue, ok := otg.MetricsResponse_Choice_Enum_value[string(value)]
	if !ok {
		obj.validationErrors = append(obj.validationErrors, fmt.Sprintf(
			"%s is not a valid choice on MetricsResponseChoiceEnum", string(value)))
		return obj
	}
	enumValue := otg.MetricsResponse_Choice_Enum(intValue)
	obj.obj.Choice = &enumValue
	obj.obj.Ospfv3Metrics = nil
	obj.ospfv3MetricsHolder = nil
	obj.obj.MkaMetrics = nil
	obj.mkaMetricsHolder = nil
	obj.obj.MacsecMetrics = nil
	obj.macsecMetricsHolder = nil
	obj.obj.ConvergenceMetrics = nil
	obj.convergenceMetricsHolder = nil
	obj.obj.Ospfv2Metrics = nil
	obj.ospfv2MetricsHolder = nil
	obj.obj.RsvpMetrics = nil
	obj.rsvpMetricsHolder = nil
	obj.obj.LldpMetrics = nil
	obj.lldpMetricsHolder = nil
	obj.obj.LacpMetrics = nil
	obj.lacpMetricsHolder = nil
	obj.obj.LagMetrics = nil
	obj.lagMetricsHolder = nil
	obj.obj.IsisMetrics = nil
	obj.isisMetricsHolder = nil
	obj.obj.Bgpv6Metrics = nil
	obj.bgpv6MetricsHolder = nil
	obj.obj.Bgpv4Metrics = nil
	obj.bgpv4MetricsHolder = nil
	obj.obj.FlowMetrics = nil
	obj.flowMetricsHolder = nil
	obj.obj.PortMetrics = nil
	obj.portMetricsHolder = nil

	if value == MetricsResponseChoice.PORT_METRICS {
		obj.obj.PortMetrics = []*otg.PortMetric{}
	}

	if value == MetricsResponseChoice.FLOW_METRICS {
		obj.obj.FlowMetrics = []*otg.FlowMetric{}
	}

	if value == MetricsResponseChoice.BGPV4_METRICS {
		obj.obj.Bgpv4Metrics = []*otg.Bgpv4Metric{}
	}

	if value == MetricsResponseChoice.BGPV6_METRICS {
		obj.obj.Bgpv6Metrics = []*otg.Bgpv6Metric{}
	}

	if value == MetricsResponseChoice.ISIS_METRICS {
		obj.obj.IsisMetrics = []*otg.IsisMetric{}
	}

	if value == MetricsResponseChoice.LAG_METRICS {
		obj.obj.LagMetrics = []*otg.LagMetric{}
	}

	if value == MetricsResponseChoice.LACP_METRICS {
		obj.obj.LacpMetrics = []*otg.LacpMetric{}
	}

	if value == MetricsResponseChoice.LLDP_METRICS {
		obj.obj.LldpMetrics = []*otg.LldpMetric{}
	}

	if value == MetricsResponseChoice.RSVP_METRICS {
		obj.obj.RsvpMetrics = []*otg.RsvpMetric{}
	}

	if value == MetricsResponseChoice.OSPFV2_METRICS {
		obj.obj.Ospfv2Metrics = []*otg.Ospfv2Metric{}
	}

	if value == MetricsResponseChoice.CONVERGENCE_METRICS {
		obj.obj.ConvergenceMetrics = []*otg.ConvergenceMetric{}
	}

	if value == MetricsResponseChoice.MACSEC_METRICS {
		obj.obj.MacsecMetrics = []*otg.MacsecMetric{}
	}

	if value == MetricsResponseChoice.MKA_METRICS {
		obj.obj.MkaMetrics = []*otg.MkaMetric{}
	}

	if value == MetricsResponseChoice.OSPFV3_METRICS {
		obj.obj.Ospfv3Metrics = []*otg.Ospfv3Metric{}
	}

	return obj
}

// description is TBD
// PortMetrics returns a []PortMetric
func (obj *metricsResponse) PortMetrics() MetricsResponsePortMetricIter {
	if len(obj.obj.PortMetrics) == 0 {
		obj.setChoice(MetricsResponseChoice.PORT_METRICS)
	}
	if obj.portMetricsHolder == nil {
		obj.portMetricsHolder = newMetricsResponsePortMetricIter(&obj.obj.PortMetrics).setMsg(obj)
	}
	return obj.portMetricsHolder
}

type metricsResponsePortMetricIter struct {
	obj             *metricsResponse
	portMetricSlice []PortMetric
	fieldPtr        *[]*otg.PortMetric
}

func newMetricsResponsePortMetricIter(ptr *[]*otg.PortMetric) MetricsResponsePortMetricIter {
	return &metricsResponsePortMetricIter{fieldPtr: ptr}
}

type MetricsResponsePortMetricIter interface {
	setMsg(*metricsResponse) MetricsResponsePortMetricIter
	Items() []PortMetric
	Add() PortMetric
	Append(items ...PortMetric) MetricsResponsePortMetricIter
	Set(index int, newObj PortMetric) MetricsResponsePortMetricIter
	Clear() MetricsResponsePortMetricIter
	clearHolderSlice() MetricsResponsePortMetricIter
	appendHolderSlice(item PortMetric) MetricsResponsePortMetricIter
}

func (obj *metricsResponsePortMetricIter) setMsg(msg *metricsResponse) MetricsResponsePortMetricIter {
	obj.clearHolderSlice()
	for _, val := range *obj.fieldPtr {
		obj.appendHolderSlice(&portMetric{obj: val})
	}
	obj.obj = msg
	return obj
}

func (obj *metricsResponsePortMetricIter) Items() []PortMetric {
	return obj.portMetricSlice
}

func (obj *metricsResponsePortMetricIter) Add() PortMetric {
	newObj := &otg.PortMetric{}
	*obj.fieldPtr = append(*obj.fieldPtr, newObj)
	newLibObj := &portMetric{obj: newObj}
	newLibObj.setDefault()
	obj.portMetricSlice = append(obj.portMetricSlice, newLibObj)
	return newLibObj
}

func (obj *metricsResponsePortMetricIter) Append(items ...PortMetric) MetricsResponsePortMetricIter {
	for _, item := range items {
		newObj := item.msg()
		*obj.fieldPtr = append(*obj.fieldPtr, newObj)
		obj.portMetricSlice = append(obj.portMetricSlice, item)
	}
	return obj
}

func (obj *metricsResponsePortMetricIter) Set(index int, newObj PortMetric) MetricsResponsePortMetricIter {
	(*obj.fieldPtr)[index] = newObj.msg()
	obj.portMetricSlice[index] = newObj
	return obj
}
func (obj *metricsResponsePortMetricIter) Clear() MetricsResponsePortMetricIter {
	if len(*obj.fieldPtr) > 0 {
		*obj.fieldPtr = []*otg.PortMetric{}
		obj.portMetricSlice = []PortMetric{}
	}
	return obj
}
func (obj *metricsResponsePortMetricIter) clearHolderSlice() MetricsResponsePortMetricIter {
	if len(obj.portMetricSlice) > 0 {
		obj.portMetricSlice = []PortMetric{}
	}
	return obj
}
func (obj *metricsResponsePortMetricIter) appendHolderSlice(item PortMetric) MetricsResponsePortMetricIter {
	obj.portMetricSlice = append(obj.portMetricSlice, item)
	return obj
}

// description is TBD
// FlowMetrics returns a []FlowMetric
func (obj *metricsResponse) FlowMetrics() MetricsResponseFlowMetricIter {
	if len(obj.obj.FlowMetrics) == 0 {
		obj.setChoice(MetricsResponseChoice.FLOW_METRICS)
	}
	if obj.flowMetricsHolder == nil {
		obj.flowMetricsHolder = newMetricsResponseFlowMetricIter(&obj.obj.FlowMetrics).setMsg(obj)
	}
	return obj.flowMetricsHolder
}

type metricsResponseFlowMetricIter struct {
	obj             *metricsResponse
	flowMetricSlice []FlowMetric
	fieldPtr        *[]*otg.FlowMetric
}

func newMetricsResponseFlowMetricIter(ptr *[]*otg.FlowMetric) MetricsResponseFlowMetricIter {
	return &metricsResponseFlowMetricIter{fieldPtr: ptr}
}

type MetricsResponseFlowMetricIter interface {
	setMsg(*metricsResponse) MetricsResponseFlowMetricIter
	Items() []FlowMetric
	Add() FlowMetric
	Append(items ...FlowMetric) MetricsResponseFlowMetricIter
	Set(index int, newObj FlowMetric) MetricsResponseFlowMetricIter
	Clear() MetricsResponseFlowMetricIter
	clearHolderSlice() MetricsResponseFlowMetricIter
	appendHolderSlice(item FlowMetric) MetricsResponseFlowMetricIter
}

func (obj *metricsResponseFlowMetricIter) setMsg(msg *metricsResponse) MetricsResponseFlowMetricIter {
	obj.clearHolderSlice()
	for _, val := range *obj.fieldPtr {
		obj.appendHolderSlice(&flowMetric{obj: val})
	}
	obj.obj = msg
	return obj
}

func (obj *metricsResponseFlowMetricIter) Items() []FlowMetric {
	return obj.flowMetricSlice
}

func (obj *metricsResponseFlowMetricIter) Add() FlowMetric {
	newObj := &otg.FlowMetric{}
	*obj.fieldPtr = append(*obj.fieldPtr, newObj)
	newLibObj := &flowMetric{obj: newObj}
	newLibObj.setDefault()
	obj.flowMetricSlice = append(obj.flowMetricSlice, newLibObj)
	return newLibObj
}

func (obj *metricsResponseFlowMetricIter) Append(items ...FlowMetric) MetricsResponseFlowMetricIter {
	for _, item := range items {
		newObj := item.msg()
		*obj.fieldPtr = append(*obj.fieldPtr, newObj)
		obj.flowMetricSlice = append(obj.flowMetricSlice, item)
	}
	return obj
}

func (obj *metricsResponseFlowMetricIter) Set(index int, newObj FlowMetric) MetricsResponseFlowMetricIter {
	(*obj.fieldPtr)[index] = newObj.msg()
	obj.flowMetricSlice[index] = newObj
	return obj
}
func (obj *metricsResponseFlowMetricIter) Clear() MetricsResponseFlowMetricIter {
	if len(*obj.fieldPtr) > 0 {
		*obj.fieldPtr = []*otg.FlowMetric{}
		obj.flowMetricSlice = []FlowMetric{}
	}
	return obj
}
func (obj *metricsResponseFlowMetricIter) clearHolderSlice() MetricsResponseFlowMetricIter {
	if len(obj.flowMetricSlice) > 0 {
		obj.flowMetricSlice = []FlowMetric{}
	}
	return obj
}
func (obj *metricsResponseFlowMetricIter) appendHolderSlice(item FlowMetric) MetricsResponseFlowMetricIter {
	obj.flowMetricSlice = append(obj.flowMetricSlice, item)
	return obj
}

// description is TBD
// Bgpv4Metrics returns a []Bgpv4Metric
func (obj *metricsResponse) Bgpv4Metrics() MetricsResponseBgpv4MetricIter {
	if len(obj.obj.Bgpv4Metrics) == 0 {
		obj.setChoice(MetricsResponseChoice.BGPV4_METRICS)
	}
	if obj.bgpv4MetricsHolder == nil {
		obj.bgpv4MetricsHolder = newMetricsResponseBgpv4MetricIter(&obj.obj.Bgpv4Metrics).setMsg(obj)
	}
	return obj.bgpv4MetricsHolder
}

type metricsResponseBgpv4MetricIter struct {
	obj              *metricsResponse
	bgpv4MetricSlice []Bgpv4Metric
	fieldPtr         *[]*otg.Bgpv4Metric
}

func newMetricsResponseBgpv4MetricIter(ptr *[]*otg.Bgpv4Metric) MetricsResponseBgpv4MetricIter {
	return &metricsResponseBgpv4MetricIter{fieldPtr: ptr}
}

type MetricsResponseBgpv4MetricIter interface {
	setMsg(*metricsResponse) MetricsResponseBgpv4MetricIter
	Items() []Bgpv4Metric
	Add() Bgpv4Metric
	Append(items ...Bgpv4Metric) MetricsResponseBgpv4MetricIter
	Set(index int, newObj Bgpv4Metric) MetricsResponseBgpv4MetricIter
	Clear() MetricsResponseBgpv4MetricIter
	clearHolderSlice() MetricsResponseBgpv4MetricIter
	appendHolderSlice(item Bgpv4Metric) MetricsResponseBgpv4MetricIter
}

func (obj *metricsResponseBgpv4MetricIter) setMsg(msg *metricsResponse) MetricsResponseBgpv4MetricIter {
	obj.clearHolderSlice()
	for _, val := range *obj.fieldPtr {
		obj.appendHolderSlice(&bgpv4Metric{obj: val})
	}
	obj.obj = msg
	return obj
}

func (obj *metricsResponseBgpv4MetricIter) Items() []Bgpv4Metric {
	return obj.bgpv4MetricSlice
}

func (obj *metricsResponseBgpv4MetricIter) Add() Bgpv4Metric {
	newObj := &otg.Bgpv4Metric{}
	*obj.fieldPtr = append(*obj.fieldPtr, newObj)
	newLibObj := &bgpv4Metric{obj: newObj}
	newLibObj.setDefault()
	obj.bgpv4MetricSlice = append(obj.bgpv4MetricSlice, newLibObj)
	return newLibObj
}

func (obj *metricsResponseBgpv4MetricIter) Append(items ...Bgpv4Metric) MetricsResponseBgpv4MetricIter {
	for _, item := range items {
		newObj := item.msg()
		*obj.fieldPtr = append(*obj.fieldPtr, newObj)
		obj.bgpv4MetricSlice = append(obj.bgpv4MetricSlice, item)
	}
	return obj
}

func (obj *metricsResponseBgpv4MetricIter) Set(index int, newObj Bgpv4Metric) MetricsResponseBgpv4MetricIter {
	(*obj.fieldPtr)[index] = newObj.msg()
	obj.bgpv4MetricSlice[index] = newObj
	return obj
}
func (obj *metricsResponseBgpv4MetricIter) Clear() MetricsResponseBgpv4MetricIter {
	if len(*obj.fieldPtr) > 0 {
		*obj.fieldPtr = []*otg.Bgpv4Metric{}
		obj.bgpv4MetricSlice = []Bgpv4Metric{}
	}
	return obj
}
func (obj *metricsResponseBgpv4MetricIter) clearHolderSlice() MetricsResponseBgpv4MetricIter {
	if len(obj.bgpv4MetricSlice) > 0 {
		obj.bgpv4MetricSlice = []Bgpv4Metric{}
	}
	return obj
}
func (obj *metricsResponseBgpv4MetricIter) appendHolderSlice(item Bgpv4Metric) MetricsResponseBgpv4MetricIter {
	obj.bgpv4MetricSlice = append(obj.bgpv4MetricSlice, item)
	return obj
}

// description is TBD
// Bgpv6Metrics returns a []Bgpv6Metric
func (obj *metricsResponse) Bgpv6Metrics() MetricsResponseBgpv6MetricIter {
	if len(obj.obj.Bgpv6Metrics) == 0 {
		obj.setChoice(MetricsResponseChoice.BGPV6_METRICS)
	}
	if obj.bgpv6MetricsHolder == nil {
		obj.bgpv6MetricsHolder = newMetricsResponseBgpv6MetricIter(&obj.obj.Bgpv6Metrics).setMsg(obj)
	}
	return obj.bgpv6MetricsHolder
}

type metricsResponseBgpv6MetricIter struct {
	obj              *metricsResponse
	bgpv6MetricSlice []Bgpv6Metric
	fieldPtr         *[]*otg.Bgpv6Metric
}

func newMetricsResponseBgpv6MetricIter(ptr *[]*otg.Bgpv6Metric) MetricsResponseBgpv6MetricIter {
	return &metricsResponseBgpv6MetricIter{fieldPtr: ptr}
}

type MetricsResponseBgpv6MetricIter interface {
	setMsg(*metricsResponse) MetricsResponseBgpv6MetricIter
	Items() []Bgpv6Metric
	Add() Bgpv6Metric
	Append(items ...Bgpv6Metric) MetricsResponseBgpv6MetricIter
	Set(index int, newObj Bgpv6Metric) MetricsResponseBgpv6MetricIter
	Clear() MetricsResponseBgpv6MetricIter
	clearHolderSlice() MetricsResponseBgpv6MetricIter
	appendHolderSlice(item Bgpv6Metric) MetricsResponseBgpv6MetricIter
}

func (obj *metricsResponseBgpv6MetricIter) setMsg(msg *metricsResponse) MetricsResponseBgpv6MetricIter {
	obj.clearHolderSlice()
	for _, val := range *obj.fieldPtr {
		obj.appendHolderSlice(&bgpv6Metric{obj: val})
	}
	obj.obj = msg
	return obj
}

func (obj *metricsResponseBgpv6MetricIter) Items() []Bgpv6Metric {
	return obj.bgpv6MetricSlice
}

func (obj *metricsResponseBgpv6MetricIter) Add() Bgpv6Metric {
	newObj := &otg.Bgpv6Metric{}
	*obj.fieldPtr = append(*obj.fieldPtr, newObj)
	newLibObj := &bgpv6Metric{obj: newObj}
	newLibObj.setDefault()
	obj.bgpv6MetricSlice = append(obj.bgpv6MetricSlice, newLibObj)
	return newLibObj
}

func (obj *metricsResponseBgpv6MetricIter) Append(items ...Bgpv6Metric) MetricsResponseBgpv6MetricIter {
	for _, item := range items {
		newObj := item.msg()
		*obj.fieldPtr = append(*obj.fieldPtr, newObj)
		obj.bgpv6MetricSlice = append(obj.bgpv6MetricSlice, item)
	}
	return obj
}

func (obj *metricsResponseBgpv6MetricIter) Set(index int, newObj Bgpv6Metric) MetricsResponseBgpv6MetricIter {
	(*obj.fieldPtr)[index] = newObj.msg()
	obj.bgpv6MetricSlice[index] = newObj
	return obj
}
func (obj *metricsResponseBgpv6MetricIter) Clear() MetricsResponseBgpv6MetricIter {
	if len(*obj.fieldPtr) > 0 {
		*obj.fieldPtr = []*otg.Bgpv6Metric{}
		obj.bgpv6MetricSlice = []Bgpv6Metric{}
	}
	return obj
}
func (obj *metricsResponseBgpv6MetricIter) clearHolderSlice() MetricsResponseBgpv6MetricIter {
	if len(obj.bgpv6MetricSlice) > 0 {
		obj.bgpv6MetricSlice = []Bgpv6Metric{}
	}
	return obj
}
func (obj *metricsResponseBgpv6MetricIter) appendHolderSlice(item Bgpv6Metric) MetricsResponseBgpv6MetricIter {
	obj.bgpv6MetricSlice = append(obj.bgpv6MetricSlice, item)
	return obj
}

// description is TBD
// IsisMetrics returns a []IsisMetric
func (obj *metricsResponse) IsisMetrics() MetricsResponseIsisMetricIter {
	if len(obj.obj.IsisMetrics) == 0 {
		obj.setChoice(MetricsResponseChoice.ISIS_METRICS)
	}
	if obj.isisMetricsHolder == nil {
		obj.isisMetricsHolder = newMetricsResponseIsisMetricIter(&obj.obj.IsisMetrics).setMsg(obj)
	}
	return obj.isisMetricsHolder
}

type metricsResponseIsisMetricIter struct {
	obj             *metricsResponse
	isisMetricSlice []IsisMetric
	fieldPtr        *[]*otg.IsisMetric
}

func newMetricsResponseIsisMetricIter(ptr *[]*otg.IsisMetric) MetricsResponseIsisMetricIter {
	return &metricsResponseIsisMetricIter{fieldPtr: ptr}
}

type MetricsResponseIsisMetricIter interface {
	setMsg(*metricsResponse) MetricsResponseIsisMetricIter
	Items() []IsisMetric
	Add() IsisMetric
	Append(items ...IsisMetric) MetricsResponseIsisMetricIter
	Set(index int, newObj IsisMetric) MetricsResponseIsisMetricIter
	Clear() MetricsResponseIsisMetricIter
	clearHolderSlice() MetricsResponseIsisMetricIter
	appendHolderSlice(item IsisMetric) MetricsResponseIsisMetricIter
}

func (obj *metricsResponseIsisMetricIter) setMsg(msg *metricsResponse) MetricsResponseIsisMetricIter {
	obj.clearHolderSlice()
	for _, val := range *obj.fieldPtr {
		obj.appendHolderSlice(&isisMetric{obj: val})
	}
	obj.obj = msg
	return obj
}

func (obj *metricsResponseIsisMetricIter) Items() []IsisMetric {
	return obj.isisMetricSlice
}

func (obj *metricsResponseIsisMetricIter) Add() IsisMetric {
	newObj := &otg.IsisMetric{}
	*obj.fieldPtr = append(*obj.fieldPtr, newObj)
	newLibObj := &isisMetric{obj: newObj}
	newLibObj.setDefault()
	obj.isisMetricSlice = append(obj.isisMetricSlice, newLibObj)
	return newLibObj
}

func (obj *metricsResponseIsisMetricIter) Append(items ...IsisMetric) MetricsResponseIsisMetricIter {
	for _, item := range items {
		newObj := item.msg()
		*obj.fieldPtr = append(*obj.fieldPtr, newObj)
		obj.isisMetricSlice = append(obj.isisMetricSlice, item)
	}
	return obj
}

func (obj *metricsResponseIsisMetricIter) Set(index int, newObj IsisMetric) MetricsResponseIsisMetricIter {
	(*obj.fieldPtr)[index] = newObj.msg()
	obj.isisMetricSlice[index] = newObj
	return obj
}
func (obj *metricsResponseIsisMetricIter) Clear() MetricsResponseIsisMetricIter {
	if len(*obj.fieldPtr) > 0 {
		*obj.fieldPtr = []*otg.IsisMetric{}
		obj.isisMetricSlice = []IsisMetric{}
	}
	return obj
}
func (obj *metricsResponseIsisMetricIter) clearHolderSlice() MetricsResponseIsisMetricIter {
	if len(obj.isisMetricSlice) > 0 {
		obj.isisMetricSlice = []IsisMetric{}
	}
	return obj
}
func (obj *metricsResponseIsisMetricIter) appendHolderSlice(item IsisMetric) MetricsResponseIsisMetricIter {
	obj.isisMetricSlice = append(obj.isisMetricSlice, item)
	return obj
}

// description is TBD
// LagMetrics returns a []LagMetric
func (obj *metricsResponse) LagMetrics() MetricsResponseLagMetricIter {
	if len(obj.obj.LagMetrics) == 0 {
		obj.setChoice(MetricsResponseChoice.LAG_METRICS)
	}
	if obj.lagMetricsHolder == nil {
		obj.lagMetricsHolder = newMetricsResponseLagMetricIter(&obj.obj.LagMetrics).setMsg(obj)
	}
	return obj.lagMetricsHolder
}

type metricsResponseLagMetricIter struct {
	obj            *metricsResponse
	lagMetricSlice []LagMetric
	fieldPtr       *[]*otg.LagMetric
}

func newMetricsResponseLagMetricIter(ptr *[]*otg.LagMetric) MetricsResponseLagMetricIter {
	return &metricsResponseLagMetricIter{fieldPtr: ptr}
}

type MetricsResponseLagMetricIter interface {
	setMsg(*metricsResponse) MetricsResponseLagMetricIter
	Items() []LagMetric
	Add() LagMetric
	Append(items ...LagMetric) MetricsResponseLagMetricIter
	Set(index int, newObj LagMetric) MetricsResponseLagMetricIter
	Clear() MetricsResponseLagMetricIter
	clearHolderSlice() MetricsResponseLagMetricIter
	appendHolderSlice(item LagMetric) MetricsResponseLagMetricIter
}

func (obj *metricsResponseLagMetricIter) setMsg(msg *metricsResponse) MetricsResponseLagMetricIter {
	obj.clearHolderSlice()
	for _, val := range *obj.fieldPtr {
		obj.appendHolderSlice(&lagMetric{obj: val})
	}
	obj.obj = msg
	return obj
}

func (obj *metricsResponseLagMetricIter) Items() []LagMetric {
	return obj.lagMetricSlice
}

func (obj *metricsResponseLagMetricIter) Add() LagMetric {
	newObj := &otg.LagMetric{}
	*obj.fieldPtr = append(*obj.fieldPtr, newObj)
	newLibObj := &lagMetric{obj: newObj}
	newLibObj.setDefault()
	obj.lagMetricSlice = append(obj.lagMetricSlice, newLibObj)
	return newLibObj
}

func (obj *metricsResponseLagMetricIter) Append(items ...LagMetric) MetricsResponseLagMetricIter {
	for _, item := range items {
		newObj := item.msg()
		*obj.fieldPtr = append(*obj.fieldPtr, newObj)
		obj.lagMetricSlice = append(obj.lagMetricSlice, item)
	}
	return obj
}

func (obj *metricsResponseLagMetricIter) Set(index int, newObj LagMetric) MetricsResponseLagMetricIter {
	(*obj.fieldPtr)[index] = newObj.msg()
	obj.lagMetricSlice[index] = newObj
	return obj
}
func (obj *metricsResponseLagMetricIter) Clear() MetricsResponseLagMetricIter {
	if len(*obj.fieldPtr) > 0 {
		*obj.fieldPtr = []*otg.LagMetric{}
		obj.lagMetricSlice = []LagMetric{}
	}
	return obj
}
func (obj *metricsResponseLagMetricIter) clearHolderSlice() MetricsResponseLagMetricIter {
	if len(obj.lagMetricSlice) > 0 {
		obj.lagMetricSlice = []LagMetric{}
	}
	return obj
}
func (obj *metricsResponseLagMetricIter) appendHolderSlice(item LagMetric) MetricsResponseLagMetricIter {
	obj.lagMetricSlice = append(obj.lagMetricSlice, item)
	return obj
}

// description is TBD
// LacpMetrics returns a []LacpMetric
func (obj *metricsResponse) LacpMetrics() MetricsResponseLacpMetricIter {
	if len(obj.obj.LacpMetrics) == 0 {
		obj.setChoice(MetricsResponseChoice.LACP_METRICS)
	}
	if obj.lacpMetricsHolder == nil {
		obj.lacpMetricsHolder = newMetricsResponseLacpMetricIter(&obj.obj.LacpMetrics).setMsg(obj)
	}
	return obj.lacpMetricsHolder
}

type metricsResponseLacpMetricIter struct {
	obj             *metricsResponse
	lacpMetricSlice []LacpMetric
	fieldPtr        *[]*otg.LacpMetric
}

func newMetricsResponseLacpMetricIter(ptr *[]*otg.LacpMetric) MetricsResponseLacpMetricIter {
	return &metricsResponseLacpMetricIter{fieldPtr: ptr}
}

type MetricsResponseLacpMetricIter interface {
	setMsg(*metricsResponse) MetricsResponseLacpMetricIter
	Items() []LacpMetric
	Add() LacpMetric
	Append(items ...LacpMetric) MetricsResponseLacpMetricIter
	Set(index int, newObj LacpMetric) MetricsResponseLacpMetricIter
	Clear() MetricsResponseLacpMetricIter
	clearHolderSlice() MetricsResponseLacpMetricIter
	appendHolderSlice(item LacpMetric) MetricsResponseLacpMetricIter
}

func (obj *metricsResponseLacpMetricIter) setMsg(msg *metricsResponse) MetricsResponseLacpMetricIter {
	obj.clearHolderSlice()
	for _, val := range *obj.fieldPtr {
		obj.appendHolderSlice(&lacpMetric{obj: val})
	}
	obj.obj = msg
	return obj
}

func (obj *metricsResponseLacpMetricIter) Items() []LacpMetric {
	return obj.lacpMetricSlice
}

func (obj *metricsResponseLacpMetricIter) Add() LacpMetric {
	newObj := &otg.LacpMetric{}
	*obj.fieldPtr = append(*obj.fieldPtr, newObj)
	newLibObj := &lacpMetric{obj: newObj}
	newLibObj.setDefault()
	obj.lacpMetricSlice = append(obj.lacpMetricSlice, newLibObj)
	return newLibObj
}

func (obj *metricsResponseLacpMetricIter) Append(items ...LacpMetric) MetricsResponseLacpMetricIter {
	for _, item := range items {
		newObj := item.msg()
		*obj.fieldPtr = append(*obj.fieldPtr, newObj)
		obj.lacpMetricSlice = append(obj.lacpMetricSlice, item)
	}
	return obj
}

func (obj *metricsResponseLacpMetricIter) Set(index int, newObj LacpMetric) MetricsResponseLacpMetricIter {
	(*obj.fieldPtr)[index] = newObj.msg()
	obj.lacpMetricSlice[index] = newObj
	return obj
}
func (obj *metricsResponseLacpMetricIter) Clear() MetricsResponseLacpMetricIter {
	if len(*obj.fieldPtr) > 0 {
		*obj.fieldPtr = []*otg.LacpMetric{}
		obj.lacpMetricSlice = []LacpMetric{}
	}
	return obj
}
func (obj *metricsResponseLacpMetricIter) clearHolderSlice() MetricsResponseLacpMetricIter {
	if len(obj.lacpMetricSlice) > 0 {
		obj.lacpMetricSlice = []LacpMetric{}
	}
	return obj
}
func (obj *metricsResponseLacpMetricIter) appendHolderSlice(item LacpMetric) MetricsResponseLacpMetricIter {
	obj.lacpMetricSlice = append(obj.lacpMetricSlice, item)
	return obj
}

// description is TBD
// LldpMetrics returns a []LldpMetric
func (obj *metricsResponse) LldpMetrics() MetricsResponseLldpMetricIter {
	if len(obj.obj.LldpMetrics) == 0 {
		obj.setChoice(MetricsResponseChoice.LLDP_METRICS)
	}
	if obj.lldpMetricsHolder == nil {
		obj.lldpMetricsHolder = newMetricsResponseLldpMetricIter(&obj.obj.LldpMetrics).setMsg(obj)
	}
	return obj.lldpMetricsHolder
}

type metricsResponseLldpMetricIter struct {
	obj             *metricsResponse
	lldpMetricSlice []LldpMetric
	fieldPtr        *[]*otg.LldpMetric
}

func newMetricsResponseLldpMetricIter(ptr *[]*otg.LldpMetric) MetricsResponseLldpMetricIter {
	return &metricsResponseLldpMetricIter{fieldPtr: ptr}
}

type MetricsResponseLldpMetricIter interface {
	setMsg(*metricsResponse) MetricsResponseLldpMetricIter
	Items() []LldpMetric
	Add() LldpMetric
	Append(items ...LldpMetric) MetricsResponseLldpMetricIter
	Set(index int, newObj LldpMetric) MetricsResponseLldpMetricIter
	Clear() MetricsResponseLldpMetricIter
	clearHolderSlice() MetricsResponseLldpMetricIter
	appendHolderSlice(item LldpMetric) MetricsResponseLldpMetricIter
}

func (obj *metricsResponseLldpMetricIter) setMsg(msg *metricsResponse) MetricsResponseLldpMetricIter {
	obj.clearHolderSlice()
	for _, val := range *obj.fieldPtr {
		obj.appendHolderSlice(&lldpMetric{obj: val})
	}
	obj.obj = msg
	return obj
}

func (obj *metricsResponseLldpMetricIter) Items() []LldpMetric {
	return obj.lldpMetricSlice
}

func (obj *metricsResponseLldpMetricIter) Add() LldpMetric {
	newObj := &otg.LldpMetric{}
	*obj.fieldPtr = append(*obj.fieldPtr, newObj)
	newLibObj := &lldpMetric{obj: newObj}
	newLibObj.setDefault()
	obj.lldpMetricSlice = append(obj.lldpMetricSlice, newLibObj)
	return newLibObj
}

func (obj *metricsResponseLldpMetricIter) Append(items ...LldpMetric) MetricsResponseLldpMetricIter {
	for _, item := range items {
		newObj := item.msg()
		*obj.fieldPtr = append(*obj.fieldPtr, newObj)
		obj.lldpMetricSlice = append(obj.lldpMetricSlice, item)
	}
	return obj
}

func (obj *metricsResponseLldpMetricIter) Set(index int, newObj LldpMetric) MetricsResponseLldpMetricIter {
	(*obj.fieldPtr)[index] = newObj.msg()
	obj.lldpMetricSlice[index] = newObj
	return obj
}
func (obj *metricsResponseLldpMetricIter) Clear() MetricsResponseLldpMetricIter {
	if len(*obj.fieldPtr) > 0 {
		*obj.fieldPtr = []*otg.LldpMetric{}
		obj.lldpMetricSlice = []LldpMetric{}
	}
	return obj
}
func (obj *metricsResponseLldpMetricIter) clearHolderSlice() MetricsResponseLldpMetricIter {
	if len(obj.lldpMetricSlice) > 0 {
		obj.lldpMetricSlice = []LldpMetric{}
	}
	return obj
}
func (obj *metricsResponseLldpMetricIter) appendHolderSlice(item LldpMetric) MetricsResponseLldpMetricIter {
	obj.lldpMetricSlice = append(obj.lldpMetricSlice, item)
	return obj
}

// description is TBD
// RsvpMetrics returns a []RsvpMetric
func (obj *metricsResponse) RsvpMetrics() MetricsResponseRsvpMetricIter {
	if len(obj.obj.RsvpMetrics) == 0 {
		obj.setChoice(MetricsResponseChoice.RSVP_METRICS)
	}
	if obj.rsvpMetricsHolder == nil {
		obj.rsvpMetricsHolder = newMetricsResponseRsvpMetricIter(&obj.obj.RsvpMetrics).setMsg(obj)
	}
	return obj.rsvpMetricsHolder
}

type metricsResponseRsvpMetricIter struct {
	obj             *metricsResponse
	rsvpMetricSlice []RsvpMetric
	fieldPtr        *[]*otg.RsvpMetric
}

func newMetricsResponseRsvpMetricIter(ptr *[]*otg.RsvpMetric) MetricsResponseRsvpMetricIter {
	return &metricsResponseRsvpMetricIter{fieldPtr: ptr}
}

type MetricsResponseRsvpMetricIter interface {
	setMsg(*metricsResponse) MetricsResponseRsvpMetricIter
	Items() []RsvpMetric
	Add() RsvpMetric
	Append(items ...RsvpMetric) MetricsResponseRsvpMetricIter
	Set(index int, newObj RsvpMetric) MetricsResponseRsvpMetricIter
	Clear() MetricsResponseRsvpMetricIter
	clearHolderSlice() MetricsResponseRsvpMetricIter
	appendHolderSlice(item RsvpMetric) MetricsResponseRsvpMetricIter
}

func (obj *metricsResponseRsvpMetricIter) setMsg(msg *metricsResponse) MetricsResponseRsvpMetricIter {
	obj.clearHolderSlice()
	for _, val := range *obj.fieldPtr {
		obj.appendHolderSlice(&rsvpMetric{obj: val})
	}
	obj.obj = msg
	return obj
}

func (obj *metricsResponseRsvpMetricIter) Items() []RsvpMetric {
	return obj.rsvpMetricSlice
}

func (obj *metricsResponseRsvpMetricIter) Add() RsvpMetric {
	newObj := &otg.RsvpMetric{}
	*obj.fieldPtr = append(*obj.fieldPtr, newObj)
	newLibObj := &rsvpMetric{obj: newObj}
	newLibObj.setDefault()
	obj.rsvpMetricSlice = append(obj.rsvpMetricSlice, newLibObj)
	return newLibObj
}

func (obj *metricsResponseRsvpMetricIter) Append(items ...RsvpMetric) MetricsResponseRsvpMetricIter {
	for _, item := range items {
		newObj := item.msg()
		*obj.fieldPtr = append(*obj.fieldPtr, newObj)
		obj.rsvpMetricSlice = append(obj.rsvpMetricSlice, item)
	}
	return obj
}

func (obj *metricsResponseRsvpMetricIter) Set(index int, newObj RsvpMetric) MetricsResponseRsvpMetricIter {
	(*obj.fieldPtr)[index] = newObj.msg()
	obj.rsvpMetricSlice[index] = newObj
	return obj
}
func (obj *metricsResponseRsvpMetricIter) Clear() MetricsResponseRsvpMetricIter {
	if len(*obj.fieldPtr) > 0 {
		*obj.fieldPtr = []*otg.RsvpMetric{}
		obj.rsvpMetricSlice = []RsvpMetric{}
	}
	return obj
}
func (obj *metricsResponseRsvpMetricIter) clearHolderSlice() MetricsResponseRsvpMetricIter {
	if len(obj.rsvpMetricSlice) > 0 {
		obj.rsvpMetricSlice = []RsvpMetric{}
	}
	return obj
}
func (obj *metricsResponseRsvpMetricIter) appendHolderSlice(item RsvpMetric) MetricsResponseRsvpMetricIter {
	obj.rsvpMetricSlice = append(obj.rsvpMetricSlice, item)
	return obj
}

// description is TBD
// Dhcpv4ClientMetrics returns a []Dhcpv4ClientMetric
func (obj *metricsResponse) Dhcpv4ClientMetrics() MetricsResponseDhcpv4ClientMetricIter {
	if len(obj.obj.Dhcpv4ClientMetrics) == 0 {
		obj.obj.Dhcpv4ClientMetrics = []*otg.Dhcpv4ClientMetric{}
	}
	if obj.dhcpv4ClientMetricsHolder == nil {
		obj.dhcpv4ClientMetricsHolder = newMetricsResponseDhcpv4ClientMetricIter(&obj.obj.Dhcpv4ClientMetrics).setMsg(obj)
	}
	return obj.dhcpv4ClientMetricsHolder
}

type metricsResponseDhcpv4ClientMetricIter struct {
	obj                     *metricsResponse
	dhcpv4ClientMetricSlice []Dhcpv4ClientMetric
	fieldPtr                *[]*otg.Dhcpv4ClientMetric
}

func newMetricsResponseDhcpv4ClientMetricIter(ptr *[]*otg.Dhcpv4ClientMetric) MetricsResponseDhcpv4ClientMetricIter {
	return &metricsResponseDhcpv4ClientMetricIter{fieldPtr: ptr}
}

type MetricsResponseDhcpv4ClientMetricIter interface {
	setMsg(*metricsResponse) MetricsResponseDhcpv4ClientMetricIter
	Items() []Dhcpv4ClientMetric
	Add() Dhcpv4ClientMetric
	Append(items ...Dhcpv4ClientMetric) MetricsResponseDhcpv4ClientMetricIter
	Set(index int, newObj Dhcpv4ClientMetric) MetricsResponseDhcpv4ClientMetricIter
	Clear() MetricsResponseDhcpv4ClientMetricIter
	clearHolderSlice() MetricsResponseDhcpv4ClientMetricIter
	appendHolderSlice(item Dhcpv4ClientMetric) MetricsResponseDhcpv4ClientMetricIter
}

func (obj *metricsResponseDhcpv4ClientMetricIter) setMsg(msg *metricsResponse) MetricsResponseDhcpv4ClientMetricIter {
	obj.clearHolderSlice()
	for _, val := range *obj.fieldPtr {
		obj.appendHolderSlice(&dhcpv4ClientMetric{obj: val})
	}
	obj.obj = msg
	return obj
}

func (obj *metricsResponseDhcpv4ClientMetricIter) Items() []Dhcpv4ClientMetric {
	return obj.dhcpv4ClientMetricSlice
}

func (obj *metricsResponseDhcpv4ClientMetricIter) Add() Dhcpv4ClientMetric {
	newObj := &otg.Dhcpv4ClientMetric{}
	*obj.fieldPtr = append(*obj.fieldPtr, newObj)
	newLibObj := &dhcpv4ClientMetric{obj: newObj}
	newLibObj.setDefault()
	obj.dhcpv4ClientMetricSlice = append(obj.dhcpv4ClientMetricSlice, newLibObj)
	return newLibObj
}

func (obj *metricsResponseDhcpv4ClientMetricIter) Append(items ...Dhcpv4ClientMetric) MetricsResponseDhcpv4ClientMetricIter {
	for _, item := range items {
		newObj := item.msg()
		*obj.fieldPtr = append(*obj.fieldPtr, newObj)
		obj.dhcpv4ClientMetricSlice = append(obj.dhcpv4ClientMetricSlice, item)
	}
	return obj
}

func (obj *metricsResponseDhcpv4ClientMetricIter) Set(index int, newObj Dhcpv4ClientMetric) MetricsResponseDhcpv4ClientMetricIter {
	(*obj.fieldPtr)[index] = newObj.msg()
	obj.dhcpv4ClientMetricSlice[index] = newObj
	return obj
}
func (obj *metricsResponseDhcpv4ClientMetricIter) Clear() MetricsResponseDhcpv4ClientMetricIter {
	if len(*obj.fieldPtr) > 0 {
		*obj.fieldPtr = []*otg.Dhcpv4ClientMetric{}
		obj.dhcpv4ClientMetricSlice = []Dhcpv4ClientMetric{}
	}
	return obj
}
func (obj *metricsResponseDhcpv4ClientMetricIter) clearHolderSlice() MetricsResponseDhcpv4ClientMetricIter {
	if len(obj.dhcpv4ClientMetricSlice) > 0 {
		obj.dhcpv4ClientMetricSlice = []Dhcpv4ClientMetric{}
	}
	return obj
}
func (obj *metricsResponseDhcpv4ClientMetricIter) appendHolderSlice(item Dhcpv4ClientMetric) MetricsResponseDhcpv4ClientMetricIter {
	obj.dhcpv4ClientMetricSlice = append(obj.dhcpv4ClientMetricSlice, item)
	return obj
}

// description is TBD
// Dhcpv4ServerMetrics returns a []Dhcpv4ServerMetric
func (obj *metricsResponse) Dhcpv4ServerMetrics() MetricsResponseDhcpv4ServerMetricIter {
	if len(obj.obj.Dhcpv4ServerMetrics) == 0 {
		obj.obj.Dhcpv4ServerMetrics = []*otg.Dhcpv4ServerMetric{}
	}
	if obj.dhcpv4ServerMetricsHolder == nil {
		obj.dhcpv4ServerMetricsHolder = newMetricsResponseDhcpv4ServerMetricIter(&obj.obj.Dhcpv4ServerMetrics).setMsg(obj)
	}
	return obj.dhcpv4ServerMetricsHolder
}

type metricsResponseDhcpv4ServerMetricIter struct {
	obj                     *metricsResponse
	dhcpv4ServerMetricSlice []Dhcpv4ServerMetric
	fieldPtr                *[]*otg.Dhcpv4ServerMetric
}

func newMetricsResponseDhcpv4ServerMetricIter(ptr *[]*otg.Dhcpv4ServerMetric) MetricsResponseDhcpv4ServerMetricIter {
	return &metricsResponseDhcpv4ServerMetricIter{fieldPtr: ptr}
}

type MetricsResponseDhcpv4ServerMetricIter interface {
	setMsg(*metricsResponse) MetricsResponseDhcpv4ServerMetricIter
	Items() []Dhcpv4ServerMetric
	Add() Dhcpv4ServerMetric
	Append(items ...Dhcpv4ServerMetric) MetricsResponseDhcpv4ServerMetricIter
	Set(index int, newObj Dhcpv4ServerMetric) MetricsResponseDhcpv4ServerMetricIter
	Clear() MetricsResponseDhcpv4ServerMetricIter
	clearHolderSlice() MetricsResponseDhcpv4ServerMetricIter
	appendHolderSlice(item Dhcpv4ServerMetric) MetricsResponseDhcpv4ServerMetricIter
}

func (obj *metricsResponseDhcpv4ServerMetricIter) setMsg(msg *metricsResponse) MetricsResponseDhcpv4ServerMetricIter {
	obj.clearHolderSlice()
	for _, val := range *obj.fieldPtr {
		obj.appendHolderSlice(&dhcpv4ServerMetric{obj: val})
	}
	obj.obj = msg
	return obj
}

func (obj *metricsResponseDhcpv4ServerMetricIter) Items() []Dhcpv4ServerMetric {
	return obj.dhcpv4ServerMetricSlice
}

func (obj *metricsResponseDhcpv4ServerMetricIter) Add() Dhcpv4ServerMetric {
	newObj := &otg.Dhcpv4ServerMetric{}
	*obj.fieldPtr = append(*obj.fieldPtr, newObj)
	newLibObj := &dhcpv4ServerMetric{obj: newObj}
	newLibObj.setDefault()
	obj.dhcpv4ServerMetricSlice = append(obj.dhcpv4ServerMetricSlice, newLibObj)
	return newLibObj
}

func (obj *metricsResponseDhcpv4ServerMetricIter) Append(items ...Dhcpv4ServerMetric) MetricsResponseDhcpv4ServerMetricIter {
	for _, item := range items {
		newObj := item.msg()
		*obj.fieldPtr = append(*obj.fieldPtr, newObj)
		obj.dhcpv4ServerMetricSlice = append(obj.dhcpv4ServerMetricSlice, item)
	}
	return obj
}

func (obj *metricsResponseDhcpv4ServerMetricIter) Set(index int, newObj Dhcpv4ServerMetric) MetricsResponseDhcpv4ServerMetricIter {
	(*obj.fieldPtr)[index] = newObj.msg()
	obj.dhcpv4ServerMetricSlice[index] = newObj
	return obj
}
func (obj *metricsResponseDhcpv4ServerMetricIter) Clear() MetricsResponseDhcpv4ServerMetricIter {
	if len(*obj.fieldPtr) > 0 {
		*obj.fieldPtr = []*otg.Dhcpv4ServerMetric{}
		obj.dhcpv4ServerMetricSlice = []Dhcpv4ServerMetric{}
	}
	return obj
}
func (obj *metricsResponseDhcpv4ServerMetricIter) clearHolderSlice() MetricsResponseDhcpv4ServerMetricIter {
	if len(obj.dhcpv4ServerMetricSlice) > 0 {
		obj.dhcpv4ServerMetricSlice = []Dhcpv4ServerMetric{}
	}
	return obj
}
func (obj *metricsResponseDhcpv4ServerMetricIter) appendHolderSlice(item Dhcpv4ServerMetric) MetricsResponseDhcpv4ServerMetricIter {
	obj.dhcpv4ServerMetricSlice = append(obj.dhcpv4ServerMetricSlice, item)
	return obj
}

// description is TBD
// Dhcpv6ClientMetrics returns a []Dhcpv6ClientMetric
func (obj *metricsResponse) Dhcpv6ClientMetrics() MetricsResponseDhcpv6ClientMetricIter {
	if len(obj.obj.Dhcpv6ClientMetrics) == 0 {
		obj.obj.Dhcpv6ClientMetrics = []*otg.Dhcpv6ClientMetric{}
	}
	if obj.dhcpv6ClientMetricsHolder == nil {
		obj.dhcpv6ClientMetricsHolder = newMetricsResponseDhcpv6ClientMetricIter(&obj.obj.Dhcpv6ClientMetrics).setMsg(obj)
	}
	return obj.dhcpv6ClientMetricsHolder
}

type metricsResponseDhcpv6ClientMetricIter struct {
	obj                     *metricsResponse
	dhcpv6ClientMetricSlice []Dhcpv6ClientMetric
	fieldPtr                *[]*otg.Dhcpv6ClientMetric
}

func newMetricsResponseDhcpv6ClientMetricIter(ptr *[]*otg.Dhcpv6ClientMetric) MetricsResponseDhcpv6ClientMetricIter {
	return &metricsResponseDhcpv6ClientMetricIter{fieldPtr: ptr}
}

type MetricsResponseDhcpv6ClientMetricIter interface {
	setMsg(*metricsResponse) MetricsResponseDhcpv6ClientMetricIter
	Items() []Dhcpv6ClientMetric
	Add() Dhcpv6ClientMetric
	Append(items ...Dhcpv6ClientMetric) MetricsResponseDhcpv6ClientMetricIter
	Set(index int, newObj Dhcpv6ClientMetric) MetricsResponseDhcpv6ClientMetricIter
	Clear() MetricsResponseDhcpv6ClientMetricIter
	clearHolderSlice() MetricsResponseDhcpv6ClientMetricIter
	appendHolderSlice(item Dhcpv6ClientMetric) MetricsResponseDhcpv6ClientMetricIter
}

func (obj *metricsResponseDhcpv6ClientMetricIter) setMsg(msg *metricsResponse) MetricsResponseDhcpv6ClientMetricIter {
	obj.clearHolderSlice()
	for _, val := range *obj.fieldPtr {
		obj.appendHolderSlice(&dhcpv6ClientMetric{obj: val})
	}
	obj.obj = msg
	return obj
}

func (obj *metricsResponseDhcpv6ClientMetricIter) Items() []Dhcpv6ClientMetric {
	return obj.dhcpv6ClientMetricSlice
}

func (obj *metricsResponseDhcpv6ClientMetricIter) Add() Dhcpv6ClientMetric {
	newObj := &otg.Dhcpv6ClientMetric{}
	*obj.fieldPtr = append(*obj.fieldPtr, newObj)
	newLibObj := &dhcpv6ClientMetric{obj: newObj}
	newLibObj.setDefault()
	obj.dhcpv6ClientMetricSlice = append(obj.dhcpv6ClientMetricSlice, newLibObj)
	return newLibObj
}

func (obj *metricsResponseDhcpv6ClientMetricIter) Append(items ...Dhcpv6ClientMetric) MetricsResponseDhcpv6ClientMetricIter {
	for _, item := range items {
		newObj := item.msg()
		*obj.fieldPtr = append(*obj.fieldPtr, newObj)
		obj.dhcpv6ClientMetricSlice = append(obj.dhcpv6ClientMetricSlice, item)
	}
	return obj
}

func (obj *metricsResponseDhcpv6ClientMetricIter) Set(index int, newObj Dhcpv6ClientMetric) MetricsResponseDhcpv6ClientMetricIter {
	(*obj.fieldPtr)[index] = newObj.msg()
	obj.dhcpv6ClientMetricSlice[index] = newObj
	return obj
}
func (obj *metricsResponseDhcpv6ClientMetricIter) Clear() MetricsResponseDhcpv6ClientMetricIter {
	if len(*obj.fieldPtr) > 0 {
		*obj.fieldPtr = []*otg.Dhcpv6ClientMetric{}
		obj.dhcpv6ClientMetricSlice = []Dhcpv6ClientMetric{}
	}
	return obj
}
func (obj *metricsResponseDhcpv6ClientMetricIter) clearHolderSlice() MetricsResponseDhcpv6ClientMetricIter {
	if len(obj.dhcpv6ClientMetricSlice) > 0 {
		obj.dhcpv6ClientMetricSlice = []Dhcpv6ClientMetric{}
	}
	return obj
}
func (obj *metricsResponseDhcpv6ClientMetricIter) appendHolderSlice(item Dhcpv6ClientMetric) MetricsResponseDhcpv6ClientMetricIter {
	obj.dhcpv6ClientMetricSlice = append(obj.dhcpv6ClientMetricSlice, item)
	return obj
}

// description is TBD
// Dhcpv6ServerMetrics returns a []Dhcpv6ServerMetric
func (obj *metricsResponse) Dhcpv6ServerMetrics() MetricsResponseDhcpv6ServerMetricIter {
	if len(obj.obj.Dhcpv6ServerMetrics) == 0 {
		obj.obj.Dhcpv6ServerMetrics = []*otg.Dhcpv6ServerMetric{}
	}
	if obj.dhcpv6ServerMetricsHolder == nil {
		obj.dhcpv6ServerMetricsHolder = newMetricsResponseDhcpv6ServerMetricIter(&obj.obj.Dhcpv6ServerMetrics).setMsg(obj)
	}
	return obj.dhcpv6ServerMetricsHolder
}

type metricsResponseDhcpv6ServerMetricIter struct {
	obj                     *metricsResponse
	dhcpv6ServerMetricSlice []Dhcpv6ServerMetric
	fieldPtr                *[]*otg.Dhcpv6ServerMetric
}

func newMetricsResponseDhcpv6ServerMetricIter(ptr *[]*otg.Dhcpv6ServerMetric) MetricsResponseDhcpv6ServerMetricIter {
	return &metricsResponseDhcpv6ServerMetricIter{fieldPtr: ptr}
}

type MetricsResponseDhcpv6ServerMetricIter interface {
	setMsg(*metricsResponse) MetricsResponseDhcpv6ServerMetricIter
	Items() []Dhcpv6ServerMetric
	Add() Dhcpv6ServerMetric
	Append(items ...Dhcpv6ServerMetric) MetricsResponseDhcpv6ServerMetricIter
	Set(index int, newObj Dhcpv6ServerMetric) MetricsResponseDhcpv6ServerMetricIter
	Clear() MetricsResponseDhcpv6ServerMetricIter
	clearHolderSlice() MetricsResponseDhcpv6ServerMetricIter
	appendHolderSlice(item Dhcpv6ServerMetric) MetricsResponseDhcpv6ServerMetricIter
}

func (obj *metricsResponseDhcpv6ServerMetricIter) setMsg(msg *metricsResponse) MetricsResponseDhcpv6ServerMetricIter {
	obj.clearHolderSlice()
	for _, val := range *obj.fieldPtr {
		obj.appendHolderSlice(&dhcpv6ServerMetric{obj: val})
	}
	obj.obj = msg
	return obj
}

func (obj *metricsResponseDhcpv6ServerMetricIter) Items() []Dhcpv6ServerMetric {
	return obj.dhcpv6ServerMetricSlice
}

func (obj *metricsResponseDhcpv6ServerMetricIter) Add() Dhcpv6ServerMetric {
	newObj := &otg.Dhcpv6ServerMetric{}
	*obj.fieldPtr = append(*obj.fieldPtr, newObj)
	newLibObj := &dhcpv6ServerMetric{obj: newObj}
	newLibObj.setDefault()
	obj.dhcpv6ServerMetricSlice = append(obj.dhcpv6ServerMetricSlice, newLibObj)
	return newLibObj
}

func (obj *metricsResponseDhcpv6ServerMetricIter) Append(items ...Dhcpv6ServerMetric) MetricsResponseDhcpv6ServerMetricIter {
	for _, item := range items {
		newObj := item.msg()
		*obj.fieldPtr = append(*obj.fieldPtr, newObj)
		obj.dhcpv6ServerMetricSlice = append(obj.dhcpv6ServerMetricSlice, item)
	}
	return obj
}

func (obj *metricsResponseDhcpv6ServerMetricIter) Set(index int, newObj Dhcpv6ServerMetric) MetricsResponseDhcpv6ServerMetricIter {
	(*obj.fieldPtr)[index] = newObj.msg()
	obj.dhcpv6ServerMetricSlice[index] = newObj
	return obj
}
func (obj *metricsResponseDhcpv6ServerMetricIter) Clear() MetricsResponseDhcpv6ServerMetricIter {
	if len(*obj.fieldPtr) > 0 {
		*obj.fieldPtr = []*otg.Dhcpv6ServerMetric{}
		obj.dhcpv6ServerMetricSlice = []Dhcpv6ServerMetric{}
	}
	return obj
}
func (obj *metricsResponseDhcpv6ServerMetricIter) clearHolderSlice() MetricsResponseDhcpv6ServerMetricIter {
	if len(obj.dhcpv6ServerMetricSlice) > 0 {
		obj.dhcpv6ServerMetricSlice = []Dhcpv6ServerMetric{}
	}
	return obj
}
func (obj *metricsResponseDhcpv6ServerMetricIter) appendHolderSlice(item Dhcpv6ServerMetric) MetricsResponseDhcpv6ServerMetricIter {
	obj.dhcpv6ServerMetricSlice = append(obj.dhcpv6ServerMetricSlice, item)
	return obj
}

// description is TBD
// Ospfv2Metrics returns a []Ospfv2Metric
func (obj *metricsResponse) Ospfv2Metrics() MetricsResponseOspfv2MetricIter {
	if len(obj.obj.Ospfv2Metrics) == 0 {
		obj.setChoice(MetricsResponseChoice.OSPFV2_METRICS)
	}
	if obj.ospfv2MetricsHolder == nil {
		obj.ospfv2MetricsHolder = newMetricsResponseOspfv2MetricIter(&obj.obj.Ospfv2Metrics).setMsg(obj)
	}
	return obj.ospfv2MetricsHolder
}

type metricsResponseOspfv2MetricIter struct {
	obj               *metricsResponse
	ospfv2MetricSlice []Ospfv2Metric
	fieldPtr          *[]*otg.Ospfv2Metric
}

func newMetricsResponseOspfv2MetricIter(ptr *[]*otg.Ospfv2Metric) MetricsResponseOspfv2MetricIter {
	return &metricsResponseOspfv2MetricIter{fieldPtr: ptr}
}

type MetricsResponseOspfv2MetricIter interface {
	setMsg(*metricsResponse) MetricsResponseOspfv2MetricIter
	Items() []Ospfv2Metric
	Add() Ospfv2Metric
	Append(items ...Ospfv2Metric) MetricsResponseOspfv2MetricIter
	Set(index int, newObj Ospfv2Metric) MetricsResponseOspfv2MetricIter
	Clear() MetricsResponseOspfv2MetricIter
	clearHolderSlice() MetricsResponseOspfv2MetricIter
	appendHolderSlice(item Ospfv2Metric) MetricsResponseOspfv2MetricIter
}

func (obj *metricsResponseOspfv2MetricIter) setMsg(msg *metricsResponse) MetricsResponseOspfv2MetricIter {
	obj.clearHolderSlice()
	for _, val := range *obj.fieldPtr {
		obj.appendHolderSlice(&ospfv2Metric{obj: val})
	}
	obj.obj = msg
	return obj
}

func (obj *metricsResponseOspfv2MetricIter) Items() []Ospfv2Metric {
	return obj.ospfv2MetricSlice
}

func (obj *metricsResponseOspfv2MetricIter) Add() Ospfv2Metric {
	newObj := &otg.Ospfv2Metric{}
	*obj.fieldPtr = append(*obj.fieldPtr, newObj)
	newLibObj := &ospfv2Metric{obj: newObj}
	newLibObj.setDefault()
	obj.ospfv2MetricSlice = append(obj.ospfv2MetricSlice, newLibObj)
	return newLibObj
}

func (obj *metricsResponseOspfv2MetricIter) Append(items ...Ospfv2Metric) MetricsResponseOspfv2MetricIter {
	for _, item := range items {
		newObj := item.msg()
		*obj.fieldPtr = append(*obj.fieldPtr, newObj)
		obj.ospfv2MetricSlice = append(obj.ospfv2MetricSlice, item)
	}
	return obj
}

func (obj *metricsResponseOspfv2MetricIter) Set(index int, newObj Ospfv2Metric) MetricsResponseOspfv2MetricIter {
	(*obj.fieldPtr)[index] = newObj.msg()
	obj.ospfv2MetricSlice[index] = newObj
	return obj
}
func (obj *metricsResponseOspfv2MetricIter) Clear() MetricsResponseOspfv2MetricIter {
	if len(*obj.fieldPtr) > 0 {
		*obj.fieldPtr = []*otg.Ospfv2Metric{}
		obj.ospfv2MetricSlice = []Ospfv2Metric{}
	}
	return obj
}
func (obj *metricsResponseOspfv2MetricIter) clearHolderSlice() MetricsResponseOspfv2MetricIter {
	if len(obj.ospfv2MetricSlice) > 0 {
		obj.ospfv2MetricSlice = []Ospfv2Metric{}
	}
	return obj
}
func (obj *metricsResponseOspfv2MetricIter) appendHolderSlice(item Ospfv2Metric) MetricsResponseOspfv2MetricIter {
	obj.ospfv2MetricSlice = append(obj.ospfv2MetricSlice, item)
	return obj
}

// description is TBD
// ConvergenceMetrics returns a []ConvergenceMetric
func (obj *metricsResponse) ConvergenceMetrics() MetricsResponseConvergenceMetricIter {
	if len(obj.obj.ConvergenceMetrics) == 0 {
		obj.setChoice(MetricsResponseChoice.CONVERGENCE_METRICS)
	}
	if obj.convergenceMetricsHolder == nil {
		obj.convergenceMetricsHolder = newMetricsResponseConvergenceMetricIter(&obj.obj.ConvergenceMetrics).setMsg(obj)
	}
	return obj.convergenceMetricsHolder
}

type metricsResponseConvergenceMetricIter struct {
	obj                    *metricsResponse
	convergenceMetricSlice []ConvergenceMetric
	fieldPtr               *[]*otg.ConvergenceMetric
}

func newMetricsResponseConvergenceMetricIter(ptr *[]*otg.ConvergenceMetric) MetricsResponseConvergenceMetricIter {
	return &metricsResponseConvergenceMetricIter{fieldPtr: ptr}
}

type MetricsResponseConvergenceMetricIter interface {
	setMsg(*metricsResponse) MetricsResponseConvergenceMetricIter
	Items() []ConvergenceMetric
	Add() ConvergenceMetric
	Append(items ...ConvergenceMetric) MetricsResponseConvergenceMetricIter
	Set(index int, newObj ConvergenceMetric) MetricsResponseConvergenceMetricIter
	Clear() MetricsResponseConvergenceMetricIter
	clearHolderSlice() MetricsResponseConvergenceMetricIter
	appendHolderSlice(item ConvergenceMetric) MetricsResponseConvergenceMetricIter
}

func (obj *metricsResponseConvergenceMetricIter) setMsg(msg *metricsResponse) MetricsResponseConvergenceMetricIter {
	obj.clearHolderSlice()
	for _, val := range *obj.fieldPtr {
		obj.appendHolderSlice(&convergenceMetric{obj: val})
	}
	obj.obj = msg
	return obj
}

func (obj *metricsResponseConvergenceMetricIter) Items() []ConvergenceMetric {
	return obj.convergenceMetricSlice
}

func (obj *metricsResponseConvergenceMetricIter) Add() ConvergenceMetric {
	newObj := &otg.ConvergenceMetric{}
	*obj.fieldPtr = append(*obj.fieldPtr, newObj)
	newLibObj := &convergenceMetric{obj: newObj}
	newLibObj.setDefault()
	obj.convergenceMetricSlice = append(obj.convergenceMetricSlice, newLibObj)
	return newLibObj
}

func (obj *metricsResponseConvergenceMetricIter) Append(items ...ConvergenceMetric) MetricsResponseConvergenceMetricIter {
	for _, item := range items {
		newObj := item.msg()
		*obj.fieldPtr = append(*obj.fieldPtr, newObj)
		obj.convergenceMetricSlice = append(obj.convergenceMetricSlice, item)
	}
	return obj
}

func (obj *metricsResponseConvergenceMetricIter) Set(index int, newObj ConvergenceMetric) MetricsResponseConvergenceMetricIter {
	(*obj.fieldPtr)[index] = newObj.msg()
	obj.convergenceMetricSlice[index] = newObj
	return obj
}
func (obj *metricsResponseConvergenceMetricIter) Clear() MetricsResponseConvergenceMetricIter {
	if len(*obj.fieldPtr) > 0 {
		*obj.fieldPtr = []*otg.ConvergenceMetric{}
		obj.convergenceMetricSlice = []ConvergenceMetric{}
	}
	return obj
}
func (obj *metricsResponseConvergenceMetricIter) clearHolderSlice() MetricsResponseConvergenceMetricIter {
	if len(obj.convergenceMetricSlice) > 0 {
		obj.convergenceMetricSlice = []ConvergenceMetric{}
	}
	return obj
}
func (obj *metricsResponseConvergenceMetricIter) appendHolderSlice(item ConvergenceMetric) MetricsResponseConvergenceMetricIter {
	obj.convergenceMetricSlice = append(obj.convergenceMetricSlice, item)
	return obj
}

// description is TBD
// MacsecMetrics returns a []MacsecMetric
func (obj *metricsResponse) MacsecMetrics() MetricsResponseMacsecMetricIter {
	if len(obj.obj.MacsecMetrics) == 0 {
		obj.setChoice(MetricsResponseChoice.MACSEC_METRICS)
	}
	if obj.macsecMetricsHolder == nil {
		obj.macsecMetricsHolder = newMetricsResponseMacsecMetricIter(&obj.obj.MacsecMetrics).setMsg(obj)
	}
	return obj.macsecMetricsHolder
}

type metricsResponseMacsecMetricIter struct {
	obj               *metricsResponse
	macsecMetricSlice []MacsecMetric
	fieldPtr          *[]*otg.MacsecMetric
}

func newMetricsResponseMacsecMetricIter(ptr *[]*otg.MacsecMetric) MetricsResponseMacsecMetricIter {
	return &metricsResponseMacsecMetricIter{fieldPtr: ptr}
}

type MetricsResponseMacsecMetricIter interface {
	setMsg(*metricsResponse) MetricsResponseMacsecMetricIter
	Items() []MacsecMetric
	Add() MacsecMetric
	Append(items ...MacsecMetric) MetricsResponseMacsecMetricIter
	Set(index int, newObj MacsecMetric) MetricsResponseMacsecMetricIter
	Clear() MetricsResponseMacsecMetricIter
	clearHolderSlice() MetricsResponseMacsecMetricIter
	appendHolderSlice(item MacsecMetric) MetricsResponseMacsecMetricIter
}

func (obj *metricsResponseMacsecMetricIter) setMsg(msg *metricsResponse) MetricsResponseMacsecMetricIter {
	obj.clearHolderSlice()
	for _, val := range *obj.fieldPtr {
		obj.appendHolderSlice(&macsecMetric{obj: val})
	}
	obj.obj = msg
	return obj
}

func (obj *metricsResponseMacsecMetricIter) Items() []MacsecMetric {
	return obj.macsecMetricSlice
}

func (obj *metricsResponseMacsecMetricIter) Add() MacsecMetric {
	newObj := &otg.MacsecMetric{}
	*obj.fieldPtr = append(*obj.fieldPtr, newObj)
	newLibObj := &macsecMetric{obj: newObj}
	newLibObj.setDefault()
	obj.macsecMetricSlice = append(obj.macsecMetricSlice, newLibObj)
	return newLibObj
}

func (obj *metricsResponseMacsecMetricIter) Append(items ...MacsecMetric) MetricsResponseMacsecMetricIter {
	for _, item := range items {
		newObj := item.msg()
		*obj.fieldPtr = append(*obj.fieldPtr, newObj)
		obj.macsecMetricSlice = append(obj.macsecMetricSlice, item)
	}
	return obj
}

func (obj *metricsResponseMacsecMetricIter) Set(index int, newObj MacsecMetric) MetricsResponseMacsecMetricIter {
	(*obj.fieldPtr)[index] = newObj.msg()
	obj.macsecMetricSlice[index] = newObj
	return obj
}
func (obj *metricsResponseMacsecMetricIter) Clear() MetricsResponseMacsecMetricIter {
	if len(*obj.fieldPtr) > 0 {
		*obj.fieldPtr = []*otg.MacsecMetric{}
		obj.macsecMetricSlice = []MacsecMetric{}
	}
	return obj
}
func (obj *metricsResponseMacsecMetricIter) clearHolderSlice() MetricsResponseMacsecMetricIter {
	if len(obj.macsecMetricSlice) > 0 {
		obj.macsecMetricSlice = []MacsecMetric{}
	}
	return obj
}
func (obj *metricsResponseMacsecMetricIter) appendHolderSlice(item MacsecMetric) MetricsResponseMacsecMetricIter {
	obj.macsecMetricSlice = append(obj.macsecMetricSlice, item)
	return obj
}

// description is TBD
// MkaMetrics returns a []MkaMetric
func (obj *metricsResponse) MkaMetrics() MetricsResponseMkaMetricIter {
	if len(obj.obj.MkaMetrics) == 0 {
		obj.setChoice(MetricsResponseChoice.MKA_METRICS)
	}
	if obj.mkaMetricsHolder == nil {
		obj.mkaMetricsHolder = newMetricsResponseMkaMetricIter(&obj.obj.MkaMetrics).setMsg(obj)
	}
	return obj.mkaMetricsHolder
}

type metricsResponseMkaMetricIter struct {
	obj            *metricsResponse
	mkaMetricSlice []MkaMetric
	fieldPtr       *[]*otg.MkaMetric
}

func newMetricsResponseMkaMetricIter(ptr *[]*otg.MkaMetric) MetricsResponseMkaMetricIter {
	return &metricsResponseMkaMetricIter{fieldPtr: ptr}
}

type MetricsResponseMkaMetricIter interface {
	setMsg(*metricsResponse) MetricsResponseMkaMetricIter
	Items() []MkaMetric
	Add() MkaMetric
	Append(items ...MkaMetric) MetricsResponseMkaMetricIter
	Set(index int, newObj MkaMetric) MetricsResponseMkaMetricIter
	Clear() MetricsResponseMkaMetricIter
	clearHolderSlice() MetricsResponseMkaMetricIter
	appendHolderSlice(item MkaMetric) MetricsResponseMkaMetricIter
}

func (obj *metricsResponseMkaMetricIter) setMsg(msg *metricsResponse) MetricsResponseMkaMetricIter {
	obj.clearHolderSlice()
	for _, val := range *obj.fieldPtr {
		obj.appendHolderSlice(&mkaMetric{obj: val})
	}
	obj.obj = msg
	return obj
}

func (obj *metricsResponseMkaMetricIter) Items() []MkaMetric {
	return obj.mkaMetricSlice
}

func (obj *metricsResponseMkaMetricIter) Add() MkaMetric {
	newObj := &otg.MkaMetric{}
	*obj.fieldPtr = append(*obj.fieldPtr, newObj)
	newLibObj := &mkaMetric{obj: newObj}
	newLibObj.setDefault()
	obj.mkaMetricSlice = append(obj.mkaMetricSlice, newLibObj)
	return newLibObj
}

func (obj *metricsResponseMkaMetricIter) Append(items ...MkaMetric) MetricsResponseMkaMetricIter {
	for _, item := range items {
		newObj := item.msg()
		*obj.fieldPtr = append(*obj.fieldPtr, newObj)
		obj.mkaMetricSlice = append(obj.mkaMetricSlice, item)
	}
	return obj
}

func (obj *metricsResponseMkaMetricIter) Set(index int, newObj MkaMetric) MetricsResponseMkaMetricIter {
	(*obj.fieldPtr)[index] = newObj.msg()
	obj.mkaMetricSlice[index] = newObj
	return obj
}
func (obj *metricsResponseMkaMetricIter) Clear() MetricsResponseMkaMetricIter {
	if len(*obj.fieldPtr) > 0 {
		*obj.fieldPtr = []*otg.MkaMetric{}
		obj.mkaMetricSlice = []MkaMetric{}
	}
	return obj
}
func (obj *metricsResponseMkaMetricIter) clearHolderSlice() MetricsResponseMkaMetricIter {
	if len(obj.mkaMetricSlice) > 0 {
		obj.mkaMetricSlice = []MkaMetric{}
	}
	return obj
}
func (obj *metricsResponseMkaMetricIter) appendHolderSlice(item MkaMetric) MetricsResponseMkaMetricIter {
	obj.mkaMetricSlice = append(obj.mkaMetricSlice, item)
	return obj
}

// description is TBD
// Ospfv3Metrics returns a []Ospfv3Metric
func (obj *metricsResponse) Ospfv3Metrics() MetricsResponseOspfv3MetricIter {
	if len(obj.obj.Ospfv3Metrics) == 0 {
		obj.setChoice(MetricsResponseChoice.OSPFV3_METRICS)
	}
	if obj.ospfv3MetricsHolder == nil {
		obj.ospfv3MetricsHolder = newMetricsResponseOspfv3MetricIter(&obj.obj.Ospfv3Metrics).setMsg(obj)
	}
	return obj.ospfv3MetricsHolder
}

type metricsResponseOspfv3MetricIter struct {
	obj               *metricsResponse
	ospfv3MetricSlice []Ospfv3Metric
	fieldPtr          *[]*otg.Ospfv3Metric
}

func newMetricsResponseOspfv3MetricIter(ptr *[]*otg.Ospfv3Metric) MetricsResponseOspfv3MetricIter {
	return &metricsResponseOspfv3MetricIter{fieldPtr: ptr}
}

type MetricsResponseOspfv3MetricIter interface {
	setMsg(*metricsResponse) MetricsResponseOspfv3MetricIter
	Items() []Ospfv3Metric
	Add() Ospfv3Metric
	Append(items ...Ospfv3Metric) MetricsResponseOspfv3MetricIter
	Set(index int, newObj Ospfv3Metric) MetricsResponseOspfv3MetricIter
	Clear() MetricsResponseOspfv3MetricIter
	clearHolderSlice() MetricsResponseOspfv3MetricIter
	appendHolderSlice(item Ospfv3Metric) MetricsResponseOspfv3MetricIter
}

func (obj *metricsResponseOspfv3MetricIter) setMsg(msg *metricsResponse) MetricsResponseOspfv3MetricIter {
	obj.clearHolderSlice()
	for _, val := range *obj.fieldPtr {
		obj.appendHolderSlice(&ospfv3Metric{obj: val})
	}
	obj.obj = msg
	return obj
}

func (obj *metricsResponseOspfv3MetricIter) Items() []Ospfv3Metric {
	return obj.ospfv3MetricSlice
}

func (obj *metricsResponseOspfv3MetricIter) Add() Ospfv3Metric {
	newObj := &otg.Ospfv3Metric{}
	*obj.fieldPtr = append(*obj.fieldPtr, newObj)
	newLibObj := &ospfv3Metric{obj: newObj}
	newLibObj.setDefault()
	obj.ospfv3MetricSlice = append(obj.ospfv3MetricSlice, newLibObj)
	return newLibObj
}

func (obj *metricsResponseOspfv3MetricIter) Append(items ...Ospfv3Metric) MetricsResponseOspfv3MetricIter {
	for _, item := range items {
		newObj := item.msg()
		*obj.fieldPtr = append(*obj.fieldPtr, newObj)
		obj.ospfv3MetricSlice = append(obj.ospfv3MetricSlice, item)
	}
	return obj
}

func (obj *metricsResponseOspfv3MetricIter) Set(index int, newObj Ospfv3Metric) MetricsResponseOspfv3MetricIter {
	(*obj.fieldPtr)[index] = newObj.msg()
	obj.ospfv3MetricSlice[index] = newObj
	return obj
}
func (obj *metricsResponseOspfv3MetricIter) Clear() MetricsResponseOspfv3MetricIter {
	if len(*obj.fieldPtr) > 0 {
		*obj.fieldPtr = []*otg.Ospfv3Metric{}
		obj.ospfv3MetricSlice = []Ospfv3Metric{}
	}
	return obj
}
func (obj *metricsResponseOspfv3MetricIter) clearHolderSlice() MetricsResponseOspfv3MetricIter {
	if len(obj.ospfv3MetricSlice) > 0 {
		obj.ospfv3MetricSlice = []Ospfv3Metric{}
	}
	return obj
}
func (obj *metricsResponseOspfv3MetricIter) appendHolderSlice(item Ospfv3Metric) MetricsResponseOspfv3MetricIter {
	obj.ospfv3MetricSlice = append(obj.ospfv3MetricSlice, item)
	return obj
}

func (obj *metricsResponse) validateObj(vObj *validation, set_default bool) {
	if set_default {
		obj.setDefault()
	}

	if len(obj.obj.PortMetrics) != 0 {

		if set_default {
			obj.PortMetrics().clearHolderSlice()
			for _, item := range obj.obj.PortMetrics {
				obj.PortMetrics().appendHolderSlice(&portMetric{obj: item})
			}
		}
		for _, item := range obj.PortMetrics().Items() {
			item.validateObj(vObj, set_default)
		}

	}

	if len(obj.obj.FlowMetrics) != 0 {

		if set_default {
			obj.FlowMetrics().clearHolderSlice()
			for _, item := range obj.obj.FlowMetrics {
				obj.FlowMetrics().appendHolderSlice(&flowMetric{obj: item})
			}
		}
		for _, item := range obj.FlowMetrics().Items() {
			item.validateObj(vObj, set_default)
		}

	}

	if len(obj.obj.Bgpv4Metrics) != 0 {

		if set_default {
			obj.Bgpv4Metrics().clearHolderSlice()
			for _, item := range obj.obj.Bgpv4Metrics {
				obj.Bgpv4Metrics().appendHolderSlice(&bgpv4Metric{obj: item})
			}
		}
		for _, item := range obj.Bgpv4Metrics().Items() {
			item.validateObj(vObj, set_default)
		}

	}

	if len(obj.obj.Bgpv6Metrics) != 0 {

		if set_default {
			obj.Bgpv6Metrics().clearHolderSlice()
			for _, item := range obj.obj.Bgpv6Metrics {
				obj.Bgpv6Metrics().appendHolderSlice(&bgpv6Metric{obj: item})
			}
		}
		for _, item := range obj.Bgpv6Metrics().Items() {
			item.validateObj(vObj, set_default)
		}

	}

	if len(obj.obj.IsisMetrics) != 0 {

		if set_default {
			obj.IsisMetrics().clearHolderSlice()
			for _, item := range obj.obj.IsisMetrics {
				obj.IsisMetrics().appendHolderSlice(&isisMetric{obj: item})
			}
		}
		for _, item := range obj.IsisMetrics().Items() {
			item.validateObj(vObj, set_default)
		}

	}

	if len(obj.obj.LagMetrics) != 0 {

		if set_default {
			obj.LagMetrics().clearHolderSlice()
			for _, item := range obj.obj.LagMetrics {
				obj.LagMetrics().appendHolderSlice(&lagMetric{obj: item})
			}
		}
		for _, item := range obj.LagMetrics().Items() {
			item.validateObj(vObj, set_default)
		}

	}

	if len(obj.obj.LacpMetrics) != 0 {

		if set_default {
			obj.LacpMetrics().clearHolderSlice()
			for _, item := range obj.obj.LacpMetrics {
				obj.LacpMetrics().appendHolderSlice(&lacpMetric{obj: item})
			}
		}
		for _, item := range obj.LacpMetrics().Items() {
			item.validateObj(vObj, set_default)
		}

	}

	if len(obj.obj.LldpMetrics) != 0 {

		if set_default {
			obj.LldpMetrics().clearHolderSlice()
			for _, item := range obj.obj.LldpMetrics {
				obj.LldpMetrics().appendHolderSlice(&lldpMetric{obj: item})
			}
		}
		for _, item := range obj.LldpMetrics().Items() {
			item.validateObj(vObj, set_default)
		}

	}

	if len(obj.obj.RsvpMetrics) != 0 {

		if set_default {
			obj.RsvpMetrics().clearHolderSlice()
			for _, item := range obj.obj.RsvpMetrics {
				obj.RsvpMetrics().appendHolderSlice(&rsvpMetric{obj: item})
			}
		}
		for _, item := range obj.RsvpMetrics().Items() {
			item.validateObj(vObj, set_default)
		}

	}

	if len(obj.obj.Dhcpv4ClientMetrics) != 0 {

		if set_default {
			obj.Dhcpv4ClientMetrics().clearHolderSlice()
			for _, item := range obj.obj.Dhcpv4ClientMetrics {
				obj.Dhcpv4ClientMetrics().appendHolderSlice(&dhcpv4ClientMetric{obj: item})
			}
		}
		for _, item := range obj.Dhcpv4ClientMetrics().Items() {
			item.validateObj(vObj, set_default)
		}

	}

	if len(obj.obj.Dhcpv4ServerMetrics) != 0 {

		if set_default {
			obj.Dhcpv4ServerMetrics().clearHolderSlice()
			for _, item := range obj.obj.Dhcpv4ServerMetrics {
				obj.Dhcpv4ServerMetrics().appendHolderSlice(&dhcpv4ServerMetric{obj: item})
			}
		}
		for _, item := range obj.Dhcpv4ServerMetrics().Items() {
			item.validateObj(vObj, set_default)
		}

	}

	if len(obj.obj.Dhcpv6ClientMetrics) != 0 {

		if set_default {
			obj.Dhcpv6ClientMetrics().clearHolderSlice()
			for _, item := range obj.obj.Dhcpv6ClientMetrics {
				obj.Dhcpv6ClientMetrics().appendHolderSlice(&dhcpv6ClientMetric{obj: item})
			}
		}
		for _, item := range obj.Dhcpv6ClientMetrics().Items() {
			item.validateObj(vObj, set_default)
		}

	}

	if len(obj.obj.Dhcpv6ServerMetrics) != 0 {

		if set_default {
			obj.Dhcpv6ServerMetrics().clearHolderSlice()
			for _, item := range obj.obj.Dhcpv6ServerMetrics {
				obj.Dhcpv6ServerMetrics().appendHolderSlice(&dhcpv6ServerMetric{obj: item})
			}
		}
		for _, item := range obj.Dhcpv6ServerMetrics().Items() {
			item.validateObj(vObj, set_default)
		}

	}

	if len(obj.obj.Ospfv2Metrics) != 0 {

		if set_default {
			obj.Ospfv2Metrics().clearHolderSlice()
			for _, item := range obj.obj.Ospfv2Metrics {
				obj.Ospfv2Metrics().appendHolderSlice(&ospfv2Metric{obj: item})
			}
		}
		for _, item := range obj.Ospfv2Metrics().Items() {
			item.validateObj(vObj, set_default)
		}

	}

	if len(obj.obj.ConvergenceMetrics) != 0 {

		if set_default {
			obj.ConvergenceMetrics().clearHolderSlice()
			for _, item := range obj.obj.ConvergenceMetrics {
				obj.ConvergenceMetrics().appendHolderSlice(&convergenceMetric{obj: item})
			}
		}
		for _, item := range obj.ConvergenceMetrics().Items() {
			item.validateObj(vObj, set_default)
		}

	}

	if len(obj.obj.MacsecMetrics) != 0 {

		if set_default {
			obj.MacsecMetrics().clearHolderSlice()
			for _, item := range obj.obj.MacsecMetrics {
				obj.MacsecMetrics().appendHolderSlice(&macsecMetric{obj: item})
			}
		}
		for _, item := range obj.MacsecMetrics().Items() {
			item.validateObj(vObj, set_default)
		}

	}

	if len(obj.obj.MkaMetrics) != 0 {

		if set_default {
			obj.MkaMetrics().clearHolderSlice()
			for _, item := range obj.obj.MkaMetrics {
				obj.MkaMetrics().appendHolderSlice(&mkaMetric{obj: item})
			}
		}
		for _, item := range obj.MkaMetrics().Items() {
			item.validateObj(vObj, set_default)
		}

	}

	if len(obj.obj.Ospfv3Metrics) != 0 {

		if set_default {
			obj.Ospfv3Metrics().clearHolderSlice()
			for _, item := range obj.obj.Ospfv3Metrics {
				obj.Ospfv3Metrics().appendHolderSlice(&ospfv3Metric{obj: item})
			}
		}
		for _, item := range obj.Ospfv3Metrics().Items() {
			item.validateObj(vObj, set_default)
		}

	}

}

func (obj *metricsResponse) setDefault() {
	var choices_set int = 0
	var choice MetricsResponseChoiceEnum

	if len(obj.obj.FlowMetrics) > 0 {
		choices_set += 1
		choice = MetricsResponseChoice.FLOW_METRICS
	}

	if len(obj.obj.PortMetrics) > 0 {
		choices_set += 1
		choice = MetricsResponseChoice.PORT_METRICS
	}

	if len(obj.obj.Bgpv4Metrics) > 0 {
		choices_set += 1
		choice = MetricsResponseChoice.BGPV4_METRICS
	}

	if len(obj.obj.Bgpv6Metrics) > 0 {
		choices_set += 1
		choice = MetricsResponseChoice.BGPV6_METRICS
	}

	if len(obj.obj.IsisMetrics) > 0 {
		choices_set += 1
		choice = MetricsResponseChoice.ISIS_METRICS
	}

	if len(obj.obj.LagMetrics) > 0 {
		choices_set += 1
		choice = MetricsResponseChoice.LAG_METRICS
	}

	if len(obj.obj.LacpMetrics) > 0 {
		choices_set += 1
		choice = MetricsResponseChoice.LACP_METRICS
	}

	if len(obj.obj.LldpMetrics) > 0 {
		choices_set += 1
		choice = MetricsResponseChoice.LLDP_METRICS
	}

	if len(obj.obj.RsvpMetrics) > 0 {
		choices_set += 1
		choice = MetricsResponseChoice.RSVP_METRICS
	}

	if len(obj.obj.Ospfv2Metrics) > 0 {
		choices_set += 1
		choice = MetricsResponseChoice.OSPFV2_METRICS
	}

	if len(obj.obj.ConvergenceMetrics) > 0 {
		choices_set += 1
		choice = MetricsResponseChoice.CONVERGENCE_METRICS
	}

	if len(obj.obj.MacsecMetrics) > 0 {
		choices_set += 1
		choice = MetricsResponseChoice.MACSEC_METRICS
	}

	if len(obj.obj.MkaMetrics) > 0 {
		choices_set += 1
		choice = MetricsResponseChoice.MKA_METRICS
	}

	if len(obj.obj.Ospfv3Metrics) > 0 {
		choices_set += 1
		choice = MetricsResponseChoice.OSPFV3_METRICS
	}
	if choices_set == 0 {
		if obj.obj.Choice == nil {
			obj.setChoice(MetricsResponseChoice.PORT_METRICS)

		}

	} else if choices_set == 1 && choice != "" {
		if obj.obj.Choice != nil {
			if obj.Choice() != choice {
				obj.validationErrors = append(obj.validationErrors, "choice not matching with property in MetricsResponse")
			}
		} else {
			intVal := otg.MetricsResponse_Choice_Enum_value[string(choice)]
			enumValue := otg.MetricsResponse_Choice_Enum(intVal)
			obj.obj.Choice = &enumValue
		}
	}

}<|MERGE_RESOLUTION|>--- conflicted
+++ resolved
@@ -318,11 +318,6 @@
 	Dhcpv6Server()
 	// getter for Dhcpv6Client to set choice.
 	Dhcpv6Client()
-<<<<<<< HEAD
-	// getter for Dhcpv6Server to set choice.
-	Dhcpv6Server()
-=======
->>>>>>> da9cf7a5
 	// getter for Dhcpv4Server to set choice.
 	Dhcpv4Server()
 	// PortMetrics returns MetricsResponsePortMetricIterIter, set in MetricsResponse
@@ -426,14 +421,6 @@
 	obj.setChoice(MetricsResponseChoice.DHCPV6_CLIENT)
 }
 
-<<<<<<< HEAD
-// getter for Dhcpv6Server to set choice
-func (obj *metricsResponse) Dhcpv6Server() {
-	obj.setChoice(MetricsResponseChoice.DHCPV6_SERVER)
-}
-
-=======
->>>>>>> da9cf7a5
 // getter for Dhcpv4Server to set choice
 func (obj *metricsResponse) Dhcpv4Server() {
 	obj.setChoice(MetricsResponseChoice.DHCPV4_SERVER)
