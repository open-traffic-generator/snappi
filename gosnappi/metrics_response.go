--- conflicted
+++ resolved
@@ -308,21 +308,12 @@
 	setChoice(value MetricsResponseChoiceEnum) MetricsResponse
 	// HasChoice checks if Choice has been set in MetricsResponse
 	HasChoice() bool
-<<<<<<< HEAD
-	// getter for Dhcpv4Server to set choice.
-	Dhcpv4Server()
-	// getter for Dhcpv6Server to set choice.
-	Dhcpv6Server()
-	// getter for Dhcpv4Client to set choice.
-	Dhcpv4Client()
-=======
 	// getter for Dhcpv4Client to set choice.
 	Dhcpv4Client()
 	// getter for Dhcpv6Server to set choice.
 	Dhcpv6Server()
 	// getter for Dhcpv4Server to set choice.
 	Dhcpv4Server()
->>>>>>> 60435e6f
 	// getter for Dhcpv6Client to set choice.
 	Dhcpv6Client()
 	// PortMetrics returns MetricsResponsePortMetricIterIter, set in MetricsResponse
@@ -403,8 +394,6 @@
 	return MetricsResponseChoiceEnum(obj.obj.Choice.Enum().String())
 }
 
-<<<<<<< HEAD
-=======
 // getter for Dhcpv4Client to set choice
 func (obj *metricsResponse) Dhcpv4Client() {
 	obj.setChoice(MetricsResponseChoice.DHCPV4_CLIENT)
@@ -415,7 +404,6 @@
 	obj.setChoice(MetricsResponseChoice.DHCPV6_SERVER)
 }
 
->>>>>>> 60435e6f
 // getter for Dhcpv4Server to set choice
 func (obj *metricsResponse) Dhcpv4Server() {
 	obj.setChoice(MetricsResponseChoice.DHCPV4_SERVER)
