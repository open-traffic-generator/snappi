package gosnappi

import (
	"fmt"
	"strings"

	"github.com/ghodss/yaml"
	otg "github.com/open-traffic-generator/snappi/gosnappi/otg"
	"google.golang.org/protobuf/encoding/protojson"
	"google.golang.org/protobuf/proto"
)

// ***** MetricsResponse *****
type metricsResponse struct {
	validation
	obj                       *otg.MetricsResponse
	marshaller                marshalMetricsResponse
	unMarshaller              unMarshalMetricsResponse
	portMetricsHolder         MetricsResponsePortMetricIter
	flowMetricsHolder         MetricsResponseFlowMetricIter
	bgpv4MetricsHolder        MetricsResponseBgpv4MetricIter
	bgpv6MetricsHolder        MetricsResponseBgpv6MetricIter
	isisMetricsHolder         MetricsResponseIsisMetricIter
	lagMetricsHolder          MetricsResponseLagMetricIter
	lacpMetricsHolder         MetricsResponseLacpMetricIter
	lldpMetricsHolder         MetricsResponseLldpMetricIter
	rsvpMetricsHolder         MetricsResponseRsvpMetricIter
	dhcpv4ClientMetricsHolder MetricsResponseDhcpv4ClientMetricIter
	dhcpv4ServerMetricsHolder MetricsResponseDhcpv4ServerMetricIter
	dhcpv6ClientMetricsHolder MetricsResponseDhcpv6ClientMetricIter
	dhcpv6ServerMetricsHolder MetricsResponseDhcpv6ServerMetricIter
	ospfv2MetricsHolder       MetricsResponseOspfv2MetricIter
	convergenceMetricsHolder  MetricsResponseConvergenceMetricIter
	ospfv3MetricsHolder       MetricsResponseOspfv3MetricIter
}

func NewMetricsResponse() MetricsResponse {
	obj := metricsResponse{obj: &otg.MetricsResponse{}}
	obj.setDefault()
	return &obj
}

func (obj *metricsResponse) msg() *otg.MetricsResponse {
	return obj.obj
}

func (obj *metricsResponse) setMsg(msg *otg.MetricsResponse) MetricsResponse {
	obj.setNil()
	proto.Merge(obj.obj, msg)
	return obj
}

type marshalmetricsResponse struct {
	obj *metricsResponse
}

type marshalMetricsResponse interface {
	// ToProto marshals MetricsResponse to protobuf object *otg.MetricsResponse
	ToProto() (*otg.MetricsResponse, error)
	// ToPbText marshals MetricsResponse to protobuf text
	ToPbText() (string, error)
	// ToYaml marshals MetricsResponse to YAML text
	ToYaml() (string, error)
	// ToJson marshals MetricsResponse to JSON text
	ToJson() (string, error)
}

type unMarshalmetricsResponse struct {
	obj *metricsResponse
}

type unMarshalMetricsResponse interface {
	// FromProto unmarshals MetricsResponse from protobuf object *otg.MetricsResponse
	FromProto(msg *otg.MetricsResponse) (MetricsResponse, error)
	// FromPbText unmarshals MetricsResponse from protobuf text
	FromPbText(value string) error
	// FromYaml unmarshals MetricsResponse from YAML text
	FromYaml(value string) error
	// FromJson unmarshals MetricsResponse from JSON text
	FromJson(value string) error
}

func (obj *metricsResponse) Marshal() marshalMetricsResponse {
	if obj.marshaller == nil {
		obj.marshaller = &marshalmetricsResponse{obj: obj}
	}
	return obj.marshaller
}

func (obj *metricsResponse) Unmarshal() unMarshalMetricsResponse {
	if obj.unMarshaller == nil {
		obj.unMarshaller = &unMarshalmetricsResponse{obj: obj}
	}
	return obj.unMarshaller
}

func (m *marshalmetricsResponse) ToProto() (*otg.MetricsResponse, error) {
	err := m.obj.validateToAndFrom()
	if err != nil {
		return nil, err
	}
	return m.obj.msg(), nil
}

func (m *unMarshalmetricsResponse) FromProto(msg *otg.MetricsResponse) (MetricsResponse, error) {
	newObj := m.obj.setMsg(msg)
	err := newObj.validateToAndFrom()
	if err != nil {
		return nil, err
	}
	return newObj, nil
}

func (m *marshalmetricsResponse) ToPbText() (string, error) {
	vErr := m.obj.validateToAndFrom()
	if vErr != nil {
		return "", vErr
	}
	protoMarshal, err := proto.Marshal(m.obj.msg())
	if err != nil {
		return "", err
	}
	return string(protoMarshal), nil
}

func (m *unMarshalmetricsResponse) FromPbText(value string) error {
	retObj := proto.Unmarshal([]byte(value), m.obj.msg())
	if retObj != nil {
		return retObj
	}
	m.obj.setNil()
	vErr := m.obj.validateToAndFrom()
	if vErr != nil {
		return vErr
	}
	return retObj
}

func (m *marshalmetricsResponse) ToYaml() (string, error) {
	vErr := m.obj.validateToAndFrom()
	if vErr != nil {
		return "", vErr
	}
	opts := protojson.MarshalOptions{
		UseProtoNames:   true,
		AllowPartial:    true,
		EmitUnpopulated: false,
	}
	data, err := opts.Marshal(m.obj.msg())
	if err != nil {
		return "", err
	}
	data, err = yaml.JSONToYAML(data)
	if err != nil {
		return "", err
	}
	return string(data), nil
}

func (m *unMarshalmetricsResponse) FromYaml(value string) error {
	if value == "" {
		value = "{}"
	}
	data, err := yaml.YAMLToJSON([]byte(value))
	if err != nil {
		return err
	}
	opts := protojson.UnmarshalOptions{
		AllowPartial:   true,
		DiscardUnknown: false,
	}
	uError := opts.Unmarshal([]byte(data), m.obj.msg())
	if uError != nil {
		return fmt.Errorf("unmarshal error %s", strings.Replace(
			uError.Error(), "\u00a0", " ", -1)[7:])
	}
	m.obj.setNil()
	vErr := m.obj.validateToAndFrom()
	if vErr != nil {
		return vErr
	}
	return nil
}

func (m *marshalmetricsResponse) ToJson() (string, error) {
	vErr := m.obj.validateToAndFrom()
	if vErr != nil {
		return "", vErr
	}
	opts := protojson.MarshalOptions{
		UseProtoNames:   true,
		AllowPartial:    true,
		EmitUnpopulated: false,
		Indent:          "  ",
	}
	data, err := opts.Marshal(m.obj.msg())
	if err != nil {
		return "", err
	}
	return string(data), nil
}

func (m *unMarshalmetricsResponse) FromJson(value string) error {
	opts := protojson.UnmarshalOptions{
		AllowPartial:   true,
		DiscardUnknown: false,
	}
	if value == "" {
		value = "{}"
	}
	uError := opts.Unmarshal([]byte(value), m.obj.msg())
	if uError != nil {
		return fmt.Errorf("unmarshal error %s", strings.Replace(
			uError.Error(), "\u00a0", " ", -1)[7:])
	}
	m.obj.setNil()
	err := m.obj.validateToAndFrom()
	if err != nil {
		return err
	}
	return nil
}

func (obj *metricsResponse) validateToAndFrom() error {
	// emptyVars()
	obj.validateObj(&obj.validation, true)
	return obj.validationResult()
}

func (obj *metricsResponse) validate() error {
	// emptyVars()
	obj.validateObj(&obj.validation, false)
	return obj.validationResult()
}

func (obj *metricsResponse) String() string {
	str, err := obj.Marshal().ToYaml()
	if err != nil {
		return err.Error()
	}
	return str
}

func (obj *metricsResponse) Clone() (MetricsResponse, error) {
	vErr := obj.validate()
	if vErr != nil {
		return nil, vErr
	}
	newObj := NewMetricsResponse()
	data, err := proto.Marshal(obj.msg())
	if err != nil {
		return nil, err
	}
	pbErr := proto.Unmarshal(data, newObj.msg())
	if pbErr != nil {
		return nil, pbErr
	}
	return newObj, nil
}

func (obj *metricsResponse) setNil() {
	obj.portMetricsHolder = nil
	obj.flowMetricsHolder = nil
	obj.bgpv4MetricsHolder = nil
	obj.bgpv6MetricsHolder = nil
	obj.isisMetricsHolder = nil
	obj.lagMetricsHolder = nil
	obj.lacpMetricsHolder = nil
	obj.lldpMetricsHolder = nil
	obj.rsvpMetricsHolder = nil
	obj.dhcpv4ClientMetricsHolder = nil
	obj.dhcpv4ServerMetricsHolder = nil
	obj.dhcpv6ClientMetricsHolder = nil
	obj.dhcpv6ServerMetricsHolder = nil
	obj.ospfv2MetricsHolder = nil
	obj.convergenceMetricsHolder = nil
	obj.ospfv3MetricsHolder = nil
	obj.validationErrors = nil
	obj.warnings = nil
	obj.constraints = make(map[string]map[string]Constraints)
}

// MetricsResponse is response containing chosen traffic generator metrics.
type MetricsResponse interface {
	Validation
	// msg marshals MetricsResponse to protobuf object *otg.MetricsResponse
	// and doesn't set defaults
	msg() *otg.MetricsResponse
	// setMsg unmarshals MetricsResponse from protobuf object *otg.MetricsResponse
	// and doesn't set defaults
	setMsg(*otg.MetricsResponse) MetricsResponse
	// provides marshal interface
	Marshal() marshalMetricsResponse
	// provides unmarshal interface
	Unmarshal() unMarshalMetricsResponse
	// validate validates MetricsResponse
	validate() error
	// A stringer function
	String() string
	// Clones the object
	Clone() (MetricsResponse, error)
	validateToAndFrom() error
	validateObj(vObj *validation, set_default bool)
	setDefault()
	// Choice returns MetricsResponseChoiceEnum, set in MetricsResponse
	Choice() MetricsResponseChoiceEnum
	// setChoice assigns MetricsResponseChoiceEnum provided by user to MetricsResponse
	setChoice(value MetricsResponseChoiceEnum) MetricsResponse
	// HasChoice checks if Choice has been set in MetricsResponse
	HasChoice() bool
<<<<<<< HEAD
	// getter for Dhcpv4Server to set choice.
	Dhcpv4Server()
	// getter for Dhcpv6Client to set choice.
	Dhcpv6Client()
	// getter for Dhcpv4Client to set choice.
	Dhcpv4Client()
=======
	// getter for Dhcpv6Client to set choice.
	Dhcpv6Client()
	// getter for Dhcpv4Client to set choice.
	Dhcpv4Client()
	// getter for Dhcpv4Server to set choice.
	Dhcpv4Server()
>>>>>>> 232773f5
	// getter for Dhcpv6Server to set choice.
	Dhcpv6Server()
	// PortMetrics returns MetricsResponsePortMetricIterIter, set in MetricsResponse
	PortMetrics() MetricsResponsePortMetricIter
	// FlowMetrics returns MetricsResponseFlowMetricIterIter, set in MetricsResponse
	FlowMetrics() MetricsResponseFlowMetricIter
	// Bgpv4Metrics returns MetricsResponseBgpv4MetricIterIter, set in MetricsResponse
	Bgpv4Metrics() MetricsResponseBgpv4MetricIter
	// Bgpv6Metrics returns MetricsResponseBgpv6MetricIterIter, set in MetricsResponse
	Bgpv6Metrics() MetricsResponseBgpv6MetricIter
	// IsisMetrics returns MetricsResponseIsisMetricIterIter, set in MetricsResponse
	IsisMetrics() MetricsResponseIsisMetricIter
	// LagMetrics returns MetricsResponseLagMetricIterIter, set in MetricsResponse
	LagMetrics() MetricsResponseLagMetricIter
	// LacpMetrics returns MetricsResponseLacpMetricIterIter, set in MetricsResponse
	LacpMetrics() MetricsResponseLacpMetricIter
	// LldpMetrics returns MetricsResponseLldpMetricIterIter, set in MetricsResponse
	LldpMetrics() MetricsResponseLldpMetricIter
	// RsvpMetrics returns MetricsResponseRsvpMetricIterIter, set in MetricsResponse
	RsvpMetrics() MetricsResponseRsvpMetricIter
	// Dhcpv4ClientMetrics returns MetricsResponseDhcpv4ClientMetricIterIter, set in MetricsResponse
	Dhcpv4ClientMetrics() MetricsResponseDhcpv4ClientMetricIter
	// Dhcpv4ServerMetrics returns MetricsResponseDhcpv4ServerMetricIterIter, set in MetricsResponse
	Dhcpv4ServerMetrics() MetricsResponseDhcpv4ServerMetricIter
	// Dhcpv6ClientMetrics returns MetricsResponseDhcpv6ClientMetricIterIter, set in MetricsResponse
	Dhcpv6ClientMetrics() MetricsResponseDhcpv6ClientMetricIter
	// Dhcpv6ServerMetrics returns MetricsResponseDhcpv6ServerMetricIterIter, set in MetricsResponse
	Dhcpv6ServerMetrics() MetricsResponseDhcpv6ServerMetricIter
	// Ospfv2Metrics returns MetricsResponseOspfv2MetricIterIter, set in MetricsResponse
	Ospfv2Metrics() MetricsResponseOspfv2MetricIter
	// ConvergenceMetrics returns MetricsResponseConvergenceMetricIterIter, set in MetricsResponse
	ConvergenceMetrics() MetricsResponseConvergenceMetricIter
	// Ospfv3Metrics returns MetricsResponseOspfv3MetricIterIter, set in MetricsResponse
	Ospfv3Metrics() MetricsResponseOspfv3MetricIter
	setNil()
}

type MetricsResponseChoiceEnum string

// Enum of Choice on MetricsResponse
var MetricsResponseChoice = struct {
	FLOW_METRICS        MetricsResponseChoiceEnum
	PORT_METRICS        MetricsResponseChoiceEnum
	BGPV4_METRICS       MetricsResponseChoiceEnum
	BGPV6_METRICS       MetricsResponseChoiceEnum
	ISIS_METRICS        MetricsResponseChoiceEnum
	LAG_METRICS         MetricsResponseChoiceEnum
	LACP_METRICS        MetricsResponseChoiceEnum
	LLDP_METRICS        MetricsResponseChoiceEnum
	RSVP_METRICS        MetricsResponseChoiceEnum
	DHCPV4_CLIENT       MetricsResponseChoiceEnum
	DHCPV4_SERVER       MetricsResponseChoiceEnum
	DHCPV6_CLIENT       MetricsResponseChoiceEnum
	DHCPV6_SERVER       MetricsResponseChoiceEnum
	OSPFV2_METRICS      MetricsResponseChoiceEnum
	CONVERGENCE_METRICS MetricsResponseChoiceEnum
	OSPFV3_METRICS      MetricsResponseChoiceEnum
}{
	FLOW_METRICS:        MetricsResponseChoiceEnum("flow_metrics"),
	PORT_METRICS:        MetricsResponseChoiceEnum("port_metrics"),
	BGPV4_METRICS:       MetricsResponseChoiceEnum("bgpv4_metrics"),
	BGPV6_METRICS:       MetricsResponseChoiceEnum("bgpv6_metrics"),
	ISIS_METRICS:        MetricsResponseChoiceEnum("isis_metrics"),
	LAG_METRICS:         MetricsResponseChoiceEnum("lag_metrics"),
	LACP_METRICS:        MetricsResponseChoiceEnum("lacp_metrics"),
	LLDP_METRICS:        MetricsResponseChoiceEnum("lldp_metrics"),
	RSVP_METRICS:        MetricsResponseChoiceEnum("rsvp_metrics"),
	DHCPV4_CLIENT:       MetricsResponseChoiceEnum("dhcpv4_client"),
	DHCPV4_SERVER:       MetricsResponseChoiceEnum("dhcpv4_server"),
	DHCPV6_CLIENT:       MetricsResponseChoiceEnum("dhcpv6_client"),
	DHCPV6_SERVER:       MetricsResponseChoiceEnum("dhcpv6_server"),
	OSPFV2_METRICS:      MetricsResponseChoiceEnum("ospfv2_metrics"),
	CONVERGENCE_METRICS: MetricsResponseChoiceEnum("convergence_metrics"),
	OSPFV3_METRICS:      MetricsResponseChoiceEnum("ospfv3_metrics"),
}

func (obj *metricsResponse) Choice() MetricsResponseChoiceEnum {
	return MetricsResponseChoiceEnum(obj.obj.Choice.Enum().String())
}

<<<<<<< HEAD
=======
// getter for Dhcpv6Client to set choice
func (obj *metricsResponse) Dhcpv6Client() {
	obj.setChoice(MetricsResponseChoice.DHCPV6_CLIENT)
}

// getter for Dhcpv4Client to set choice
func (obj *metricsResponse) Dhcpv4Client() {
	obj.setChoice(MetricsResponseChoice.DHCPV4_CLIENT)
}

>>>>>>> 232773f5
// getter for Dhcpv4Server to set choice
func (obj *metricsResponse) Dhcpv4Server() {
	obj.setChoice(MetricsResponseChoice.DHCPV4_SERVER)
}

<<<<<<< HEAD
// getter for Dhcpv6Client to set choice
func (obj *metricsResponse) Dhcpv6Client() {
	obj.setChoice(MetricsResponseChoice.DHCPV6_CLIENT)
}

// getter for Dhcpv4Client to set choice
func (obj *metricsResponse) Dhcpv4Client() {
	obj.setChoice(MetricsResponseChoice.DHCPV4_CLIENT)
}

=======
>>>>>>> 232773f5
// getter for Dhcpv6Server to set choice
func (obj *metricsResponse) Dhcpv6Server() {
	obj.setChoice(MetricsResponseChoice.DHCPV6_SERVER)
}

// description is TBD
// Choice returns a string
func (obj *metricsResponse) HasChoice() bool {
	return obj.obj.Choice != nil
}

func (obj *metricsResponse) setChoice(value MetricsResponseChoiceEnum) MetricsResponse {
	intValue, ok := otg.MetricsResponse_Choice_Enum_value[string(value)]
	if !ok {
		obj.validationErrors = append(obj.validationErrors, fmt.Sprintf(
			"%s is not a valid choice on MetricsResponseChoiceEnum", string(value)))
		return obj
	}
	enumValue := otg.MetricsResponse_Choice_Enum(intValue)
	obj.obj.Choice = &enumValue
	obj.obj.Ospfv3Metrics = nil
	obj.ospfv3MetricsHolder = nil
	obj.obj.ConvergenceMetrics = nil
	obj.convergenceMetricsHolder = nil
	obj.obj.Ospfv2Metrics = nil
	obj.ospfv2MetricsHolder = nil
	obj.obj.RsvpMetrics = nil
	obj.rsvpMetricsHolder = nil
	obj.obj.LldpMetrics = nil
	obj.lldpMetricsHolder = nil
	obj.obj.LacpMetrics = nil
	obj.lacpMetricsHolder = nil
	obj.obj.LagMetrics = nil
	obj.lagMetricsHolder = nil
	obj.obj.IsisMetrics = nil
	obj.isisMetricsHolder = nil
	obj.obj.Bgpv6Metrics = nil
	obj.bgpv6MetricsHolder = nil
	obj.obj.Bgpv4Metrics = nil
	obj.bgpv4MetricsHolder = nil
	obj.obj.FlowMetrics = nil
	obj.flowMetricsHolder = nil
	obj.obj.PortMetrics = nil
	obj.portMetricsHolder = nil

	if value == MetricsResponseChoice.PORT_METRICS {
		obj.obj.PortMetrics = []*otg.PortMetric{}
	}

	if value == MetricsResponseChoice.FLOW_METRICS {
		obj.obj.FlowMetrics = []*otg.FlowMetric{}
	}

	if value == MetricsResponseChoice.BGPV4_METRICS {
		obj.obj.Bgpv4Metrics = []*otg.Bgpv4Metric{}
	}

	if value == MetricsResponseChoice.BGPV6_METRICS {
		obj.obj.Bgpv6Metrics = []*otg.Bgpv6Metric{}
	}

	if value == MetricsResponseChoice.ISIS_METRICS {
		obj.obj.IsisMetrics = []*otg.IsisMetric{}
	}

	if value == MetricsResponseChoice.LAG_METRICS {
		obj.obj.LagMetrics = []*otg.LagMetric{}
	}

	if value == MetricsResponseChoice.LACP_METRICS {
		obj.obj.LacpMetrics = []*otg.LacpMetric{}
	}

	if value == MetricsResponseChoice.LLDP_METRICS {
		obj.obj.LldpMetrics = []*otg.LldpMetric{}
	}

	if value == MetricsResponseChoice.RSVP_METRICS {
		obj.obj.RsvpMetrics = []*otg.RsvpMetric{}
	}

	if value == MetricsResponseChoice.OSPFV2_METRICS {
		obj.obj.Ospfv2Metrics = []*otg.Ospfv2Metric{}
	}

	if value == MetricsResponseChoice.CONVERGENCE_METRICS {
		obj.obj.ConvergenceMetrics = []*otg.ConvergenceMetric{}
	}

	if value == MetricsResponseChoice.OSPFV3_METRICS {
		obj.obj.Ospfv3Metrics = []*otg.Ospfv3Metric{}
	}

	return obj
}

// description is TBD
// PortMetrics returns a []PortMetric
func (obj *metricsResponse) PortMetrics() MetricsResponsePortMetricIter {
	if len(obj.obj.PortMetrics) == 0 {
		obj.setChoice(MetricsResponseChoice.PORT_METRICS)
	}
	if obj.portMetricsHolder == nil {
		obj.portMetricsHolder = newMetricsResponsePortMetricIter(&obj.obj.PortMetrics).setMsg(obj)
	}
	return obj.portMetricsHolder
}

type metricsResponsePortMetricIter struct {
	obj             *metricsResponse
	portMetricSlice []PortMetric
	fieldPtr        *[]*otg.PortMetric
}

func newMetricsResponsePortMetricIter(ptr *[]*otg.PortMetric) MetricsResponsePortMetricIter {
	return &metricsResponsePortMetricIter{fieldPtr: ptr}
}

type MetricsResponsePortMetricIter interface {
	setMsg(*metricsResponse) MetricsResponsePortMetricIter
	Items() []PortMetric
	Add() PortMetric
	Append(items ...PortMetric) MetricsResponsePortMetricIter
	Set(index int, newObj PortMetric) MetricsResponsePortMetricIter
	Clear() MetricsResponsePortMetricIter
	clearHolderSlice() MetricsResponsePortMetricIter
	appendHolderSlice(item PortMetric) MetricsResponsePortMetricIter
}

func (obj *metricsResponsePortMetricIter) setMsg(msg *metricsResponse) MetricsResponsePortMetricIter {
	obj.clearHolderSlice()
	for _, val := range *obj.fieldPtr {
		obj.appendHolderSlice(&portMetric{obj: val})
	}
	obj.obj = msg
	return obj
}

func (obj *metricsResponsePortMetricIter) Items() []PortMetric {
	return obj.portMetricSlice
}

func (obj *metricsResponsePortMetricIter) Add() PortMetric {
	newObj := &otg.PortMetric{}
	*obj.fieldPtr = append(*obj.fieldPtr, newObj)
	newLibObj := &portMetric{obj: newObj}
	newLibObj.setDefault()
	obj.portMetricSlice = append(obj.portMetricSlice, newLibObj)
	return newLibObj
}

func (obj *metricsResponsePortMetricIter) Append(items ...PortMetric) MetricsResponsePortMetricIter {
	for _, item := range items {
		newObj := item.msg()
		*obj.fieldPtr = append(*obj.fieldPtr, newObj)
		obj.portMetricSlice = append(obj.portMetricSlice, item)
	}
	return obj
}

func (obj *metricsResponsePortMetricIter) Set(index int, newObj PortMetric) MetricsResponsePortMetricIter {
	(*obj.fieldPtr)[index] = newObj.msg()
	obj.portMetricSlice[index] = newObj
	return obj
}
func (obj *metricsResponsePortMetricIter) Clear() MetricsResponsePortMetricIter {
	if len(*obj.fieldPtr) > 0 {
		*obj.fieldPtr = []*otg.PortMetric{}
		obj.portMetricSlice = []PortMetric{}
	}
	return obj
}
func (obj *metricsResponsePortMetricIter) clearHolderSlice() MetricsResponsePortMetricIter {
	if len(obj.portMetricSlice) > 0 {
		obj.portMetricSlice = []PortMetric{}
	}
	return obj
}
func (obj *metricsResponsePortMetricIter) appendHolderSlice(item PortMetric) MetricsResponsePortMetricIter {
	obj.portMetricSlice = append(obj.portMetricSlice, item)
	return obj
}

// description is TBD
// FlowMetrics returns a []FlowMetric
func (obj *metricsResponse) FlowMetrics() MetricsResponseFlowMetricIter {
	if len(obj.obj.FlowMetrics) == 0 {
		obj.setChoice(MetricsResponseChoice.FLOW_METRICS)
	}
	if obj.flowMetricsHolder == nil {
		obj.flowMetricsHolder = newMetricsResponseFlowMetricIter(&obj.obj.FlowMetrics).setMsg(obj)
	}
	return obj.flowMetricsHolder
}

type metricsResponseFlowMetricIter struct {
	obj             *metricsResponse
	flowMetricSlice []FlowMetric
	fieldPtr        *[]*otg.FlowMetric
}

func newMetricsResponseFlowMetricIter(ptr *[]*otg.FlowMetric) MetricsResponseFlowMetricIter {
	return &metricsResponseFlowMetricIter{fieldPtr: ptr}
}

type MetricsResponseFlowMetricIter interface {
	setMsg(*metricsResponse) MetricsResponseFlowMetricIter
	Items() []FlowMetric
	Add() FlowMetric
	Append(items ...FlowMetric) MetricsResponseFlowMetricIter
	Set(index int, newObj FlowMetric) MetricsResponseFlowMetricIter
	Clear() MetricsResponseFlowMetricIter
	clearHolderSlice() MetricsResponseFlowMetricIter
	appendHolderSlice(item FlowMetric) MetricsResponseFlowMetricIter
}

func (obj *metricsResponseFlowMetricIter) setMsg(msg *metricsResponse) MetricsResponseFlowMetricIter {
	obj.clearHolderSlice()
	for _, val := range *obj.fieldPtr {
		obj.appendHolderSlice(&flowMetric{obj: val})
	}
	obj.obj = msg
	return obj
}

func (obj *metricsResponseFlowMetricIter) Items() []FlowMetric {
	return obj.flowMetricSlice
}

func (obj *metricsResponseFlowMetricIter) Add() FlowMetric {
	newObj := &otg.FlowMetric{}
	*obj.fieldPtr = append(*obj.fieldPtr, newObj)
	newLibObj := &flowMetric{obj: newObj}
	newLibObj.setDefault()
	obj.flowMetricSlice = append(obj.flowMetricSlice, newLibObj)
	return newLibObj
}

func (obj *metricsResponseFlowMetricIter) Append(items ...FlowMetric) MetricsResponseFlowMetricIter {
	for _, item := range items {
		newObj := item.msg()
		*obj.fieldPtr = append(*obj.fieldPtr, newObj)
		obj.flowMetricSlice = append(obj.flowMetricSlice, item)
	}
	return obj
}

func (obj *metricsResponseFlowMetricIter) Set(index int, newObj FlowMetric) MetricsResponseFlowMetricIter {
	(*obj.fieldPtr)[index] = newObj.msg()
	obj.flowMetricSlice[index] = newObj
	return obj
}
func (obj *metricsResponseFlowMetricIter) Clear() MetricsResponseFlowMetricIter {
	if len(*obj.fieldPtr) > 0 {
		*obj.fieldPtr = []*otg.FlowMetric{}
		obj.flowMetricSlice = []FlowMetric{}
	}
	return obj
}
func (obj *metricsResponseFlowMetricIter) clearHolderSlice() MetricsResponseFlowMetricIter {
	if len(obj.flowMetricSlice) > 0 {
		obj.flowMetricSlice = []FlowMetric{}
	}
	return obj
}
func (obj *metricsResponseFlowMetricIter) appendHolderSlice(item FlowMetric) MetricsResponseFlowMetricIter {
	obj.flowMetricSlice = append(obj.flowMetricSlice, item)
	return obj
}

// description is TBD
// Bgpv4Metrics returns a []Bgpv4Metric
func (obj *metricsResponse) Bgpv4Metrics() MetricsResponseBgpv4MetricIter {
	if len(obj.obj.Bgpv4Metrics) == 0 {
		obj.setChoice(MetricsResponseChoice.BGPV4_METRICS)
	}
	if obj.bgpv4MetricsHolder == nil {
		obj.bgpv4MetricsHolder = newMetricsResponseBgpv4MetricIter(&obj.obj.Bgpv4Metrics).setMsg(obj)
	}
	return obj.bgpv4MetricsHolder
}

type metricsResponseBgpv4MetricIter struct {
	obj              *metricsResponse
	bgpv4MetricSlice []Bgpv4Metric
	fieldPtr         *[]*otg.Bgpv4Metric
}

func newMetricsResponseBgpv4MetricIter(ptr *[]*otg.Bgpv4Metric) MetricsResponseBgpv4MetricIter {
	return &metricsResponseBgpv4MetricIter{fieldPtr: ptr}
}

type MetricsResponseBgpv4MetricIter interface {
	setMsg(*metricsResponse) MetricsResponseBgpv4MetricIter
	Items() []Bgpv4Metric
	Add() Bgpv4Metric
	Append(items ...Bgpv4Metric) MetricsResponseBgpv4MetricIter
	Set(index int, newObj Bgpv4Metric) MetricsResponseBgpv4MetricIter
	Clear() MetricsResponseBgpv4MetricIter
	clearHolderSlice() MetricsResponseBgpv4MetricIter
	appendHolderSlice(item Bgpv4Metric) MetricsResponseBgpv4MetricIter
}

func (obj *metricsResponseBgpv4MetricIter) setMsg(msg *metricsResponse) MetricsResponseBgpv4MetricIter {
	obj.clearHolderSlice()
	for _, val := range *obj.fieldPtr {
		obj.appendHolderSlice(&bgpv4Metric{obj: val})
	}
	obj.obj = msg
	return obj
}

func (obj *metricsResponseBgpv4MetricIter) Items() []Bgpv4Metric {
	return obj.bgpv4MetricSlice
}

func (obj *metricsResponseBgpv4MetricIter) Add() Bgpv4Metric {
	newObj := &otg.Bgpv4Metric{}
	*obj.fieldPtr = append(*obj.fieldPtr, newObj)
	newLibObj := &bgpv4Metric{obj: newObj}
	newLibObj.setDefault()
	obj.bgpv4MetricSlice = append(obj.bgpv4MetricSlice, newLibObj)
	return newLibObj
}

func (obj *metricsResponseBgpv4MetricIter) Append(items ...Bgpv4Metric) MetricsResponseBgpv4MetricIter {
	for _, item := range items {
		newObj := item.msg()
		*obj.fieldPtr = append(*obj.fieldPtr, newObj)
		obj.bgpv4MetricSlice = append(obj.bgpv4MetricSlice, item)
	}
	return obj
}

func (obj *metricsResponseBgpv4MetricIter) Set(index int, newObj Bgpv4Metric) MetricsResponseBgpv4MetricIter {
	(*obj.fieldPtr)[index] = newObj.msg()
	obj.bgpv4MetricSlice[index] = newObj
	return obj
}
func (obj *metricsResponseBgpv4MetricIter) Clear() MetricsResponseBgpv4MetricIter {
	if len(*obj.fieldPtr) > 0 {
		*obj.fieldPtr = []*otg.Bgpv4Metric{}
		obj.bgpv4MetricSlice = []Bgpv4Metric{}
	}
	return obj
}
func (obj *metricsResponseBgpv4MetricIter) clearHolderSlice() MetricsResponseBgpv4MetricIter {
	if len(obj.bgpv4MetricSlice) > 0 {
		obj.bgpv4MetricSlice = []Bgpv4Metric{}
	}
	return obj
}
func (obj *metricsResponseBgpv4MetricIter) appendHolderSlice(item Bgpv4Metric) MetricsResponseBgpv4MetricIter {
	obj.bgpv4MetricSlice = append(obj.bgpv4MetricSlice, item)
	return obj
}

// description is TBD
// Bgpv6Metrics returns a []Bgpv6Metric
func (obj *metricsResponse) Bgpv6Metrics() MetricsResponseBgpv6MetricIter {
	if len(obj.obj.Bgpv6Metrics) == 0 {
		obj.setChoice(MetricsResponseChoice.BGPV6_METRICS)
	}
	if obj.bgpv6MetricsHolder == nil {
		obj.bgpv6MetricsHolder = newMetricsResponseBgpv6MetricIter(&obj.obj.Bgpv6Metrics).setMsg(obj)
	}
	return obj.bgpv6MetricsHolder
}

type metricsResponseBgpv6MetricIter struct {
	obj              *metricsResponse
	bgpv6MetricSlice []Bgpv6Metric
	fieldPtr         *[]*otg.Bgpv6Metric
}

func newMetricsResponseBgpv6MetricIter(ptr *[]*otg.Bgpv6Metric) MetricsResponseBgpv6MetricIter {
	return &metricsResponseBgpv6MetricIter{fieldPtr: ptr}
}

type MetricsResponseBgpv6MetricIter interface {
	setMsg(*metricsResponse) MetricsResponseBgpv6MetricIter
	Items() []Bgpv6Metric
	Add() Bgpv6Metric
	Append(items ...Bgpv6Metric) MetricsResponseBgpv6MetricIter
	Set(index int, newObj Bgpv6Metric) MetricsResponseBgpv6MetricIter
	Clear() MetricsResponseBgpv6MetricIter
	clearHolderSlice() MetricsResponseBgpv6MetricIter
	appendHolderSlice(item Bgpv6Metric) MetricsResponseBgpv6MetricIter
}

func (obj *metricsResponseBgpv6MetricIter) setMsg(msg *metricsResponse) MetricsResponseBgpv6MetricIter {
	obj.clearHolderSlice()
	for _, val := range *obj.fieldPtr {
		obj.appendHolderSlice(&bgpv6Metric{obj: val})
	}
	obj.obj = msg
	return obj
}

func (obj *metricsResponseBgpv6MetricIter) Items() []Bgpv6Metric {
	return obj.bgpv6MetricSlice
}

func (obj *metricsResponseBgpv6MetricIter) Add() Bgpv6Metric {
	newObj := &otg.Bgpv6Metric{}
	*obj.fieldPtr = append(*obj.fieldPtr, newObj)
	newLibObj := &bgpv6Metric{obj: newObj}
	newLibObj.setDefault()
	obj.bgpv6MetricSlice = append(obj.bgpv6MetricSlice, newLibObj)
	return newLibObj
}

func (obj *metricsResponseBgpv6MetricIter) Append(items ...Bgpv6Metric) MetricsResponseBgpv6MetricIter {
	for _, item := range items {
		newObj := item.msg()
		*obj.fieldPtr = append(*obj.fieldPtr, newObj)
		obj.bgpv6MetricSlice = append(obj.bgpv6MetricSlice, item)
	}
	return obj
}

func (obj *metricsResponseBgpv6MetricIter) Set(index int, newObj Bgpv6Metric) MetricsResponseBgpv6MetricIter {
	(*obj.fieldPtr)[index] = newObj.msg()
	obj.bgpv6MetricSlice[index] = newObj
	return obj
}
func (obj *metricsResponseBgpv6MetricIter) Clear() MetricsResponseBgpv6MetricIter {
	if len(*obj.fieldPtr) > 0 {
		*obj.fieldPtr = []*otg.Bgpv6Metric{}
		obj.bgpv6MetricSlice = []Bgpv6Metric{}
	}
	return obj
}
func (obj *metricsResponseBgpv6MetricIter) clearHolderSlice() MetricsResponseBgpv6MetricIter {
	if len(obj.bgpv6MetricSlice) > 0 {
		obj.bgpv6MetricSlice = []Bgpv6Metric{}
	}
	return obj
}
func (obj *metricsResponseBgpv6MetricIter) appendHolderSlice(item Bgpv6Metric) MetricsResponseBgpv6MetricIter {
	obj.bgpv6MetricSlice = append(obj.bgpv6MetricSlice, item)
	return obj
}

// description is TBD
// IsisMetrics returns a []IsisMetric
func (obj *metricsResponse) IsisMetrics() MetricsResponseIsisMetricIter {
	if len(obj.obj.IsisMetrics) == 0 {
		obj.setChoice(MetricsResponseChoice.ISIS_METRICS)
	}
	if obj.isisMetricsHolder == nil {
		obj.isisMetricsHolder = newMetricsResponseIsisMetricIter(&obj.obj.IsisMetrics).setMsg(obj)
	}
	return obj.isisMetricsHolder
}

type metricsResponseIsisMetricIter struct {
	obj             *metricsResponse
	isisMetricSlice []IsisMetric
	fieldPtr        *[]*otg.IsisMetric
}

func newMetricsResponseIsisMetricIter(ptr *[]*otg.IsisMetric) MetricsResponseIsisMetricIter {
	return &metricsResponseIsisMetricIter{fieldPtr: ptr}
}

type MetricsResponseIsisMetricIter interface {
	setMsg(*metricsResponse) MetricsResponseIsisMetricIter
	Items() []IsisMetric
	Add() IsisMetric
	Append(items ...IsisMetric) MetricsResponseIsisMetricIter
	Set(index int, newObj IsisMetric) MetricsResponseIsisMetricIter
	Clear() MetricsResponseIsisMetricIter
	clearHolderSlice() MetricsResponseIsisMetricIter
	appendHolderSlice(item IsisMetric) MetricsResponseIsisMetricIter
}

func (obj *metricsResponseIsisMetricIter) setMsg(msg *metricsResponse) MetricsResponseIsisMetricIter {
	obj.clearHolderSlice()
	for _, val := range *obj.fieldPtr {
		obj.appendHolderSlice(&isisMetric{obj: val})
	}
	obj.obj = msg
	return obj
}

func (obj *metricsResponseIsisMetricIter) Items() []IsisMetric {
	return obj.isisMetricSlice
}

func (obj *metricsResponseIsisMetricIter) Add() IsisMetric {
	newObj := &otg.IsisMetric{}
	*obj.fieldPtr = append(*obj.fieldPtr, newObj)
	newLibObj := &isisMetric{obj: newObj}
	newLibObj.setDefault()
	obj.isisMetricSlice = append(obj.isisMetricSlice, newLibObj)
	return newLibObj
}

func (obj *metricsResponseIsisMetricIter) Append(items ...IsisMetric) MetricsResponseIsisMetricIter {
	for _, item := range items {
		newObj := item.msg()
		*obj.fieldPtr = append(*obj.fieldPtr, newObj)
		obj.isisMetricSlice = append(obj.isisMetricSlice, item)
	}
	return obj
}

func (obj *metricsResponseIsisMetricIter) Set(index int, newObj IsisMetric) MetricsResponseIsisMetricIter {
	(*obj.fieldPtr)[index] = newObj.msg()
	obj.isisMetricSlice[index] = newObj
	return obj
}
func (obj *metricsResponseIsisMetricIter) Clear() MetricsResponseIsisMetricIter {
	if len(*obj.fieldPtr) > 0 {
		*obj.fieldPtr = []*otg.IsisMetric{}
		obj.isisMetricSlice = []IsisMetric{}
	}
	return obj
}
func (obj *metricsResponseIsisMetricIter) clearHolderSlice() MetricsResponseIsisMetricIter {
	if len(obj.isisMetricSlice) > 0 {
		obj.isisMetricSlice = []IsisMetric{}
	}
	return obj
}
func (obj *metricsResponseIsisMetricIter) appendHolderSlice(item IsisMetric) MetricsResponseIsisMetricIter {
	obj.isisMetricSlice = append(obj.isisMetricSlice, item)
	return obj
}

// description is TBD
// LagMetrics returns a []LagMetric
func (obj *metricsResponse) LagMetrics() MetricsResponseLagMetricIter {
	if len(obj.obj.LagMetrics) == 0 {
		obj.setChoice(MetricsResponseChoice.LAG_METRICS)
	}
	if obj.lagMetricsHolder == nil {
		obj.lagMetricsHolder = newMetricsResponseLagMetricIter(&obj.obj.LagMetrics).setMsg(obj)
	}
	return obj.lagMetricsHolder
}

type metricsResponseLagMetricIter struct {
	obj            *metricsResponse
	lagMetricSlice []LagMetric
	fieldPtr       *[]*otg.LagMetric
}

func newMetricsResponseLagMetricIter(ptr *[]*otg.LagMetric) MetricsResponseLagMetricIter {
	return &metricsResponseLagMetricIter{fieldPtr: ptr}
}

type MetricsResponseLagMetricIter interface {
	setMsg(*metricsResponse) MetricsResponseLagMetricIter
	Items() []LagMetric
	Add() LagMetric
	Append(items ...LagMetric) MetricsResponseLagMetricIter
	Set(index int, newObj LagMetric) MetricsResponseLagMetricIter
	Clear() MetricsResponseLagMetricIter
	clearHolderSlice() MetricsResponseLagMetricIter
	appendHolderSlice(item LagMetric) MetricsResponseLagMetricIter
}

func (obj *metricsResponseLagMetricIter) setMsg(msg *metricsResponse) MetricsResponseLagMetricIter {
	obj.clearHolderSlice()
	for _, val := range *obj.fieldPtr {
		obj.appendHolderSlice(&lagMetric{obj: val})
	}
	obj.obj = msg
	return obj
}

func (obj *metricsResponseLagMetricIter) Items() []LagMetric {
	return obj.lagMetricSlice
}

func (obj *metricsResponseLagMetricIter) Add() LagMetric {
	newObj := &otg.LagMetric{}
	*obj.fieldPtr = append(*obj.fieldPtr, newObj)
	newLibObj := &lagMetric{obj: newObj}
	newLibObj.setDefault()
	obj.lagMetricSlice = append(obj.lagMetricSlice, newLibObj)
	return newLibObj
}

func (obj *metricsResponseLagMetricIter) Append(items ...LagMetric) MetricsResponseLagMetricIter {
	for _, item := range items {
		newObj := item.msg()
		*obj.fieldPtr = append(*obj.fieldPtr, newObj)
		obj.lagMetricSlice = append(obj.lagMetricSlice, item)
	}
	return obj
}

func (obj *metricsResponseLagMetricIter) Set(index int, newObj LagMetric) MetricsResponseLagMetricIter {
	(*obj.fieldPtr)[index] = newObj.msg()
	obj.lagMetricSlice[index] = newObj
	return obj
}
func (obj *metricsResponseLagMetricIter) Clear() MetricsResponseLagMetricIter {
	if len(*obj.fieldPtr) > 0 {
		*obj.fieldPtr = []*otg.LagMetric{}
		obj.lagMetricSlice = []LagMetric{}
	}
	return obj
}
func (obj *metricsResponseLagMetricIter) clearHolderSlice() MetricsResponseLagMetricIter {
	if len(obj.lagMetricSlice) > 0 {
		obj.lagMetricSlice = []LagMetric{}
	}
	return obj
}
func (obj *metricsResponseLagMetricIter) appendHolderSlice(item LagMetric) MetricsResponseLagMetricIter {
	obj.lagMetricSlice = append(obj.lagMetricSlice, item)
	return obj
}

// description is TBD
// LacpMetrics returns a []LacpMetric
func (obj *metricsResponse) LacpMetrics() MetricsResponseLacpMetricIter {
	if len(obj.obj.LacpMetrics) == 0 {
		obj.setChoice(MetricsResponseChoice.LACP_METRICS)
	}
	if obj.lacpMetricsHolder == nil {
		obj.lacpMetricsHolder = newMetricsResponseLacpMetricIter(&obj.obj.LacpMetrics).setMsg(obj)
	}
	return obj.lacpMetricsHolder
}

type metricsResponseLacpMetricIter struct {
	obj             *metricsResponse
	lacpMetricSlice []LacpMetric
	fieldPtr        *[]*otg.LacpMetric
}

func newMetricsResponseLacpMetricIter(ptr *[]*otg.LacpMetric) MetricsResponseLacpMetricIter {
	return &metricsResponseLacpMetricIter{fieldPtr: ptr}
}

type MetricsResponseLacpMetricIter interface {
	setMsg(*metricsResponse) MetricsResponseLacpMetricIter
	Items() []LacpMetric
	Add() LacpMetric
	Append(items ...LacpMetric) MetricsResponseLacpMetricIter
	Set(index int, newObj LacpMetric) MetricsResponseLacpMetricIter
	Clear() MetricsResponseLacpMetricIter
	clearHolderSlice() MetricsResponseLacpMetricIter
	appendHolderSlice(item LacpMetric) MetricsResponseLacpMetricIter
}

func (obj *metricsResponseLacpMetricIter) setMsg(msg *metricsResponse) MetricsResponseLacpMetricIter {
	obj.clearHolderSlice()
	for _, val := range *obj.fieldPtr {
		obj.appendHolderSlice(&lacpMetric{obj: val})
	}
	obj.obj = msg
	return obj
}

func (obj *metricsResponseLacpMetricIter) Items() []LacpMetric {
	return obj.lacpMetricSlice
}

func (obj *metricsResponseLacpMetricIter) Add() LacpMetric {
	newObj := &otg.LacpMetric{}
	*obj.fieldPtr = append(*obj.fieldPtr, newObj)
	newLibObj := &lacpMetric{obj: newObj}
	newLibObj.setDefault()
	obj.lacpMetricSlice = append(obj.lacpMetricSlice, newLibObj)
	return newLibObj
}

func (obj *metricsResponseLacpMetricIter) Append(items ...LacpMetric) MetricsResponseLacpMetricIter {
	for _, item := range items {
		newObj := item.msg()
		*obj.fieldPtr = append(*obj.fieldPtr, newObj)
		obj.lacpMetricSlice = append(obj.lacpMetricSlice, item)
	}
	return obj
}

func (obj *metricsResponseLacpMetricIter) Set(index int, newObj LacpMetric) MetricsResponseLacpMetricIter {
	(*obj.fieldPtr)[index] = newObj.msg()
	obj.lacpMetricSlice[index] = newObj
	return obj
}
func (obj *metricsResponseLacpMetricIter) Clear() MetricsResponseLacpMetricIter {
	if len(*obj.fieldPtr) > 0 {
		*obj.fieldPtr = []*otg.LacpMetric{}
		obj.lacpMetricSlice = []LacpMetric{}
	}
	return obj
}
func (obj *metricsResponseLacpMetricIter) clearHolderSlice() MetricsResponseLacpMetricIter {
	if len(obj.lacpMetricSlice) > 0 {
		obj.lacpMetricSlice = []LacpMetric{}
	}
	return obj
}
func (obj *metricsResponseLacpMetricIter) appendHolderSlice(item LacpMetric) MetricsResponseLacpMetricIter {
	obj.lacpMetricSlice = append(obj.lacpMetricSlice, item)
	return obj
}

// description is TBD
// LldpMetrics returns a []LldpMetric
func (obj *metricsResponse) LldpMetrics() MetricsResponseLldpMetricIter {
	if len(obj.obj.LldpMetrics) == 0 {
		obj.setChoice(MetricsResponseChoice.LLDP_METRICS)
	}
	if obj.lldpMetricsHolder == nil {
		obj.lldpMetricsHolder = newMetricsResponseLldpMetricIter(&obj.obj.LldpMetrics).setMsg(obj)
	}
	return obj.lldpMetricsHolder
}

type metricsResponseLldpMetricIter struct {
	obj             *metricsResponse
	lldpMetricSlice []LldpMetric
	fieldPtr        *[]*otg.LldpMetric
}

func newMetricsResponseLldpMetricIter(ptr *[]*otg.LldpMetric) MetricsResponseLldpMetricIter {
	return &metricsResponseLldpMetricIter{fieldPtr: ptr}
}

type MetricsResponseLldpMetricIter interface {
	setMsg(*metricsResponse) MetricsResponseLldpMetricIter
	Items() []LldpMetric
	Add() LldpMetric
	Append(items ...LldpMetric) MetricsResponseLldpMetricIter
	Set(index int, newObj LldpMetric) MetricsResponseLldpMetricIter
	Clear() MetricsResponseLldpMetricIter
	clearHolderSlice() MetricsResponseLldpMetricIter
	appendHolderSlice(item LldpMetric) MetricsResponseLldpMetricIter
}

func (obj *metricsResponseLldpMetricIter) setMsg(msg *metricsResponse) MetricsResponseLldpMetricIter {
	obj.clearHolderSlice()
	for _, val := range *obj.fieldPtr {
		obj.appendHolderSlice(&lldpMetric{obj: val})
	}
	obj.obj = msg
	return obj
}

func (obj *metricsResponseLldpMetricIter) Items() []LldpMetric {
	return obj.lldpMetricSlice
}

func (obj *metricsResponseLldpMetricIter) Add() LldpMetric {
	newObj := &otg.LldpMetric{}
	*obj.fieldPtr = append(*obj.fieldPtr, newObj)
	newLibObj := &lldpMetric{obj: newObj}
	newLibObj.setDefault()
	obj.lldpMetricSlice = append(obj.lldpMetricSlice, newLibObj)
	return newLibObj
}

func (obj *metricsResponseLldpMetricIter) Append(items ...LldpMetric) MetricsResponseLldpMetricIter {
	for _, item := range items {
		newObj := item.msg()
		*obj.fieldPtr = append(*obj.fieldPtr, newObj)
		obj.lldpMetricSlice = append(obj.lldpMetricSlice, item)
	}
	return obj
}

func (obj *metricsResponseLldpMetricIter) Set(index int, newObj LldpMetric) MetricsResponseLldpMetricIter {
	(*obj.fieldPtr)[index] = newObj.msg()
	obj.lldpMetricSlice[index] = newObj
	return obj
}
func (obj *metricsResponseLldpMetricIter) Clear() MetricsResponseLldpMetricIter {
	if len(*obj.fieldPtr) > 0 {
		*obj.fieldPtr = []*otg.LldpMetric{}
		obj.lldpMetricSlice = []LldpMetric{}
	}
	return obj
}
func (obj *metricsResponseLldpMetricIter) clearHolderSlice() MetricsResponseLldpMetricIter {
	if len(obj.lldpMetricSlice) > 0 {
		obj.lldpMetricSlice = []LldpMetric{}
	}
	return obj
}
func (obj *metricsResponseLldpMetricIter) appendHolderSlice(item LldpMetric) MetricsResponseLldpMetricIter {
	obj.lldpMetricSlice = append(obj.lldpMetricSlice, item)
	return obj
}

// description is TBD
// RsvpMetrics returns a []RsvpMetric
func (obj *metricsResponse) RsvpMetrics() MetricsResponseRsvpMetricIter {
	if len(obj.obj.RsvpMetrics) == 0 {
		obj.setChoice(MetricsResponseChoice.RSVP_METRICS)
	}
	if obj.rsvpMetricsHolder == nil {
		obj.rsvpMetricsHolder = newMetricsResponseRsvpMetricIter(&obj.obj.RsvpMetrics).setMsg(obj)
	}
	return obj.rsvpMetricsHolder
}

type metricsResponseRsvpMetricIter struct {
	obj             *metricsResponse
	rsvpMetricSlice []RsvpMetric
	fieldPtr        *[]*otg.RsvpMetric
}

func newMetricsResponseRsvpMetricIter(ptr *[]*otg.RsvpMetric) MetricsResponseRsvpMetricIter {
	return &metricsResponseRsvpMetricIter{fieldPtr: ptr}
}

type MetricsResponseRsvpMetricIter interface {
	setMsg(*metricsResponse) MetricsResponseRsvpMetricIter
	Items() []RsvpMetric
	Add() RsvpMetric
	Append(items ...RsvpMetric) MetricsResponseRsvpMetricIter
	Set(index int, newObj RsvpMetric) MetricsResponseRsvpMetricIter
	Clear() MetricsResponseRsvpMetricIter
	clearHolderSlice() MetricsResponseRsvpMetricIter
	appendHolderSlice(item RsvpMetric) MetricsResponseRsvpMetricIter
}

func (obj *metricsResponseRsvpMetricIter) setMsg(msg *metricsResponse) MetricsResponseRsvpMetricIter {
	obj.clearHolderSlice()
	for _, val := range *obj.fieldPtr {
		obj.appendHolderSlice(&rsvpMetric{obj: val})
	}
	obj.obj = msg
	return obj
}

func (obj *metricsResponseRsvpMetricIter) Items() []RsvpMetric {
	return obj.rsvpMetricSlice
}

func (obj *metricsResponseRsvpMetricIter) Add() RsvpMetric {
	newObj := &otg.RsvpMetric{}
	*obj.fieldPtr = append(*obj.fieldPtr, newObj)
	newLibObj := &rsvpMetric{obj: newObj}
	newLibObj.setDefault()
	obj.rsvpMetricSlice = append(obj.rsvpMetricSlice, newLibObj)
	return newLibObj
}

func (obj *metricsResponseRsvpMetricIter) Append(items ...RsvpMetric) MetricsResponseRsvpMetricIter {
	for _, item := range items {
		newObj := item.msg()
		*obj.fieldPtr = append(*obj.fieldPtr, newObj)
		obj.rsvpMetricSlice = append(obj.rsvpMetricSlice, item)
	}
	return obj
}

func (obj *metricsResponseRsvpMetricIter) Set(index int, newObj RsvpMetric) MetricsResponseRsvpMetricIter {
	(*obj.fieldPtr)[index] = newObj.msg()
	obj.rsvpMetricSlice[index] = newObj
	return obj
}
func (obj *metricsResponseRsvpMetricIter) Clear() MetricsResponseRsvpMetricIter {
	if len(*obj.fieldPtr) > 0 {
		*obj.fieldPtr = []*otg.RsvpMetric{}
		obj.rsvpMetricSlice = []RsvpMetric{}
	}
	return obj
}
func (obj *metricsResponseRsvpMetricIter) clearHolderSlice() MetricsResponseRsvpMetricIter {
	if len(obj.rsvpMetricSlice) > 0 {
		obj.rsvpMetricSlice = []RsvpMetric{}
	}
	return obj
}
func (obj *metricsResponseRsvpMetricIter) appendHolderSlice(item RsvpMetric) MetricsResponseRsvpMetricIter {
	obj.rsvpMetricSlice = append(obj.rsvpMetricSlice, item)
	return obj
}

// description is TBD
// Dhcpv4ClientMetrics returns a []Dhcpv4ClientMetric
func (obj *metricsResponse) Dhcpv4ClientMetrics() MetricsResponseDhcpv4ClientMetricIter {
	if len(obj.obj.Dhcpv4ClientMetrics) == 0 {
		obj.obj.Dhcpv4ClientMetrics = []*otg.Dhcpv4ClientMetric{}
	}
	if obj.dhcpv4ClientMetricsHolder == nil {
		obj.dhcpv4ClientMetricsHolder = newMetricsResponseDhcpv4ClientMetricIter(&obj.obj.Dhcpv4ClientMetrics).setMsg(obj)
	}
	return obj.dhcpv4ClientMetricsHolder
}

type metricsResponseDhcpv4ClientMetricIter struct {
	obj                     *metricsResponse
	dhcpv4ClientMetricSlice []Dhcpv4ClientMetric
	fieldPtr                *[]*otg.Dhcpv4ClientMetric
}

func newMetricsResponseDhcpv4ClientMetricIter(ptr *[]*otg.Dhcpv4ClientMetric) MetricsResponseDhcpv4ClientMetricIter {
	return &metricsResponseDhcpv4ClientMetricIter{fieldPtr: ptr}
}

type MetricsResponseDhcpv4ClientMetricIter interface {
	setMsg(*metricsResponse) MetricsResponseDhcpv4ClientMetricIter
	Items() []Dhcpv4ClientMetric
	Add() Dhcpv4ClientMetric
	Append(items ...Dhcpv4ClientMetric) MetricsResponseDhcpv4ClientMetricIter
	Set(index int, newObj Dhcpv4ClientMetric) MetricsResponseDhcpv4ClientMetricIter
	Clear() MetricsResponseDhcpv4ClientMetricIter
	clearHolderSlice() MetricsResponseDhcpv4ClientMetricIter
	appendHolderSlice(item Dhcpv4ClientMetric) MetricsResponseDhcpv4ClientMetricIter
}

func (obj *metricsResponseDhcpv4ClientMetricIter) setMsg(msg *metricsResponse) MetricsResponseDhcpv4ClientMetricIter {
	obj.clearHolderSlice()
	for _, val := range *obj.fieldPtr {
		obj.appendHolderSlice(&dhcpv4ClientMetric{obj: val})
	}
	obj.obj = msg
	return obj
}

func (obj *metricsResponseDhcpv4ClientMetricIter) Items() []Dhcpv4ClientMetric {
	return obj.dhcpv4ClientMetricSlice
}

func (obj *metricsResponseDhcpv4ClientMetricIter) Add() Dhcpv4ClientMetric {
	newObj := &otg.Dhcpv4ClientMetric{}
	*obj.fieldPtr = append(*obj.fieldPtr, newObj)
	newLibObj := &dhcpv4ClientMetric{obj: newObj}
	newLibObj.setDefault()
	obj.dhcpv4ClientMetricSlice = append(obj.dhcpv4ClientMetricSlice, newLibObj)
	return newLibObj
}

func (obj *metricsResponseDhcpv4ClientMetricIter) Append(items ...Dhcpv4ClientMetric) MetricsResponseDhcpv4ClientMetricIter {
	for _, item := range items {
		newObj := item.msg()
		*obj.fieldPtr = append(*obj.fieldPtr, newObj)
		obj.dhcpv4ClientMetricSlice = append(obj.dhcpv4ClientMetricSlice, item)
	}
	return obj
}

func (obj *metricsResponseDhcpv4ClientMetricIter) Set(index int, newObj Dhcpv4ClientMetric) MetricsResponseDhcpv4ClientMetricIter {
	(*obj.fieldPtr)[index] = newObj.msg()
	obj.dhcpv4ClientMetricSlice[index] = newObj
	return obj
}
func (obj *metricsResponseDhcpv4ClientMetricIter) Clear() MetricsResponseDhcpv4ClientMetricIter {
	if len(*obj.fieldPtr) > 0 {
		*obj.fieldPtr = []*otg.Dhcpv4ClientMetric{}
		obj.dhcpv4ClientMetricSlice = []Dhcpv4ClientMetric{}
	}
	return obj
}
func (obj *metricsResponseDhcpv4ClientMetricIter) clearHolderSlice() MetricsResponseDhcpv4ClientMetricIter {
	if len(obj.dhcpv4ClientMetricSlice) > 0 {
		obj.dhcpv4ClientMetricSlice = []Dhcpv4ClientMetric{}
	}
	return obj
}
func (obj *metricsResponseDhcpv4ClientMetricIter) appendHolderSlice(item Dhcpv4ClientMetric) MetricsResponseDhcpv4ClientMetricIter {
	obj.dhcpv4ClientMetricSlice = append(obj.dhcpv4ClientMetricSlice, item)
	return obj
}

// description is TBD
// Dhcpv4ServerMetrics returns a []Dhcpv4ServerMetric
func (obj *metricsResponse) Dhcpv4ServerMetrics() MetricsResponseDhcpv4ServerMetricIter {
	if len(obj.obj.Dhcpv4ServerMetrics) == 0 {
		obj.obj.Dhcpv4ServerMetrics = []*otg.Dhcpv4ServerMetric{}
	}
	if obj.dhcpv4ServerMetricsHolder == nil {
		obj.dhcpv4ServerMetricsHolder = newMetricsResponseDhcpv4ServerMetricIter(&obj.obj.Dhcpv4ServerMetrics).setMsg(obj)
	}
	return obj.dhcpv4ServerMetricsHolder
}

type metricsResponseDhcpv4ServerMetricIter struct {
	obj                     *metricsResponse
	dhcpv4ServerMetricSlice []Dhcpv4ServerMetric
	fieldPtr                *[]*otg.Dhcpv4ServerMetric
}

func newMetricsResponseDhcpv4ServerMetricIter(ptr *[]*otg.Dhcpv4ServerMetric) MetricsResponseDhcpv4ServerMetricIter {
	return &metricsResponseDhcpv4ServerMetricIter{fieldPtr: ptr}
}

type MetricsResponseDhcpv4ServerMetricIter interface {
	setMsg(*metricsResponse) MetricsResponseDhcpv4ServerMetricIter
	Items() []Dhcpv4ServerMetric
	Add() Dhcpv4ServerMetric
	Append(items ...Dhcpv4ServerMetric) MetricsResponseDhcpv4ServerMetricIter
	Set(index int, newObj Dhcpv4ServerMetric) MetricsResponseDhcpv4ServerMetricIter
	Clear() MetricsResponseDhcpv4ServerMetricIter
	clearHolderSlice() MetricsResponseDhcpv4ServerMetricIter
	appendHolderSlice(item Dhcpv4ServerMetric) MetricsResponseDhcpv4ServerMetricIter
}

func (obj *metricsResponseDhcpv4ServerMetricIter) setMsg(msg *metricsResponse) MetricsResponseDhcpv4ServerMetricIter {
	obj.clearHolderSlice()
	for _, val := range *obj.fieldPtr {
		obj.appendHolderSlice(&dhcpv4ServerMetric{obj: val})
	}
	obj.obj = msg
	return obj
}

func (obj *metricsResponseDhcpv4ServerMetricIter) Items() []Dhcpv4ServerMetric {
	return obj.dhcpv4ServerMetricSlice
}

func (obj *metricsResponseDhcpv4ServerMetricIter) Add() Dhcpv4ServerMetric {
	newObj := &otg.Dhcpv4ServerMetric{}
	*obj.fieldPtr = append(*obj.fieldPtr, newObj)
	newLibObj := &dhcpv4ServerMetric{obj: newObj}
	newLibObj.setDefault()
	obj.dhcpv4ServerMetricSlice = append(obj.dhcpv4ServerMetricSlice, newLibObj)
	return newLibObj
}

func (obj *metricsResponseDhcpv4ServerMetricIter) Append(items ...Dhcpv4ServerMetric) MetricsResponseDhcpv4ServerMetricIter {
	for _, item := range items {
		newObj := item.msg()
		*obj.fieldPtr = append(*obj.fieldPtr, newObj)
		obj.dhcpv4ServerMetricSlice = append(obj.dhcpv4ServerMetricSlice, item)
	}
	return obj
}

func (obj *metricsResponseDhcpv4ServerMetricIter) Set(index int, newObj Dhcpv4ServerMetric) MetricsResponseDhcpv4ServerMetricIter {
	(*obj.fieldPtr)[index] = newObj.msg()
	obj.dhcpv4ServerMetricSlice[index] = newObj
	return obj
}
func (obj *metricsResponseDhcpv4ServerMetricIter) Clear() MetricsResponseDhcpv4ServerMetricIter {
	if len(*obj.fieldPtr) > 0 {
		*obj.fieldPtr = []*otg.Dhcpv4ServerMetric{}
		obj.dhcpv4ServerMetricSlice = []Dhcpv4ServerMetric{}
	}
	return obj
}
func (obj *metricsResponseDhcpv4ServerMetricIter) clearHolderSlice() MetricsResponseDhcpv4ServerMetricIter {
	if len(obj.dhcpv4ServerMetricSlice) > 0 {
		obj.dhcpv4ServerMetricSlice = []Dhcpv4ServerMetric{}
	}
	return obj
}
func (obj *metricsResponseDhcpv4ServerMetricIter) appendHolderSlice(item Dhcpv4ServerMetric) MetricsResponseDhcpv4ServerMetricIter {
	obj.dhcpv4ServerMetricSlice = append(obj.dhcpv4ServerMetricSlice, item)
	return obj
}

// description is TBD
// Dhcpv6ClientMetrics returns a []Dhcpv6ClientMetric
func (obj *metricsResponse) Dhcpv6ClientMetrics() MetricsResponseDhcpv6ClientMetricIter {
	if len(obj.obj.Dhcpv6ClientMetrics) == 0 {
		obj.obj.Dhcpv6ClientMetrics = []*otg.Dhcpv6ClientMetric{}
	}
	if obj.dhcpv6ClientMetricsHolder == nil {
		obj.dhcpv6ClientMetricsHolder = newMetricsResponseDhcpv6ClientMetricIter(&obj.obj.Dhcpv6ClientMetrics).setMsg(obj)
	}
	return obj.dhcpv6ClientMetricsHolder
}

type metricsResponseDhcpv6ClientMetricIter struct {
	obj                     *metricsResponse
	dhcpv6ClientMetricSlice []Dhcpv6ClientMetric
	fieldPtr                *[]*otg.Dhcpv6ClientMetric
}

func newMetricsResponseDhcpv6ClientMetricIter(ptr *[]*otg.Dhcpv6ClientMetric) MetricsResponseDhcpv6ClientMetricIter {
	return &metricsResponseDhcpv6ClientMetricIter{fieldPtr: ptr}
}

type MetricsResponseDhcpv6ClientMetricIter interface {
	setMsg(*metricsResponse) MetricsResponseDhcpv6ClientMetricIter
	Items() []Dhcpv6ClientMetric
	Add() Dhcpv6ClientMetric
	Append(items ...Dhcpv6ClientMetric) MetricsResponseDhcpv6ClientMetricIter
	Set(index int, newObj Dhcpv6ClientMetric) MetricsResponseDhcpv6ClientMetricIter
	Clear() MetricsResponseDhcpv6ClientMetricIter
	clearHolderSlice() MetricsResponseDhcpv6ClientMetricIter
	appendHolderSlice(item Dhcpv6ClientMetric) MetricsResponseDhcpv6ClientMetricIter
}

func (obj *metricsResponseDhcpv6ClientMetricIter) setMsg(msg *metricsResponse) MetricsResponseDhcpv6ClientMetricIter {
	obj.clearHolderSlice()
	for _, val := range *obj.fieldPtr {
		obj.appendHolderSlice(&dhcpv6ClientMetric{obj: val})
	}
	obj.obj = msg
	return obj
}

func (obj *metricsResponseDhcpv6ClientMetricIter) Items() []Dhcpv6ClientMetric {
	return obj.dhcpv6ClientMetricSlice
}

func (obj *metricsResponseDhcpv6ClientMetricIter) Add() Dhcpv6ClientMetric {
	newObj := &otg.Dhcpv6ClientMetric{}
	*obj.fieldPtr = append(*obj.fieldPtr, newObj)
	newLibObj := &dhcpv6ClientMetric{obj: newObj}
	newLibObj.setDefault()
	obj.dhcpv6ClientMetricSlice = append(obj.dhcpv6ClientMetricSlice, newLibObj)
	return newLibObj
}

func (obj *metricsResponseDhcpv6ClientMetricIter) Append(items ...Dhcpv6ClientMetric) MetricsResponseDhcpv6ClientMetricIter {
	for _, item := range items {
		newObj := item.msg()
		*obj.fieldPtr = append(*obj.fieldPtr, newObj)
		obj.dhcpv6ClientMetricSlice = append(obj.dhcpv6ClientMetricSlice, item)
	}
	return obj
}

func (obj *metricsResponseDhcpv6ClientMetricIter) Set(index int, newObj Dhcpv6ClientMetric) MetricsResponseDhcpv6ClientMetricIter {
	(*obj.fieldPtr)[index] = newObj.msg()
	obj.dhcpv6ClientMetricSlice[index] = newObj
	return obj
}
func (obj *metricsResponseDhcpv6ClientMetricIter) Clear() MetricsResponseDhcpv6ClientMetricIter {
	if len(*obj.fieldPtr) > 0 {
		*obj.fieldPtr = []*otg.Dhcpv6ClientMetric{}
		obj.dhcpv6ClientMetricSlice = []Dhcpv6ClientMetric{}
	}
	return obj
}
func (obj *metricsResponseDhcpv6ClientMetricIter) clearHolderSlice() MetricsResponseDhcpv6ClientMetricIter {
	if len(obj.dhcpv6ClientMetricSlice) > 0 {
		obj.dhcpv6ClientMetricSlice = []Dhcpv6ClientMetric{}
	}
	return obj
}
func (obj *metricsResponseDhcpv6ClientMetricIter) appendHolderSlice(item Dhcpv6ClientMetric) MetricsResponseDhcpv6ClientMetricIter {
	obj.dhcpv6ClientMetricSlice = append(obj.dhcpv6ClientMetricSlice, item)
	return obj
}

// description is TBD
// Dhcpv6ServerMetrics returns a []Dhcpv6ServerMetric
func (obj *metricsResponse) Dhcpv6ServerMetrics() MetricsResponseDhcpv6ServerMetricIter {
	if len(obj.obj.Dhcpv6ServerMetrics) == 0 {
		obj.obj.Dhcpv6ServerMetrics = []*otg.Dhcpv6ServerMetric{}
	}
	if obj.dhcpv6ServerMetricsHolder == nil {
		obj.dhcpv6ServerMetricsHolder = newMetricsResponseDhcpv6ServerMetricIter(&obj.obj.Dhcpv6ServerMetrics).setMsg(obj)
	}
	return obj.dhcpv6ServerMetricsHolder
}

type metricsResponseDhcpv6ServerMetricIter struct {
	obj                     *metricsResponse
	dhcpv6ServerMetricSlice []Dhcpv6ServerMetric
	fieldPtr                *[]*otg.Dhcpv6ServerMetric
}

func newMetricsResponseDhcpv6ServerMetricIter(ptr *[]*otg.Dhcpv6ServerMetric) MetricsResponseDhcpv6ServerMetricIter {
	return &metricsResponseDhcpv6ServerMetricIter{fieldPtr: ptr}
}

type MetricsResponseDhcpv6ServerMetricIter interface {
	setMsg(*metricsResponse) MetricsResponseDhcpv6ServerMetricIter
	Items() []Dhcpv6ServerMetric
	Add() Dhcpv6ServerMetric
	Append(items ...Dhcpv6ServerMetric) MetricsResponseDhcpv6ServerMetricIter
	Set(index int, newObj Dhcpv6ServerMetric) MetricsResponseDhcpv6ServerMetricIter
	Clear() MetricsResponseDhcpv6ServerMetricIter
	clearHolderSlice() MetricsResponseDhcpv6ServerMetricIter
	appendHolderSlice(item Dhcpv6ServerMetric) MetricsResponseDhcpv6ServerMetricIter
}

func (obj *metricsResponseDhcpv6ServerMetricIter) setMsg(msg *metricsResponse) MetricsResponseDhcpv6ServerMetricIter {
	obj.clearHolderSlice()
	for _, val := range *obj.fieldPtr {
		obj.appendHolderSlice(&dhcpv6ServerMetric{obj: val})
	}
	obj.obj = msg
	return obj
}

func (obj *metricsResponseDhcpv6ServerMetricIter) Items() []Dhcpv6ServerMetric {
	return obj.dhcpv6ServerMetricSlice
}

func (obj *metricsResponseDhcpv6ServerMetricIter) Add() Dhcpv6ServerMetric {
	newObj := &otg.Dhcpv6ServerMetric{}
	*obj.fieldPtr = append(*obj.fieldPtr, newObj)
	newLibObj := &dhcpv6ServerMetric{obj: newObj}
	newLibObj.setDefault()
	obj.dhcpv6ServerMetricSlice = append(obj.dhcpv6ServerMetricSlice, newLibObj)
	return newLibObj
}

func (obj *metricsResponseDhcpv6ServerMetricIter) Append(items ...Dhcpv6ServerMetric) MetricsResponseDhcpv6ServerMetricIter {
	for _, item := range items {
		newObj := item.msg()
		*obj.fieldPtr = append(*obj.fieldPtr, newObj)
		obj.dhcpv6ServerMetricSlice = append(obj.dhcpv6ServerMetricSlice, item)
	}
	return obj
}

func (obj *metricsResponseDhcpv6ServerMetricIter) Set(index int, newObj Dhcpv6ServerMetric) MetricsResponseDhcpv6ServerMetricIter {
	(*obj.fieldPtr)[index] = newObj.msg()
	obj.dhcpv6ServerMetricSlice[index] = newObj
	return obj
}
func (obj *metricsResponseDhcpv6ServerMetricIter) Clear() MetricsResponseDhcpv6ServerMetricIter {
	if len(*obj.fieldPtr) > 0 {
		*obj.fieldPtr = []*otg.Dhcpv6ServerMetric{}
		obj.dhcpv6ServerMetricSlice = []Dhcpv6ServerMetric{}
	}
	return obj
}
func (obj *metricsResponseDhcpv6ServerMetricIter) clearHolderSlice() MetricsResponseDhcpv6ServerMetricIter {
	if len(obj.dhcpv6ServerMetricSlice) > 0 {
		obj.dhcpv6ServerMetricSlice = []Dhcpv6ServerMetric{}
	}
	return obj
}
func (obj *metricsResponseDhcpv6ServerMetricIter) appendHolderSlice(item Dhcpv6ServerMetric) MetricsResponseDhcpv6ServerMetricIter {
	obj.dhcpv6ServerMetricSlice = append(obj.dhcpv6ServerMetricSlice, item)
	return obj
}

// description is TBD
// Ospfv2Metrics returns a []Ospfv2Metric
func (obj *metricsResponse) Ospfv2Metrics() MetricsResponseOspfv2MetricIter {
	if len(obj.obj.Ospfv2Metrics) == 0 {
		obj.setChoice(MetricsResponseChoice.OSPFV2_METRICS)
	}
	if obj.ospfv2MetricsHolder == nil {
		obj.ospfv2MetricsHolder = newMetricsResponseOspfv2MetricIter(&obj.obj.Ospfv2Metrics).setMsg(obj)
	}
	return obj.ospfv2MetricsHolder
}

type metricsResponseOspfv2MetricIter struct {
	obj               *metricsResponse
	ospfv2MetricSlice []Ospfv2Metric
	fieldPtr          *[]*otg.Ospfv2Metric
}

func newMetricsResponseOspfv2MetricIter(ptr *[]*otg.Ospfv2Metric) MetricsResponseOspfv2MetricIter {
	return &metricsResponseOspfv2MetricIter{fieldPtr: ptr}
}

type MetricsResponseOspfv2MetricIter interface {
	setMsg(*metricsResponse) MetricsResponseOspfv2MetricIter
	Items() []Ospfv2Metric
	Add() Ospfv2Metric
	Append(items ...Ospfv2Metric) MetricsResponseOspfv2MetricIter
	Set(index int, newObj Ospfv2Metric) MetricsResponseOspfv2MetricIter
	Clear() MetricsResponseOspfv2MetricIter
	clearHolderSlice() MetricsResponseOspfv2MetricIter
	appendHolderSlice(item Ospfv2Metric) MetricsResponseOspfv2MetricIter
}

func (obj *metricsResponseOspfv2MetricIter) setMsg(msg *metricsResponse) MetricsResponseOspfv2MetricIter {
	obj.clearHolderSlice()
	for _, val := range *obj.fieldPtr {
		obj.appendHolderSlice(&ospfv2Metric{obj: val})
	}
	obj.obj = msg
	return obj
}

func (obj *metricsResponseOspfv2MetricIter) Items() []Ospfv2Metric {
	return obj.ospfv2MetricSlice
}

func (obj *metricsResponseOspfv2MetricIter) Add() Ospfv2Metric {
	newObj := &otg.Ospfv2Metric{}
	*obj.fieldPtr = append(*obj.fieldPtr, newObj)
	newLibObj := &ospfv2Metric{obj: newObj}
	newLibObj.setDefault()
	obj.ospfv2MetricSlice = append(obj.ospfv2MetricSlice, newLibObj)
	return newLibObj
}

func (obj *metricsResponseOspfv2MetricIter) Append(items ...Ospfv2Metric) MetricsResponseOspfv2MetricIter {
	for _, item := range items {
		newObj := item.msg()
		*obj.fieldPtr = append(*obj.fieldPtr, newObj)
		obj.ospfv2MetricSlice = append(obj.ospfv2MetricSlice, item)
	}
	return obj
}

func (obj *metricsResponseOspfv2MetricIter) Set(index int, newObj Ospfv2Metric) MetricsResponseOspfv2MetricIter {
	(*obj.fieldPtr)[index] = newObj.msg()
	obj.ospfv2MetricSlice[index] = newObj
	return obj
}
func (obj *metricsResponseOspfv2MetricIter) Clear() MetricsResponseOspfv2MetricIter {
	if len(*obj.fieldPtr) > 0 {
		*obj.fieldPtr = []*otg.Ospfv2Metric{}
		obj.ospfv2MetricSlice = []Ospfv2Metric{}
	}
	return obj
}
func (obj *metricsResponseOspfv2MetricIter) clearHolderSlice() MetricsResponseOspfv2MetricIter {
	if len(obj.ospfv2MetricSlice) > 0 {
		obj.ospfv2MetricSlice = []Ospfv2Metric{}
	}
	return obj
}
func (obj *metricsResponseOspfv2MetricIter) appendHolderSlice(item Ospfv2Metric) MetricsResponseOspfv2MetricIter {
	obj.ospfv2MetricSlice = append(obj.ospfv2MetricSlice, item)
	return obj
}

// description is TBD
// ConvergenceMetrics returns a []ConvergenceMetric
func (obj *metricsResponse) ConvergenceMetrics() MetricsResponseConvergenceMetricIter {
	if len(obj.obj.ConvergenceMetrics) == 0 {
		obj.setChoice(MetricsResponseChoice.CONVERGENCE_METRICS)
	}
	if obj.convergenceMetricsHolder == nil {
		obj.convergenceMetricsHolder = newMetricsResponseConvergenceMetricIter(&obj.obj.ConvergenceMetrics).setMsg(obj)
	}
	return obj.convergenceMetricsHolder
}

type metricsResponseConvergenceMetricIter struct {
	obj                    *metricsResponse
	convergenceMetricSlice []ConvergenceMetric
	fieldPtr               *[]*otg.ConvergenceMetric
}

func newMetricsResponseConvergenceMetricIter(ptr *[]*otg.ConvergenceMetric) MetricsResponseConvergenceMetricIter {
	return &metricsResponseConvergenceMetricIter{fieldPtr: ptr}
}

type MetricsResponseConvergenceMetricIter interface {
	setMsg(*metricsResponse) MetricsResponseConvergenceMetricIter
	Items() []ConvergenceMetric
	Add() ConvergenceMetric
	Append(items ...ConvergenceMetric) MetricsResponseConvergenceMetricIter
	Set(index int, newObj ConvergenceMetric) MetricsResponseConvergenceMetricIter
	Clear() MetricsResponseConvergenceMetricIter
	clearHolderSlice() MetricsResponseConvergenceMetricIter
	appendHolderSlice(item ConvergenceMetric) MetricsResponseConvergenceMetricIter
}

func (obj *metricsResponseConvergenceMetricIter) setMsg(msg *metricsResponse) MetricsResponseConvergenceMetricIter {
	obj.clearHolderSlice()
	for _, val := range *obj.fieldPtr {
		obj.appendHolderSlice(&convergenceMetric{obj: val})
	}
	obj.obj = msg
	return obj
}

func (obj *metricsResponseConvergenceMetricIter) Items() []ConvergenceMetric {
	return obj.convergenceMetricSlice
}

func (obj *metricsResponseConvergenceMetricIter) Add() ConvergenceMetric {
	newObj := &otg.ConvergenceMetric{}
	*obj.fieldPtr = append(*obj.fieldPtr, newObj)
	newLibObj := &convergenceMetric{obj: newObj}
	newLibObj.setDefault()
	obj.convergenceMetricSlice = append(obj.convergenceMetricSlice, newLibObj)
	return newLibObj
}

func (obj *metricsResponseConvergenceMetricIter) Append(items ...ConvergenceMetric) MetricsResponseConvergenceMetricIter {
	for _, item := range items {
		newObj := item.msg()
		*obj.fieldPtr = append(*obj.fieldPtr, newObj)
		obj.convergenceMetricSlice = append(obj.convergenceMetricSlice, item)
	}
	return obj
}

func (obj *metricsResponseConvergenceMetricIter) Set(index int, newObj ConvergenceMetric) MetricsResponseConvergenceMetricIter {
	(*obj.fieldPtr)[index] = newObj.msg()
	obj.convergenceMetricSlice[index] = newObj
	return obj
}
func (obj *metricsResponseConvergenceMetricIter) Clear() MetricsResponseConvergenceMetricIter {
	if len(*obj.fieldPtr) > 0 {
		*obj.fieldPtr = []*otg.ConvergenceMetric{}
		obj.convergenceMetricSlice = []ConvergenceMetric{}
	}
	return obj
}
func (obj *metricsResponseConvergenceMetricIter) clearHolderSlice() MetricsResponseConvergenceMetricIter {
	if len(obj.convergenceMetricSlice) > 0 {
		obj.convergenceMetricSlice = []ConvergenceMetric{}
	}
	return obj
}
func (obj *metricsResponseConvergenceMetricIter) appendHolderSlice(item ConvergenceMetric) MetricsResponseConvergenceMetricIter {
	obj.convergenceMetricSlice = append(obj.convergenceMetricSlice, item)
	return obj
}

// description is TBD
// Ospfv3Metrics returns a []Ospfv3Metric
func (obj *metricsResponse) Ospfv3Metrics() MetricsResponseOspfv3MetricIter {
	if len(obj.obj.Ospfv3Metrics) == 0 {
		obj.setChoice(MetricsResponseChoice.OSPFV3_METRICS)
	}
	if obj.ospfv3MetricsHolder == nil {
		obj.ospfv3MetricsHolder = newMetricsResponseOspfv3MetricIter(&obj.obj.Ospfv3Metrics).setMsg(obj)
	}
	return obj.ospfv3MetricsHolder
}

type metricsResponseOspfv3MetricIter struct {
	obj               *metricsResponse
	ospfv3MetricSlice []Ospfv3Metric
	fieldPtr          *[]*otg.Ospfv3Metric
}

func newMetricsResponseOspfv3MetricIter(ptr *[]*otg.Ospfv3Metric) MetricsResponseOspfv3MetricIter {
	return &metricsResponseOspfv3MetricIter{fieldPtr: ptr}
}

type MetricsResponseOspfv3MetricIter interface {
	setMsg(*metricsResponse) MetricsResponseOspfv3MetricIter
	Items() []Ospfv3Metric
	Add() Ospfv3Metric
	Append(items ...Ospfv3Metric) MetricsResponseOspfv3MetricIter
	Set(index int, newObj Ospfv3Metric) MetricsResponseOspfv3MetricIter
	Clear() MetricsResponseOspfv3MetricIter
	clearHolderSlice() MetricsResponseOspfv3MetricIter
	appendHolderSlice(item Ospfv3Metric) MetricsResponseOspfv3MetricIter
}

func (obj *metricsResponseOspfv3MetricIter) setMsg(msg *metricsResponse) MetricsResponseOspfv3MetricIter {
	obj.clearHolderSlice()
	for _, val := range *obj.fieldPtr {
		obj.appendHolderSlice(&ospfv3Metric{obj: val})
	}
	obj.obj = msg
	return obj
}

func (obj *metricsResponseOspfv3MetricIter) Items() []Ospfv3Metric {
	return obj.ospfv3MetricSlice
}

func (obj *metricsResponseOspfv3MetricIter) Add() Ospfv3Metric {
	newObj := &otg.Ospfv3Metric{}
	*obj.fieldPtr = append(*obj.fieldPtr, newObj)
	newLibObj := &ospfv3Metric{obj: newObj}
	newLibObj.setDefault()
	obj.ospfv3MetricSlice = append(obj.ospfv3MetricSlice, newLibObj)
	return newLibObj
}

func (obj *metricsResponseOspfv3MetricIter) Append(items ...Ospfv3Metric) MetricsResponseOspfv3MetricIter {
	for _, item := range items {
		newObj := item.msg()
		*obj.fieldPtr = append(*obj.fieldPtr, newObj)
		obj.ospfv3MetricSlice = append(obj.ospfv3MetricSlice, item)
	}
	return obj
}

func (obj *metricsResponseOspfv3MetricIter) Set(index int, newObj Ospfv3Metric) MetricsResponseOspfv3MetricIter {
	(*obj.fieldPtr)[index] = newObj.msg()
	obj.ospfv3MetricSlice[index] = newObj
	return obj
}
func (obj *metricsResponseOspfv3MetricIter) Clear() MetricsResponseOspfv3MetricIter {
	if len(*obj.fieldPtr) > 0 {
		*obj.fieldPtr = []*otg.Ospfv3Metric{}
		obj.ospfv3MetricSlice = []Ospfv3Metric{}
	}
	return obj
}
func (obj *metricsResponseOspfv3MetricIter) clearHolderSlice() MetricsResponseOspfv3MetricIter {
	if len(obj.ospfv3MetricSlice) > 0 {
		obj.ospfv3MetricSlice = []Ospfv3Metric{}
	}
	return obj
}
func (obj *metricsResponseOspfv3MetricIter) appendHolderSlice(item Ospfv3Metric) MetricsResponseOspfv3MetricIter {
	obj.ospfv3MetricSlice = append(obj.ospfv3MetricSlice, item)
	return obj
}

func (obj *metricsResponse) validateObj(vObj *validation, set_default bool) {
	if set_default {
		obj.setDefault()
	}

	if len(obj.obj.PortMetrics) != 0 {

		if set_default {
			obj.PortMetrics().clearHolderSlice()
			for _, item := range obj.obj.PortMetrics {
				obj.PortMetrics().appendHolderSlice(&portMetric{obj: item})
			}
		}
		for _, item := range obj.PortMetrics().Items() {
			item.validateObj(vObj, set_default)
		}

	}

	if len(obj.obj.FlowMetrics) != 0 {

		if set_default {
			obj.FlowMetrics().clearHolderSlice()
			for _, item := range obj.obj.FlowMetrics {
				obj.FlowMetrics().appendHolderSlice(&flowMetric{obj: item})
			}
		}
		for _, item := range obj.FlowMetrics().Items() {
			item.validateObj(vObj, set_default)
		}

	}

	if len(obj.obj.Bgpv4Metrics) != 0 {

		if set_default {
			obj.Bgpv4Metrics().clearHolderSlice()
			for _, item := range obj.obj.Bgpv4Metrics {
				obj.Bgpv4Metrics().appendHolderSlice(&bgpv4Metric{obj: item})
			}
		}
		for _, item := range obj.Bgpv4Metrics().Items() {
			item.validateObj(vObj, set_default)
		}

	}

	if len(obj.obj.Bgpv6Metrics) != 0 {

		if set_default {
			obj.Bgpv6Metrics().clearHolderSlice()
			for _, item := range obj.obj.Bgpv6Metrics {
				obj.Bgpv6Metrics().appendHolderSlice(&bgpv6Metric{obj: item})
			}
		}
		for _, item := range obj.Bgpv6Metrics().Items() {
			item.validateObj(vObj, set_default)
		}

	}

	if len(obj.obj.IsisMetrics) != 0 {

		if set_default {
			obj.IsisMetrics().clearHolderSlice()
			for _, item := range obj.obj.IsisMetrics {
				obj.IsisMetrics().appendHolderSlice(&isisMetric{obj: item})
			}
		}
		for _, item := range obj.IsisMetrics().Items() {
			item.validateObj(vObj, set_default)
		}

	}

	if len(obj.obj.LagMetrics) != 0 {

		if set_default {
			obj.LagMetrics().clearHolderSlice()
			for _, item := range obj.obj.LagMetrics {
				obj.LagMetrics().appendHolderSlice(&lagMetric{obj: item})
			}
		}
		for _, item := range obj.LagMetrics().Items() {
			item.validateObj(vObj, set_default)
		}

	}

	if len(obj.obj.LacpMetrics) != 0 {

		if set_default {
			obj.LacpMetrics().clearHolderSlice()
			for _, item := range obj.obj.LacpMetrics {
				obj.LacpMetrics().appendHolderSlice(&lacpMetric{obj: item})
			}
		}
		for _, item := range obj.LacpMetrics().Items() {
			item.validateObj(vObj, set_default)
		}

	}

	if len(obj.obj.LldpMetrics) != 0 {

		if set_default {
			obj.LldpMetrics().clearHolderSlice()
			for _, item := range obj.obj.LldpMetrics {
				obj.LldpMetrics().appendHolderSlice(&lldpMetric{obj: item})
			}
		}
		for _, item := range obj.LldpMetrics().Items() {
			item.validateObj(vObj, set_default)
		}

	}

	if len(obj.obj.RsvpMetrics) != 0 {

		if set_default {
			obj.RsvpMetrics().clearHolderSlice()
			for _, item := range obj.obj.RsvpMetrics {
				obj.RsvpMetrics().appendHolderSlice(&rsvpMetric{obj: item})
			}
		}
		for _, item := range obj.RsvpMetrics().Items() {
			item.validateObj(vObj, set_default)
		}

	}

	if len(obj.obj.Dhcpv4ClientMetrics) != 0 {

		if set_default {
			obj.Dhcpv4ClientMetrics().clearHolderSlice()
			for _, item := range obj.obj.Dhcpv4ClientMetrics {
				obj.Dhcpv4ClientMetrics().appendHolderSlice(&dhcpv4ClientMetric{obj: item})
			}
		}
		for _, item := range obj.Dhcpv4ClientMetrics().Items() {
			item.validateObj(vObj, set_default)
		}

	}

	if len(obj.obj.Dhcpv4ServerMetrics) != 0 {

		if set_default {
			obj.Dhcpv4ServerMetrics().clearHolderSlice()
			for _, item := range obj.obj.Dhcpv4ServerMetrics {
				obj.Dhcpv4ServerMetrics().appendHolderSlice(&dhcpv4ServerMetric{obj: item})
			}
		}
		for _, item := range obj.Dhcpv4ServerMetrics().Items() {
			item.validateObj(vObj, set_default)
		}

	}

	if len(obj.obj.Dhcpv6ClientMetrics) != 0 {

		if set_default {
			obj.Dhcpv6ClientMetrics().clearHolderSlice()
			for _, item := range obj.obj.Dhcpv6ClientMetrics {
				obj.Dhcpv6ClientMetrics().appendHolderSlice(&dhcpv6ClientMetric{obj: item})
			}
		}
		for _, item := range obj.Dhcpv6ClientMetrics().Items() {
			item.validateObj(vObj, set_default)
		}

	}

	if len(obj.obj.Dhcpv6ServerMetrics) != 0 {

		if set_default {
			obj.Dhcpv6ServerMetrics().clearHolderSlice()
			for _, item := range obj.obj.Dhcpv6ServerMetrics {
				obj.Dhcpv6ServerMetrics().appendHolderSlice(&dhcpv6ServerMetric{obj: item})
			}
		}
		for _, item := range obj.Dhcpv6ServerMetrics().Items() {
			item.validateObj(vObj, set_default)
		}

	}

	if len(obj.obj.Ospfv2Metrics) != 0 {

		if set_default {
			obj.Ospfv2Metrics().clearHolderSlice()
			for _, item := range obj.obj.Ospfv2Metrics {
				obj.Ospfv2Metrics().appendHolderSlice(&ospfv2Metric{obj: item})
			}
		}
		for _, item := range obj.Ospfv2Metrics().Items() {
			item.validateObj(vObj, set_default)
		}

	}

	if len(obj.obj.ConvergenceMetrics) != 0 {

		if set_default {
			obj.ConvergenceMetrics().clearHolderSlice()
			for _, item := range obj.obj.ConvergenceMetrics {
				obj.ConvergenceMetrics().appendHolderSlice(&convergenceMetric{obj: item})
			}
		}
		for _, item := range obj.ConvergenceMetrics().Items() {
			item.validateObj(vObj, set_default)
		}

	}

	if len(obj.obj.Ospfv3Metrics) != 0 {

		if set_default {
			obj.Ospfv3Metrics().clearHolderSlice()
			for _, item := range obj.obj.Ospfv3Metrics {
				obj.Ospfv3Metrics().appendHolderSlice(&ospfv3Metric{obj: item})
			}
		}
		for _, item := range obj.Ospfv3Metrics().Items() {
			item.validateObj(vObj, set_default)
		}

	}

}

func (obj *metricsResponse) setDefault() {
	var choices_set int = 0
	var choice MetricsResponseChoiceEnum

	if len(obj.obj.FlowMetrics) > 0 {
		choices_set += 1
		choice = MetricsResponseChoice.FLOW_METRICS
	}

	if len(obj.obj.PortMetrics) > 0 {
		choices_set += 1
		choice = MetricsResponseChoice.PORT_METRICS
	}

	if len(obj.obj.Bgpv4Metrics) > 0 {
		choices_set += 1
		choice = MetricsResponseChoice.BGPV4_METRICS
	}

	if len(obj.obj.Bgpv6Metrics) > 0 {
		choices_set += 1
		choice = MetricsResponseChoice.BGPV6_METRICS
	}

	if len(obj.obj.IsisMetrics) > 0 {
		choices_set += 1
		choice = MetricsResponseChoice.ISIS_METRICS
	}

	if len(obj.obj.LagMetrics) > 0 {
		choices_set += 1
		choice = MetricsResponseChoice.LAG_METRICS
	}

	if len(obj.obj.LacpMetrics) > 0 {
		choices_set += 1
		choice = MetricsResponseChoice.LACP_METRICS
	}

	if len(obj.obj.LldpMetrics) > 0 {
		choices_set += 1
		choice = MetricsResponseChoice.LLDP_METRICS
	}

	if len(obj.obj.RsvpMetrics) > 0 {
		choices_set += 1
		choice = MetricsResponseChoice.RSVP_METRICS
	}

	if len(obj.obj.Ospfv2Metrics) > 0 {
		choices_set += 1
		choice = MetricsResponseChoice.OSPFV2_METRICS
	}

	if len(obj.obj.ConvergenceMetrics) > 0 {
		choices_set += 1
		choice = MetricsResponseChoice.CONVERGENCE_METRICS
	}

	if len(obj.obj.Ospfv3Metrics) > 0 {
		choices_set += 1
		choice = MetricsResponseChoice.OSPFV3_METRICS
	}
	if choices_set == 0 {
		if obj.obj.Choice == nil {
			obj.setChoice(MetricsResponseChoice.PORT_METRICS)

		}

	} else if choices_set == 1 && choice != "" {
		if obj.obj.Choice != nil {
			if obj.Choice() != choice {
				obj.validationErrors = append(obj.validationErrors, "choice not matching with property in MetricsResponse")
			}
		} else {
			intVal := otg.MetricsResponse_Choice_Enum_value[string(choice)]
			enumValue := otg.MetricsResponse_Choice_Enum(intVal)
			obj.obj.Choice = &enumValue
		}
	}

}<|MERGE_RESOLUTION|>--- conflicted
+++ resolved
@@ -308,21 +308,12 @@
 	setChoice(value MetricsResponseChoiceEnum) MetricsResponse
 	// HasChoice checks if Choice has been set in MetricsResponse
 	HasChoice() bool
-<<<<<<< HEAD
-	// getter for Dhcpv4Server to set choice.
-	Dhcpv4Server()
-	// getter for Dhcpv6Client to set choice.
-	Dhcpv6Client()
-	// getter for Dhcpv4Client to set choice.
-	Dhcpv4Client()
-=======
 	// getter for Dhcpv6Client to set choice.
 	Dhcpv6Client()
 	// getter for Dhcpv4Client to set choice.
 	Dhcpv4Client()
 	// getter for Dhcpv4Server to set choice.
 	Dhcpv4Server()
->>>>>>> 232773f5
 	// getter for Dhcpv6Server to set choice.
 	Dhcpv6Server()
 	// PortMetrics returns MetricsResponsePortMetricIterIter, set in MetricsResponse
@@ -403,8 +394,6 @@
 	return MetricsResponseChoiceEnum(obj.obj.Choice.Enum().String())
 }
 
-<<<<<<< HEAD
-=======
 // getter for Dhcpv6Client to set choice
 func (obj *metricsResponse) Dhcpv6Client() {
 	obj.setChoice(MetricsResponseChoice.DHCPV6_CLIENT)
@@ -415,25 +404,11 @@
 	obj.setChoice(MetricsResponseChoice.DHCPV4_CLIENT)
 }
 
->>>>>>> 232773f5
 // getter for Dhcpv4Server to set choice
 func (obj *metricsResponse) Dhcpv4Server() {
 	obj.setChoice(MetricsResponseChoice.DHCPV4_SERVER)
 }
 
-<<<<<<< HEAD
-// getter for Dhcpv6Client to set choice
-func (obj *metricsResponse) Dhcpv6Client() {
-	obj.setChoice(MetricsResponseChoice.DHCPV6_CLIENT)
-}
-
-// getter for Dhcpv4Client to set choice
-func (obj *metricsResponse) Dhcpv4Client() {
-	obj.setChoice(MetricsResponseChoice.DHCPV4_CLIENT)
-}
-
-=======
->>>>>>> 232773f5
 // getter for Dhcpv6Server to set choice
 func (obj *metricsResponse) Dhcpv6Server() {
 	obj.setChoice(MetricsResponseChoice.DHCPV6_SERVER)
