package gosnappi

import (
	"fmt"
	"strings"

	"github.com/ghodss/yaml"
	otg "github.com/open-traffic-generator/snappi/gosnappi/otg"
	"google.golang.org/protobuf/encoding/protojson"
	"google.golang.org/protobuf/proto"
)

// ***** MetricsResponse *****
type metricsResponse struct {
	validation
	obj                       *otg.MetricsResponse
	marshaller                marshalMetricsResponse
	unMarshaller              unMarshalMetricsResponse
	portMetricsHolder         MetricsResponsePortMetricIter
	flowMetricsHolder         MetricsResponseFlowMetricIter
	bgpv4MetricsHolder        MetricsResponseBgpv4MetricIter
	bgpv6MetricsHolder        MetricsResponseBgpv6MetricIter
	isisMetricsHolder         MetricsResponseIsisMetricIter
	lagMetricsHolder          MetricsResponseLagMetricIter
	lacpMetricsHolder         MetricsResponseLacpMetricIter
	lldpMetricsHolder         MetricsResponseLldpMetricIter
	rsvpMetricsHolder         MetricsResponseRsvpMetricIter
	dhcpv4ClientMetricsHolder MetricsResponseDhcpv4ClientMetricIter
	dhcpv4ServerMetricsHolder MetricsResponseDhcpv4ServerMetricIter
	dhcpv6ClientMetricsHolder MetricsResponseDhcpv6ClientMetricIter
	dhcpv6ServerMetricsHolder MetricsResponseDhcpv6ServerMetricIter
	ospfv2MetricsHolder       MetricsResponseOspfv2MetricIter
	convergenceMetricsHolder  MetricsResponseConvergenceMetricIter
<<<<<<< HEAD
	ospfv3MetricsHolder       MetricsResponseOspfv3MetricIter
=======
	macsecMetricsHolder       MetricsResponseMacsecMetricIter
	mkaMetricsHolder          MetricsResponseMkaMetricIter
>>>>>>> af08d8ac
}

func NewMetricsResponse() MetricsResponse {
	obj := metricsResponse{obj: &otg.MetricsResponse{}}
	obj.setDefault()
	return &obj
}

func (obj *metricsResponse) msg() *otg.MetricsResponse {
	return obj.obj
}

func (obj *metricsResponse) setMsg(msg *otg.MetricsResponse) MetricsResponse {
	obj.setNil()
	proto.Merge(obj.obj, msg)
	return obj
}

type marshalmetricsResponse struct {
	obj *metricsResponse
}

type marshalMetricsResponse interface {
	// ToProto marshals MetricsResponse to protobuf object *otg.MetricsResponse
	ToProto() (*otg.MetricsResponse, error)
	// ToPbText marshals MetricsResponse to protobuf text
	ToPbText() (string, error)
	// ToYaml marshals MetricsResponse to YAML text
	ToYaml() (string, error)
	// ToJson marshals MetricsResponse to JSON text
	ToJson() (string, error)
}

type unMarshalmetricsResponse struct {
	obj *metricsResponse
}

type unMarshalMetricsResponse interface {
	// FromProto unmarshals MetricsResponse from protobuf object *otg.MetricsResponse
	FromProto(msg *otg.MetricsResponse) (MetricsResponse, error)
	// FromPbText unmarshals MetricsResponse from protobuf text
	FromPbText(value string) error
	// FromYaml unmarshals MetricsResponse from YAML text
	FromYaml(value string) error
	// FromJson unmarshals MetricsResponse from JSON text
	FromJson(value string) error
}

func (obj *metricsResponse) Marshal() marshalMetricsResponse {
	if obj.marshaller == nil {
		obj.marshaller = &marshalmetricsResponse{obj: obj}
	}
	return obj.marshaller
}

func (obj *metricsResponse) Unmarshal() unMarshalMetricsResponse {
	if obj.unMarshaller == nil {
		obj.unMarshaller = &unMarshalmetricsResponse{obj: obj}
	}
	return obj.unMarshaller
}

func (m *marshalmetricsResponse) ToProto() (*otg.MetricsResponse, error) {
	err := m.obj.validateToAndFrom()
	if err != nil {
		return nil, err
	}
	return m.obj.msg(), nil
}

func (m *unMarshalmetricsResponse) FromProto(msg *otg.MetricsResponse) (MetricsResponse, error) {
	newObj := m.obj.setMsg(msg)
	err := newObj.validateToAndFrom()
	if err != nil {
		return nil, err
	}
	return newObj, nil
}

func (m *marshalmetricsResponse) ToPbText() (string, error) {
	vErr := m.obj.validateToAndFrom()
	if vErr != nil {
		return "", vErr
	}
	protoMarshal, err := proto.Marshal(m.obj.msg())
	if err != nil {
		return "", err
	}
	return string(protoMarshal), nil
}

func (m *unMarshalmetricsResponse) FromPbText(value string) error {
	retObj := proto.Unmarshal([]byte(value), m.obj.msg())
	if retObj != nil {
		return retObj
	}
	m.obj.setNil()
	vErr := m.obj.validateToAndFrom()
	if vErr != nil {
		return vErr
	}
	return retObj
}

func (m *marshalmetricsResponse) ToYaml() (string, error) {
	vErr := m.obj.validateToAndFrom()
	if vErr != nil {
		return "", vErr
	}
	opts := protojson.MarshalOptions{
		UseProtoNames:   true,
		AllowPartial:    true,
		EmitUnpopulated: false,
	}
	data, err := opts.Marshal(m.obj.msg())
	if err != nil {
		return "", err
	}
	data, err = yaml.JSONToYAML(data)
	if err != nil {
		return "", err
	}
	return string(data), nil
}

func (m *unMarshalmetricsResponse) FromYaml(value string) error {
	if value == "" {
		value = "{}"
	}
	data, err := yaml.YAMLToJSON([]byte(value))
	if err != nil {
		return err
	}
	opts := protojson.UnmarshalOptions{
		AllowPartial:   true,
		DiscardUnknown: false,
	}
	uError := opts.Unmarshal([]byte(data), m.obj.msg())
	if uError != nil {
		return fmt.Errorf("unmarshal error %s", strings.Replace(
			uError.Error(), "\u00a0", " ", -1)[7:])
	}
	m.obj.setNil()
	vErr := m.obj.validateToAndFrom()
	if vErr != nil {
		return vErr
	}
	return nil
}

func (m *marshalmetricsResponse) ToJson() (string, error) {
	vErr := m.obj.validateToAndFrom()
	if vErr != nil {
		return "", vErr
	}
	opts := protojson.MarshalOptions{
		UseProtoNames:   true,
		AllowPartial:    true,
		EmitUnpopulated: false,
		Indent:          "  ",
	}
	data, err := opts.Marshal(m.obj.msg())
	if err != nil {
		return "", err
	}
	return string(data), nil
}

func (m *unMarshalmetricsResponse) FromJson(value string) error {
	opts := protojson.UnmarshalOptions{
		AllowPartial:   true,
		DiscardUnknown: false,
	}
	if value == "" {
		value = "{}"
	}
	uError := opts.Unmarshal([]byte(value), m.obj.msg())
	if uError != nil {
		return fmt.Errorf("unmarshal error %s", strings.Replace(
			uError.Error(), "\u00a0", " ", -1)[7:])
	}
	m.obj.setNil()
	err := m.obj.validateToAndFrom()
	if err != nil {
		return err
	}
	return nil
}

func (obj *metricsResponse) validateToAndFrom() error {
	// emptyVars()
	obj.validateObj(&obj.validation, true)
	return obj.validationResult()
}

func (obj *metricsResponse) validate() error {
	// emptyVars()
	obj.validateObj(&obj.validation, false)
	return obj.validationResult()
}

func (obj *metricsResponse) String() string {
	str, err := obj.Marshal().ToYaml()
	if err != nil {
		return err.Error()
	}
	return str
}

func (obj *metricsResponse) Clone() (MetricsResponse, error) {
	vErr := obj.validate()
	if vErr != nil {
		return nil, vErr
	}
	newObj := NewMetricsResponse()
	data, err := proto.Marshal(obj.msg())
	if err != nil {
		return nil, err
	}
	pbErr := proto.Unmarshal(data, newObj.msg())
	if pbErr != nil {
		return nil, pbErr
	}
	return newObj, nil
}

func (obj *metricsResponse) setNil() {
	obj.portMetricsHolder = nil
	obj.flowMetricsHolder = nil
	obj.bgpv4MetricsHolder = nil
	obj.bgpv6MetricsHolder = nil
	obj.isisMetricsHolder = nil
	obj.lagMetricsHolder = nil
	obj.lacpMetricsHolder = nil
	obj.lldpMetricsHolder = nil
	obj.rsvpMetricsHolder = nil
	obj.dhcpv4ClientMetricsHolder = nil
	obj.dhcpv4ServerMetricsHolder = nil
	obj.dhcpv6ClientMetricsHolder = nil
	obj.dhcpv6ServerMetricsHolder = nil
	obj.ospfv2MetricsHolder = nil
	obj.convergenceMetricsHolder = nil
<<<<<<< HEAD
	obj.ospfv3MetricsHolder = nil
=======
	obj.macsecMetricsHolder = nil
	obj.mkaMetricsHolder = nil
>>>>>>> af08d8ac
	obj.validationErrors = nil
	obj.warnings = nil
	obj.constraints = make(map[string]map[string]Constraints)
}

// MetricsResponse is response containing chosen traffic generator metrics.
type MetricsResponse interface {
	Validation
	// msg marshals MetricsResponse to protobuf object *otg.MetricsResponse
	// and doesn't set defaults
	msg() *otg.MetricsResponse
	// setMsg unmarshals MetricsResponse from protobuf object *otg.MetricsResponse
	// and doesn't set defaults
	setMsg(*otg.MetricsResponse) MetricsResponse
	// provides marshal interface
	Marshal() marshalMetricsResponse
	// provides unmarshal interface
	Unmarshal() unMarshalMetricsResponse
	// validate validates MetricsResponse
	validate() error
	// A stringer function
	String() string
	// Clones the object
	Clone() (MetricsResponse, error)
	validateToAndFrom() error
	validateObj(vObj *validation, set_default bool)
	setDefault()
	// Choice returns MetricsResponseChoiceEnum, set in MetricsResponse
	Choice() MetricsResponseChoiceEnum
	// setChoice assigns MetricsResponseChoiceEnum provided by user to MetricsResponse
	setChoice(value MetricsResponseChoiceEnum) MetricsResponse
	// HasChoice checks if Choice has been set in MetricsResponse
	HasChoice() bool
	// getter for Dhcpv6Server to set choice.
	Dhcpv6Server()
	// getter for Dhcpv4Server to set choice.
	Dhcpv4Server()
	// getter for Dhcpv6Server to set choice.
	Dhcpv6Server()
	// getter for Dhcpv6Client to set choice.
	Dhcpv6Client()
	// getter for Dhcpv4Client to set choice.
	Dhcpv4Client()
	// PortMetrics returns MetricsResponsePortMetricIterIter, set in MetricsResponse
	PortMetrics() MetricsResponsePortMetricIter
	// FlowMetrics returns MetricsResponseFlowMetricIterIter, set in MetricsResponse
	FlowMetrics() MetricsResponseFlowMetricIter
	// Bgpv4Metrics returns MetricsResponseBgpv4MetricIterIter, set in MetricsResponse
	Bgpv4Metrics() MetricsResponseBgpv4MetricIter
	// Bgpv6Metrics returns MetricsResponseBgpv6MetricIterIter, set in MetricsResponse
	Bgpv6Metrics() MetricsResponseBgpv6MetricIter
	// IsisMetrics returns MetricsResponseIsisMetricIterIter, set in MetricsResponse
	IsisMetrics() MetricsResponseIsisMetricIter
	// LagMetrics returns MetricsResponseLagMetricIterIter, set in MetricsResponse
	LagMetrics() MetricsResponseLagMetricIter
	// LacpMetrics returns MetricsResponseLacpMetricIterIter, set in MetricsResponse
	LacpMetrics() MetricsResponseLacpMetricIter
	// LldpMetrics returns MetricsResponseLldpMetricIterIter, set in MetricsResponse
	LldpMetrics() MetricsResponseLldpMetricIter
	// RsvpMetrics returns MetricsResponseRsvpMetricIterIter, set in MetricsResponse
	RsvpMetrics() MetricsResponseRsvpMetricIter
	// Dhcpv4ClientMetrics returns MetricsResponseDhcpv4ClientMetricIterIter, set in MetricsResponse
	Dhcpv4ClientMetrics() MetricsResponseDhcpv4ClientMetricIter
	// Dhcpv4ServerMetrics returns MetricsResponseDhcpv4ServerMetricIterIter, set in MetricsResponse
	Dhcpv4ServerMetrics() MetricsResponseDhcpv4ServerMetricIter
	// Dhcpv6ClientMetrics returns MetricsResponseDhcpv6ClientMetricIterIter, set in MetricsResponse
	Dhcpv6ClientMetrics() MetricsResponseDhcpv6ClientMetricIter
	// Dhcpv6ServerMetrics returns MetricsResponseDhcpv6ServerMetricIterIter, set in MetricsResponse
	Dhcpv6ServerMetrics() MetricsResponseDhcpv6ServerMetricIter
	// Ospfv2Metrics returns MetricsResponseOspfv2MetricIterIter, set in MetricsResponse
	Ospfv2Metrics() MetricsResponseOspfv2MetricIter
	// ConvergenceMetrics returns MetricsResponseConvergenceMetricIterIter, set in MetricsResponse
	ConvergenceMetrics() MetricsResponseConvergenceMetricIter
<<<<<<< HEAD
	// Ospfv3Metrics returns MetricsResponseOspfv3MetricIterIter, set in MetricsResponse
	Ospfv3Metrics() MetricsResponseOspfv3MetricIter
=======
	// MacsecMetrics returns MetricsResponseMacsecMetricIterIter, set in MetricsResponse
	MacsecMetrics() MetricsResponseMacsecMetricIter
	// MkaMetrics returns MetricsResponseMkaMetricIterIter, set in MetricsResponse
	MkaMetrics() MetricsResponseMkaMetricIter
>>>>>>> af08d8ac
	setNil()
}

type MetricsResponseChoiceEnum string

// Enum of Choice on MetricsResponse
var MetricsResponseChoice = struct {
	FLOW_METRICS        MetricsResponseChoiceEnum
	PORT_METRICS        MetricsResponseChoiceEnum
	BGPV4_METRICS       MetricsResponseChoiceEnum
	BGPV6_METRICS       MetricsResponseChoiceEnum
	ISIS_METRICS        MetricsResponseChoiceEnum
	LAG_METRICS         MetricsResponseChoiceEnum
	LACP_METRICS        MetricsResponseChoiceEnum
	LLDP_METRICS        MetricsResponseChoiceEnum
	RSVP_METRICS        MetricsResponseChoiceEnum
	DHCPV4_CLIENT       MetricsResponseChoiceEnum
	DHCPV4_SERVER       MetricsResponseChoiceEnum
	DHCPV6_CLIENT       MetricsResponseChoiceEnum
	DHCPV6_SERVER       MetricsResponseChoiceEnum
	OSPFV2_METRICS      MetricsResponseChoiceEnum
	CONVERGENCE_METRICS MetricsResponseChoiceEnum
<<<<<<< HEAD
	OSPFV3_METRICS      MetricsResponseChoiceEnum
=======
	MACSEC_METRICS      MetricsResponseChoiceEnum
	MKA_METRICS         MetricsResponseChoiceEnum
>>>>>>> af08d8ac
}{
	FLOW_METRICS:        MetricsResponseChoiceEnum("flow_metrics"),
	PORT_METRICS:        MetricsResponseChoiceEnum("port_metrics"),
	BGPV4_METRICS:       MetricsResponseChoiceEnum("bgpv4_metrics"),
	BGPV6_METRICS:       MetricsResponseChoiceEnum("bgpv6_metrics"),
	ISIS_METRICS:        MetricsResponseChoiceEnum("isis_metrics"),
	LAG_METRICS:         MetricsResponseChoiceEnum("lag_metrics"),
	LACP_METRICS:        MetricsResponseChoiceEnum("lacp_metrics"),
	LLDP_METRICS:        MetricsResponseChoiceEnum("lldp_metrics"),
	RSVP_METRICS:        MetricsResponseChoiceEnum("rsvp_metrics"),
	DHCPV4_CLIENT:       MetricsResponseChoiceEnum("dhcpv4_client"),
	DHCPV4_SERVER:       MetricsResponseChoiceEnum("dhcpv4_server"),
	DHCPV6_CLIENT:       MetricsResponseChoiceEnum("dhcpv6_client"),
	DHCPV6_SERVER:       MetricsResponseChoiceEnum("dhcpv6_server"),
	OSPFV2_METRICS:      MetricsResponseChoiceEnum("ospfv2_metrics"),
	CONVERGENCE_METRICS: MetricsResponseChoiceEnum("convergence_metrics"),
<<<<<<< HEAD
	OSPFV3_METRICS:      MetricsResponseChoiceEnum("ospfv3_metrics"),
=======
	MACSEC_METRICS:      MetricsResponseChoiceEnum("macsec_metrics"),
	MKA_METRICS:         MetricsResponseChoiceEnum("mka_metrics"),
>>>>>>> af08d8ac
}

func (obj *metricsResponse) Choice() MetricsResponseChoiceEnum {
	return MetricsResponseChoiceEnum(obj.obj.Choice.Enum().String())
}

// getter for Dhcpv6Server to set choice
func (obj *metricsResponse) Dhcpv6Server() {
	obj.setChoice(MetricsResponseChoice.DHCPV6_SERVER)
}

// getter for Dhcpv4Server to set choice
func (obj *metricsResponse) Dhcpv4Server() {
	obj.setChoice(MetricsResponseChoice.DHCPV4_SERVER)
}

// getter for Dhcpv6Server to set choice
func (obj *metricsResponse) Dhcpv6Server() {
	obj.setChoice(MetricsResponseChoice.DHCPV6_SERVER)
}

// getter for Dhcpv6Client to set choice
func (obj *metricsResponse) Dhcpv6Client() {
	obj.setChoice(MetricsResponseChoice.DHCPV6_CLIENT)
}

// getter for Dhcpv4Client to set choice
func (obj *metricsResponse) Dhcpv4Client() {
	obj.setChoice(MetricsResponseChoice.DHCPV4_CLIENT)
}

// description is TBD
// Choice returns a string
func (obj *metricsResponse) HasChoice() bool {
	return obj.obj.Choice != nil
}

func (obj *metricsResponse) setChoice(value MetricsResponseChoiceEnum) MetricsResponse {
	intValue, ok := otg.MetricsResponse_Choice_Enum_value[string(value)]
	if !ok {
		obj.validationErrors = append(obj.validationErrors, fmt.Sprintf(
			"%s is not a valid choice on MetricsResponseChoiceEnum", string(value)))
		return obj
	}
	enumValue := otg.MetricsResponse_Choice_Enum(intValue)
	obj.obj.Choice = &enumValue
<<<<<<< HEAD
	obj.obj.Ospfv3Metrics = nil
	obj.ospfv3MetricsHolder = nil
=======
	obj.obj.MkaMetrics = nil
	obj.mkaMetricsHolder = nil
	obj.obj.MacsecMetrics = nil
	obj.macsecMetricsHolder = nil
>>>>>>> af08d8ac
	obj.obj.ConvergenceMetrics = nil
	obj.convergenceMetricsHolder = nil
	obj.obj.Ospfv2Metrics = nil
	obj.ospfv2MetricsHolder = nil
	obj.obj.RsvpMetrics = nil
	obj.rsvpMetricsHolder = nil
	obj.obj.LldpMetrics = nil
	obj.lldpMetricsHolder = nil
	obj.obj.LacpMetrics = nil
	obj.lacpMetricsHolder = nil
	obj.obj.LagMetrics = nil
	obj.lagMetricsHolder = nil
	obj.obj.IsisMetrics = nil
	obj.isisMetricsHolder = nil
	obj.obj.Bgpv6Metrics = nil
	obj.bgpv6MetricsHolder = nil
	obj.obj.Bgpv4Metrics = nil
	obj.bgpv4MetricsHolder = nil
	obj.obj.FlowMetrics = nil
	obj.flowMetricsHolder = nil
	obj.obj.PortMetrics = nil
	obj.portMetricsHolder = nil

	if value == MetricsResponseChoice.PORT_METRICS {
		obj.obj.PortMetrics = []*otg.PortMetric{}
	}

	if value == MetricsResponseChoice.FLOW_METRICS {
		obj.obj.FlowMetrics = []*otg.FlowMetric{}
	}

	if value == MetricsResponseChoice.BGPV4_METRICS {
		obj.obj.Bgpv4Metrics = []*otg.Bgpv4Metric{}
	}

	if value == MetricsResponseChoice.BGPV6_METRICS {
		obj.obj.Bgpv6Metrics = []*otg.Bgpv6Metric{}
	}

	if value == MetricsResponseChoice.ISIS_METRICS {
		obj.obj.IsisMetrics = []*otg.IsisMetric{}
	}

	if value == MetricsResponseChoice.LAG_METRICS {
		obj.obj.LagMetrics = []*otg.LagMetric{}
	}

	if value == MetricsResponseChoice.LACP_METRICS {
		obj.obj.LacpMetrics = []*otg.LacpMetric{}
	}

	if value == MetricsResponseChoice.LLDP_METRICS {
		obj.obj.LldpMetrics = []*otg.LldpMetric{}
	}

	if value == MetricsResponseChoice.RSVP_METRICS {
		obj.obj.RsvpMetrics = []*otg.RsvpMetric{}
	}

	if value == MetricsResponseChoice.OSPFV2_METRICS {
		obj.obj.Ospfv2Metrics = []*otg.Ospfv2Metric{}
	}

	if value == MetricsResponseChoice.CONVERGENCE_METRICS {
		obj.obj.ConvergenceMetrics = []*otg.ConvergenceMetric{}
	}

<<<<<<< HEAD
	if value == MetricsResponseChoice.OSPFV3_METRICS {
		obj.obj.Ospfv3Metrics = []*otg.Ospfv3Metric{}
=======
	if value == MetricsResponseChoice.MACSEC_METRICS {
		obj.obj.MacsecMetrics = []*otg.MacsecMetric{}
	}

	if value == MetricsResponseChoice.MKA_METRICS {
		obj.obj.MkaMetrics = []*otg.MkaMetric{}
>>>>>>> af08d8ac
	}

	return obj
}

// description is TBD
// PortMetrics returns a []PortMetric
func (obj *metricsResponse) PortMetrics() MetricsResponsePortMetricIter {
	if len(obj.obj.PortMetrics) == 0 {
		obj.setChoice(MetricsResponseChoice.PORT_METRICS)
	}
	if obj.portMetricsHolder == nil {
		obj.portMetricsHolder = newMetricsResponsePortMetricIter(&obj.obj.PortMetrics).setMsg(obj)
	}
	return obj.portMetricsHolder
}

type metricsResponsePortMetricIter struct {
	obj             *metricsResponse
	portMetricSlice []PortMetric
	fieldPtr        *[]*otg.PortMetric
}

func newMetricsResponsePortMetricIter(ptr *[]*otg.PortMetric) MetricsResponsePortMetricIter {
	return &metricsResponsePortMetricIter{fieldPtr: ptr}
}

type MetricsResponsePortMetricIter interface {
	setMsg(*metricsResponse) MetricsResponsePortMetricIter
	Items() []PortMetric
	Add() PortMetric
	Append(items ...PortMetric) MetricsResponsePortMetricIter
	Set(index int, newObj PortMetric) MetricsResponsePortMetricIter
	Clear() MetricsResponsePortMetricIter
	clearHolderSlice() MetricsResponsePortMetricIter
	appendHolderSlice(item PortMetric) MetricsResponsePortMetricIter
}

func (obj *metricsResponsePortMetricIter) setMsg(msg *metricsResponse) MetricsResponsePortMetricIter {
	obj.clearHolderSlice()
	for _, val := range *obj.fieldPtr {
		obj.appendHolderSlice(&portMetric{obj: val})
	}
	obj.obj = msg
	return obj
}

func (obj *metricsResponsePortMetricIter) Items() []PortMetric {
	return obj.portMetricSlice
}

func (obj *metricsResponsePortMetricIter) Add() PortMetric {
	newObj := &otg.PortMetric{}
	*obj.fieldPtr = append(*obj.fieldPtr, newObj)
	newLibObj := &portMetric{obj: newObj}
	newLibObj.setDefault()
	obj.portMetricSlice = append(obj.portMetricSlice, newLibObj)
	return newLibObj
}

func (obj *metricsResponsePortMetricIter) Append(items ...PortMetric) MetricsResponsePortMetricIter {
	for _, item := range items {
		newObj := item.msg()
		*obj.fieldPtr = append(*obj.fieldPtr, newObj)
		obj.portMetricSlice = append(obj.portMetricSlice, item)
	}
	return obj
}

func (obj *metricsResponsePortMetricIter) Set(index int, newObj PortMetric) MetricsResponsePortMetricIter {
	(*obj.fieldPtr)[index] = newObj.msg()
	obj.portMetricSlice[index] = newObj
	return obj
}
func (obj *metricsResponsePortMetricIter) Clear() MetricsResponsePortMetricIter {
	if len(*obj.fieldPtr) > 0 {
		*obj.fieldPtr = []*otg.PortMetric{}
		obj.portMetricSlice = []PortMetric{}
	}
	return obj
}
func (obj *metricsResponsePortMetricIter) clearHolderSlice() MetricsResponsePortMetricIter {
	if len(obj.portMetricSlice) > 0 {
		obj.portMetricSlice = []PortMetric{}
	}
	return obj
}
func (obj *metricsResponsePortMetricIter) appendHolderSlice(item PortMetric) MetricsResponsePortMetricIter {
	obj.portMetricSlice = append(obj.portMetricSlice, item)
	return obj
}

// description is TBD
// FlowMetrics returns a []FlowMetric
func (obj *metricsResponse) FlowMetrics() MetricsResponseFlowMetricIter {
	if len(obj.obj.FlowMetrics) == 0 {
		obj.setChoice(MetricsResponseChoice.FLOW_METRICS)
	}
	if obj.flowMetricsHolder == nil {
		obj.flowMetricsHolder = newMetricsResponseFlowMetricIter(&obj.obj.FlowMetrics).setMsg(obj)
	}
	return obj.flowMetricsHolder
}

type metricsResponseFlowMetricIter struct {
	obj             *metricsResponse
	flowMetricSlice []FlowMetric
	fieldPtr        *[]*otg.FlowMetric
}

func newMetricsResponseFlowMetricIter(ptr *[]*otg.FlowMetric) MetricsResponseFlowMetricIter {
	return &metricsResponseFlowMetricIter{fieldPtr: ptr}
}

type MetricsResponseFlowMetricIter interface {
	setMsg(*metricsResponse) MetricsResponseFlowMetricIter
	Items() []FlowMetric
	Add() FlowMetric
	Append(items ...FlowMetric) MetricsResponseFlowMetricIter
	Set(index int, newObj FlowMetric) MetricsResponseFlowMetricIter
	Clear() MetricsResponseFlowMetricIter
	clearHolderSlice() MetricsResponseFlowMetricIter
	appendHolderSlice(item FlowMetric) MetricsResponseFlowMetricIter
}

func (obj *metricsResponseFlowMetricIter) setMsg(msg *metricsResponse) MetricsResponseFlowMetricIter {
	obj.clearHolderSlice()
	for _, val := range *obj.fieldPtr {
		obj.appendHolderSlice(&flowMetric{obj: val})
	}
	obj.obj = msg
	return obj
}

func (obj *metricsResponseFlowMetricIter) Items() []FlowMetric {
	return obj.flowMetricSlice
}

func (obj *metricsResponseFlowMetricIter) Add() FlowMetric {
	newObj := &otg.FlowMetric{}
	*obj.fieldPtr = append(*obj.fieldPtr, newObj)
	newLibObj := &flowMetric{obj: newObj}
	newLibObj.setDefault()
	obj.flowMetricSlice = append(obj.flowMetricSlice, newLibObj)
	return newLibObj
}

func (obj *metricsResponseFlowMetricIter) Append(items ...FlowMetric) MetricsResponseFlowMetricIter {
	for _, item := range items {
		newObj := item.msg()
		*obj.fieldPtr = append(*obj.fieldPtr, newObj)
		obj.flowMetricSlice = append(obj.flowMetricSlice, item)
	}
	return obj
}

func (obj *metricsResponseFlowMetricIter) Set(index int, newObj FlowMetric) MetricsResponseFlowMetricIter {
	(*obj.fieldPtr)[index] = newObj.msg()
	obj.flowMetricSlice[index] = newObj
	return obj
}
func (obj *metricsResponseFlowMetricIter) Clear() MetricsResponseFlowMetricIter {
	if len(*obj.fieldPtr) > 0 {
		*obj.fieldPtr = []*otg.FlowMetric{}
		obj.flowMetricSlice = []FlowMetric{}
	}
	return obj
}
func (obj *metricsResponseFlowMetricIter) clearHolderSlice() MetricsResponseFlowMetricIter {
	if len(obj.flowMetricSlice) > 0 {
		obj.flowMetricSlice = []FlowMetric{}
	}
	return obj
}
func (obj *metricsResponseFlowMetricIter) appendHolderSlice(item FlowMetric) MetricsResponseFlowMetricIter {
	obj.flowMetricSlice = append(obj.flowMetricSlice, item)
	return obj
}

// description is TBD
// Bgpv4Metrics returns a []Bgpv4Metric
func (obj *metricsResponse) Bgpv4Metrics() MetricsResponseBgpv4MetricIter {
	if len(obj.obj.Bgpv4Metrics) == 0 {
		obj.setChoice(MetricsResponseChoice.BGPV4_METRICS)
	}
	if obj.bgpv4MetricsHolder == nil {
		obj.bgpv4MetricsHolder = newMetricsResponseBgpv4MetricIter(&obj.obj.Bgpv4Metrics).setMsg(obj)
	}
	return obj.bgpv4MetricsHolder
}

type metricsResponseBgpv4MetricIter struct {
	obj              *metricsResponse
	bgpv4MetricSlice []Bgpv4Metric
	fieldPtr         *[]*otg.Bgpv4Metric
}

func newMetricsResponseBgpv4MetricIter(ptr *[]*otg.Bgpv4Metric) MetricsResponseBgpv4MetricIter {
	return &metricsResponseBgpv4MetricIter{fieldPtr: ptr}
}

type MetricsResponseBgpv4MetricIter interface {
	setMsg(*metricsResponse) MetricsResponseBgpv4MetricIter
	Items() []Bgpv4Metric
	Add() Bgpv4Metric
	Append(items ...Bgpv4Metric) MetricsResponseBgpv4MetricIter
	Set(index int, newObj Bgpv4Metric) MetricsResponseBgpv4MetricIter
	Clear() MetricsResponseBgpv4MetricIter
	clearHolderSlice() MetricsResponseBgpv4MetricIter
	appendHolderSlice(item Bgpv4Metric) MetricsResponseBgpv4MetricIter
}

func (obj *metricsResponseBgpv4MetricIter) setMsg(msg *metricsResponse) MetricsResponseBgpv4MetricIter {
	obj.clearHolderSlice()
	for _, val := range *obj.fieldPtr {
		obj.appendHolderSlice(&bgpv4Metric{obj: val})
	}
	obj.obj = msg
	return obj
}

func (obj *metricsResponseBgpv4MetricIter) Items() []Bgpv4Metric {
	return obj.bgpv4MetricSlice
}

func (obj *metricsResponseBgpv4MetricIter) Add() Bgpv4Metric {
	newObj := &otg.Bgpv4Metric{}
	*obj.fieldPtr = append(*obj.fieldPtr, newObj)
	newLibObj := &bgpv4Metric{obj: newObj}
	newLibObj.setDefault()
	obj.bgpv4MetricSlice = append(obj.bgpv4MetricSlice, newLibObj)
	return newLibObj
}

func (obj *metricsResponseBgpv4MetricIter) Append(items ...Bgpv4Metric) MetricsResponseBgpv4MetricIter {
	for _, item := range items {
		newObj := item.msg()
		*obj.fieldPtr = append(*obj.fieldPtr, newObj)
		obj.bgpv4MetricSlice = append(obj.bgpv4MetricSlice, item)
	}
	return obj
}

func (obj *metricsResponseBgpv4MetricIter) Set(index int, newObj Bgpv4Metric) MetricsResponseBgpv4MetricIter {
	(*obj.fieldPtr)[index] = newObj.msg()
	obj.bgpv4MetricSlice[index] = newObj
	return obj
}
func (obj *metricsResponseBgpv4MetricIter) Clear() MetricsResponseBgpv4MetricIter {
	if len(*obj.fieldPtr) > 0 {
		*obj.fieldPtr = []*otg.Bgpv4Metric{}
		obj.bgpv4MetricSlice = []Bgpv4Metric{}
	}
	return obj
}
func (obj *metricsResponseBgpv4MetricIter) clearHolderSlice() MetricsResponseBgpv4MetricIter {
	if len(obj.bgpv4MetricSlice) > 0 {
		obj.bgpv4MetricSlice = []Bgpv4Metric{}
	}
	return obj
}
func (obj *metricsResponseBgpv4MetricIter) appendHolderSlice(item Bgpv4Metric) MetricsResponseBgpv4MetricIter {
	obj.bgpv4MetricSlice = append(obj.bgpv4MetricSlice, item)
	return obj
}

// description is TBD
// Bgpv6Metrics returns a []Bgpv6Metric
func (obj *metricsResponse) Bgpv6Metrics() MetricsResponseBgpv6MetricIter {
	if len(obj.obj.Bgpv6Metrics) == 0 {
		obj.setChoice(MetricsResponseChoice.BGPV6_METRICS)
	}
	if obj.bgpv6MetricsHolder == nil {
		obj.bgpv6MetricsHolder = newMetricsResponseBgpv6MetricIter(&obj.obj.Bgpv6Metrics).setMsg(obj)
	}
	return obj.bgpv6MetricsHolder
}

type metricsResponseBgpv6MetricIter struct {
	obj              *metricsResponse
	bgpv6MetricSlice []Bgpv6Metric
	fieldPtr         *[]*otg.Bgpv6Metric
}

func newMetricsResponseBgpv6MetricIter(ptr *[]*otg.Bgpv6Metric) MetricsResponseBgpv6MetricIter {
	return &metricsResponseBgpv6MetricIter{fieldPtr: ptr}
}

type MetricsResponseBgpv6MetricIter interface {
	setMsg(*metricsResponse) MetricsResponseBgpv6MetricIter
	Items() []Bgpv6Metric
	Add() Bgpv6Metric
	Append(items ...Bgpv6Metric) MetricsResponseBgpv6MetricIter
	Set(index int, newObj Bgpv6Metric) MetricsResponseBgpv6MetricIter
	Clear() MetricsResponseBgpv6MetricIter
	clearHolderSlice() MetricsResponseBgpv6MetricIter
	appendHolderSlice(item Bgpv6Metric) MetricsResponseBgpv6MetricIter
}

func (obj *metricsResponseBgpv6MetricIter) setMsg(msg *metricsResponse) MetricsResponseBgpv6MetricIter {
	obj.clearHolderSlice()
	for _, val := range *obj.fieldPtr {
		obj.appendHolderSlice(&bgpv6Metric{obj: val})
	}
	obj.obj = msg
	return obj
}

func (obj *metricsResponseBgpv6MetricIter) Items() []Bgpv6Metric {
	return obj.bgpv6MetricSlice
}

func (obj *metricsResponseBgpv6MetricIter) Add() Bgpv6Metric {
	newObj := &otg.Bgpv6Metric{}
	*obj.fieldPtr = append(*obj.fieldPtr, newObj)
	newLibObj := &bgpv6Metric{obj: newObj}
	newLibObj.setDefault()
	obj.bgpv6MetricSlice = append(obj.bgpv6MetricSlice, newLibObj)
	return newLibObj
}

func (obj *metricsResponseBgpv6MetricIter) Append(items ...Bgpv6Metric) MetricsResponseBgpv6MetricIter {
	for _, item := range items {
		newObj := item.msg()
		*obj.fieldPtr = append(*obj.fieldPtr, newObj)
		obj.bgpv6MetricSlice = append(obj.bgpv6MetricSlice, item)
	}
	return obj
}

func (obj *metricsResponseBgpv6MetricIter) Set(index int, newObj Bgpv6Metric) MetricsResponseBgpv6MetricIter {
	(*obj.fieldPtr)[index] = newObj.msg()
	obj.bgpv6MetricSlice[index] = newObj
	return obj
}
func (obj *metricsResponseBgpv6MetricIter) Clear() MetricsResponseBgpv6MetricIter {
	if len(*obj.fieldPtr) > 0 {
		*obj.fieldPtr = []*otg.Bgpv6Metric{}
		obj.bgpv6MetricSlice = []Bgpv6Metric{}
	}
	return obj
}
func (obj *metricsResponseBgpv6MetricIter) clearHolderSlice() MetricsResponseBgpv6MetricIter {
	if len(obj.bgpv6MetricSlice) > 0 {
		obj.bgpv6MetricSlice = []Bgpv6Metric{}
	}
	return obj
}
func (obj *metricsResponseBgpv6MetricIter) appendHolderSlice(item Bgpv6Metric) MetricsResponseBgpv6MetricIter {
	obj.bgpv6MetricSlice = append(obj.bgpv6MetricSlice, item)
	return obj
}

// description is TBD
// IsisMetrics returns a []IsisMetric
func (obj *metricsResponse) IsisMetrics() MetricsResponseIsisMetricIter {
	if len(obj.obj.IsisMetrics) == 0 {
		obj.setChoice(MetricsResponseChoice.ISIS_METRICS)
	}
	if obj.isisMetricsHolder == nil {
		obj.isisMetricsHolder = newMetricsResponseIsisMetricIter(&obj.obj.IsisMetrics).setMsg(obj)
	}
	return obj.isisMetricsHolder
}

type metricsResponseIsisMetricIter struct {
	obj             *metricsResponse
	isisMetricSlice []IsisMetric
	fieldPtr        *[]*otg.IsisMetric
}

func newMetricsResponseIsisMetricIter(ptr *[]*otg.IsisMetric) MetricsResponseIsisMetricIter {
	return &metricsResponseIsisMetricIter{fieldPtr: ptr}
}

type MetricsResponseIsisMetricIter interface {
	setMsg(*metricsResponse) MetricsResponseIsisMetricIter
	Items() []IsisMetric
	Add() IsisMetric
	Append(items ...IsisMetric) MetricsResponseIsisMetricIter
	Set(index int, newObj IsisMetric) MetricsResponseIsisMetricIter
	Clear() MetricsResponseIsisMetricIter
	clearHolderSlice() MetricsResponseIsisMetricIter
	appendHolderSlice(item IsisMetric) MetricsResponseIsisMetricIter
}

func (obj *metricsResponseIsisMetricIter) setMsg(msg *metricsResponse) MetricsResponseIsisMetricIter {
	obj.clearHolderSlice()
	for _, val := range *obj.fieldPtr {
		obj.appendHolderSlice(&isisMetric{obj: val})
	}
	obj.obj = msg
	return obj
}

func (obj *metricsResponseIsisMetricIter) Items() []IsisMetric {
	return obj.isisMetricSlice
}

func (obj *metricsResponseIsisMetricIter) Add() IsisMetric {
	newObj := &otg.IsisMetric{}
	*obj.fieldPtr = append(*obj.fieldPtr, newObj)
	newLibObj := &isisMetric{obj: newObj}
	newLibObj.setDefault()
	obj.isisMetricSlice = append(obj.isisMetricSlice, newLibObj)
	return newLibObj
}

func (obj *metricsResponseIsisMetricIter) Append(items ...IsisMetric) MetricsResponseIsisMetricIter {
	for _, item := range items {
		newObj := item.msg()
		*obj.fieldPtr = append(*obj.fieldPtr, newObj)
		obj.isisMetricSlice = append(obj.isisMetricSlice, item)
	}
	return obj
}

func (obj *metricsResponseIsisMetricIter) Set(index int, newObj IsisMetric) MetricsResponseIsisMetricIter {
	(*obj.fieldPtr)[index] = newObj.msg()
	obj.isisMetricSlice[index] = newObj
	return obj
}
func (obj *metricsResponseIsisMetricIter) Clear() MetricsResponseIsisMetricIter {
	if len(*obj.fieldPtr) > 0 {
		*obj.fieldPtr = []*otg.IsisMetric{}
		obj.isisMetricSlice = []IsisMetric{}
	}
	return obj
}
func (obj *metricsResponseIsisMetricIter) clearHolderSlice() MetricsResponseIsisMetricIter {
	if len(obj.isisMetricSlice) > 0 {
		obj.isisMetricSlice = []IsisMetric{}
	}
	return obj
}
func (obj *metricsResponseIsisMetricIter) appendHolderSlice(item IsisMetric) MetricsResponseIsisMetricIter {
	obj.isisMetricSlice = append(obj.isisMetricSlice, item)
	return obj
}

// description is TBD
// LagMetrics returns a []LagMetric
func (obj *metricsResponse) LagMetrics() MetricsResponseLagMetricIter {
	if len(obj.obj.LagMetrics) == 0 {
		obj.setChoice(MetricsResponseChoice.LAG_METRICS)
	}
	if obj.lagMetricsHolder == nil {
		obj.lagMetricsHolder = newMetricsResponseLagMetricIter(&obj.obj.LagMetrics).setMsg(obj)
	}
	return obj.lagMetricsHolder
}

type metricsResponseLagMetricIter struct {
	obj            *metricsResponse
	lagMetricSlice []LagMetric
	fieldPtr       *[]*otg.LagMetric
}

func newMetricsResponseLagMetricIter(ptr *[]*otg.LagMetric) MetricsResponseLagMetricIter {
	return &metricsResponseLagMetricIter{fieldPtr: ptr}
}

type MetricsResponseLagMetricIter interface {
	setMsg(*metricsResponse) MetricsResponseLagMetricIter
	Items() []LagMetric
	Add() LagMetric
	Append(items ...LagMetric) MetricsResponseLagMetricIter
	Set(index int, newObj LagMetric) MetricsResponseLagMetricIter
	Clear() MetricsResponseLagMetricIter
	clearHolderSlice() MetricsResponseLagMetricIter
	appendHolderSlice(item LagMetric) MetricsResponseLagMetricIter
}

func (obj *metricsResponseLagMetricIter) setMsg(msg *metricsResponse) MetricsResponseLagMetricIter {
	obj.clearHolderSlice()
	for _, val := range *obj.fieldPtr {
		obj.appendHolderSlice(&lagMetric{obj: val})
	}
	obj.obj = msg
	return obj
}

func (obj *metricsResponseLagMetricIter) Items() []LagMetric {
	return obj.lagMetricSlice
}

func (obj *metricsResponseLagMetricIter) Add() LagMetric {
	newObj := &otg.LagMetric{}
	*obj.fieldPtr = append(*obj.fieldPtr, newObj)
	newLibObj := &lagMetric{obj: newObj}
	newLibObj.setDefault()
	obj.lagMetricSlice = append(obj.lagMetricSlice, newLibObj)
	return newLibObj
}

func (obj *metricsResponseLagMetricIter) Append(items ...LagMetric) MetricsResponseLagMetricIter {
	for _, item := range items {
		newObj := item.msg()
		*obj.fieldPtr = append(*obj.fieldPtr, newObj)
		obj.lagMetricSlice = append(obj.lagMetricSlice, item)
	}
	return obj
}

func (obj *metricsResponseLagMetricIter) Set(index int, newObj LagMetric) MetricsResponseLagMetricIter {
	(*obj.fieldPtr)[index] = newObj.msg()
	obj.lagMetricSlice[index] = newObj
	return obj
}
func (obj *metricsResponseLagMetricIter) Clear() MetricsResponseLagMetricIter {
	if len(*obj.fieldPtr) > 0 {
		*obj.fieldPtr = []*otg.LagMetric{}
		obj.lagMetricSlice = []LagMetric{}
	}
	return obj
}
func (obj *metricsResponseLagMetricIter) clearHolderSlice() MetricsResponseLagMetricIter {
	if len(obj.lagMetricSlice) > 0 {
		obj.lagMetricSlice = []LagMetric{}
	}
	return obj
}
func (obj *metricsResponseLagMetricIter) appendHolderSlice(item LagMetric) MetricsResponseLagMetricIter {
	obj.lagMetricSlice = append(obj.lagMetricSlice, item)
	return obj
}

// description is TBD
// LacpMetrics returns a []LacpMetric
func (obj *metricsResponse) LacpMetrics() MetricsResponseLacpMetricIter {
	if len(obj.obj.LacpMetrics) == 0 {
		obj.setChoice(MetricsResponseChoice.LACP_METRICS)
	}
	if obj.lacpMetricsHolder == nil {
		obj.lacpMetricsHolder = newMetricsResponseLacpMetricIter(&obj.obj.LacpMetrics).setMsg(obj)
	}
	return obj.lacpMetricsHolder
}

type metricsResponseLacpMetricIter struct {
	obj             *metricsResponse
	lacpMetricSlice []LacpMetric
	fieldPtr        *[]*otg.LacpMetric
}

func newMetricsResponseLacpMetricIter(ptr *[]*otg.LacpMetric) MetricsResponseLacpMetricIter {
	return &metricsResponseLacpMetricIter{fieldPtr: ptr}
}

type MetricsResponseLacpMetricIter interface {
	setMsg(*metricsResponse) MetricsResponseLacpMetricIter
	Items() []LacpMetric
	Add() LacpMetric
	Append(items ...LacpMetric) MetricsResponseLacpMetricIter
	Set(index int, newObj LacpMetric) MetricsResponseLacpMetricIter
	Clear() MetricsResponseLacpMetricIter
	clearHolderSlice() MetricsResponseLacpMetricIter
	appendHolderSlice(item LacpMetric) MetricsResponseLacpMetricIter
}

func (obj *metricsResponseLacpMetricIter) setMsg(msg *metricsResponse) MetricsResponseLacpMetricIter {
	obj.clearHolderSlice()
	for _, val := range *obj.fieldPtr {
		obj.appendHolderSlice(&lacpMetric{obj: val})
	}
	obj.obj = msg
	return obj
}

func (obj *metricsResponseLacpMetricIter) Items() []LacpMetric {
	return obj.lacpMetricSlice
}

func (obj *metricsResponseLacpMetricIter) Add() LacpMetric {
	newObj := &otg.LacpMetric{}
	*obj.fieldPtr = append(*obj.fieldPtr, newObj)
	newLibObj := &lacpMetric{obj: newObj}
	newLibObj.setDefault()
	obj.lacpMetricSlice = append(obj.lacpMetricSlice, newLibObj)
	return newLibObj
}

func (obj *metricsResponseLacpMetricIter) Append(items ...LacpMetric) MetricsResponseLacpMetricIter {
	for _, item := range items {
		newObj := item.msg()
		*obj.fieldPtr = append(*obj.fieldPtr, newObj)
		obj.lacpMetricSlice = append(obj.lacpMetricSlice, item)
	}
	return obj
}

func (obj *metricsResponseLacpMetricIter) Set(index int, newObj LacpMetric) MetricsResponseLacpMetricIter {
	(*obj.fieldPtr)[index] = newObj.msg()
	obj.lacpMetricSlice[index] = newObj
	return obj
}
func (obj *metricsResponseLacpMetricIter) Clear() MetricsResponseLacpMetricIter {
	if len(*obj.fieldPtr) > 0 {
		*obj.fieldPtr = []*otg.LacpMetric{}
		obj.lacpMetricSlice = []LacpMetric{}
	}
	return obj
}
func (obj *metricsResponseLacpMetricIter) clearHolderSlice() MetricsResponseLacpMetricIter {
	if len(obj.lacpMetricSlice) > 0 {
		obj.lacpMetricSlice = []LacpMetric{}
	}
	return obj
}
func (obj *metricsResponseLacpMetricIter) appendHolderSlice(item LacpMetric) MetricsResponseLacpMetricIter {
	obj.lacpMetricSlice = append(obj.lacpMetricSlice, item)
	return obj
}

// description is TBD
// LldpMetrics returns a []LldpMetric
func (obj *metricsResponse) LldpMetrics() MetricsResponseLldpMetricIter {
	if len(obj.obj.LldpMetrics) == 0 {
		obj.setChoice(MetricsResponseChoice.LLDP_METRICS)
	}
	if obj.lldpMetricsHolder == nil {
		obj.lldpMetricsHolder = newMetricsResponseLldpMetricIter(&obj.obj.LldpMetrics).setMsg(obj)
	}
	return obj.lldpMetricsHolder
}

type metricsResponseLldpMetricIter struct {
	obj             *metricsResponse
	lldpMetricSlice []LldpMetric
	fieldPtr        *[]*otg.LldpMetric
}

func newMetricsResponseLldpMetricIter(ptr *[]*otg.LldpMetric) MetricsResponseLldpMetricIter {
	return &metricsResponseLldpMetricIter{fieldPtr: ptr}
}

type MetricsResponseLldpMetricIter interface {
	setMsg(*metricsResponse) MetricsResponseLldpMetricIter
	Items() []LldpMetric
	Add() LldpMetric
	Append(items ...LldpMetric) MetricsResponseLldpMetricIter
	Set(index int, newObj LldpMetric) MetricsResponseLldpMetricIter
	Clear() MetricsResponseLldpMetricIter
	clearHolderSlice() MetricsResponseLldpMetricIter
	appendHolderSlice(item LldpMetric) MetricsResponseLldpMetricIter
}

func (obj *metricsResponseLldpMetricIter) setMsg(msg *metricsResponse) MetricsResponseLldpMetricIter {
	obj.clearHolderSlice()
	for _, val := range *obj.fieldPtr {
		obj.appendHolderSlice(&lldpMetric{obj: val})
	}
	obj.obj = msg
	return obj
}

func (obj *metricsResponseLldpMetricIter) Items() []LldpMetric {
	return obj.lldpMetricSlice
}

func (obj *metricsResponseLldpMetricIter) Add() LldpMetric {
	newObj := &otg.LldpMetric{}
	*obj.fieldPtr = append(*obj.fieldPtr, newObj)
	newLibObj := &lldpMetric{obj: newObj}
	newLibObj.setDefault()
	obj.lldpMetricSlice = append(obj.lldpMetricSlice, newLibObj)
	return newLibObj
}

func (obj *metricsResponseLldpMetricIter) Append(items ...LldpMetric) MetricsResponseLldpMetricIter {
	for _, item := range items {
		newObj := item.msg()
		*obj.fieldPtr = append(*obj.fieldPtr, newObj)
		obj.lldpMetricSlice = append(obj.lldpMetricSlice, item)
	}
	return obj
}

func (obj *metricsResponseLldpMetricIter) Set(index int, newObj LldpMetric) MetricsResponseLldpMetricIter {
	(*obj.fieldPtr)[index] = newObj.msg()
	obj.lldpMetricSlice[index] = newObj
	return obj
}
func (obj *metricsResponseLldpMetricIter) Clear() MetricsResponseLldpMetricIter {
	if len(*obj.fieldPtr) > 0 {
		*obj.fieldPtr = []*otg.LldpMetric{}
		obj.lldpMetricSlice = []LldpMetric{}
	}
	return obj
}
func (obj *metricsResponseLldpMetricIter) clearHolderSlice() MetricsResponseLldpMetricIter {
	if len(obj.lldpMetricSlice) > 0 {
		obj.lldpMetricSlice = []LldpMetric{}
	}
	return obj
}
func (obj *metricsResponseLldpMetricIter) appendHolderSlice(item LldpMetric) MetricsResponseLldpMetricIter {
	obj.lldpMetricSlice = append(obj.lldpMetricSlice, item)
	return obj
}

// description is TBD
// RsvpMetrics returns a []RsvpMetric
func (obj *metricsResponse) RsvpMetrics() MetricsResponseRsvpMetricIter {
	if len(obj.obj.RsvpMetrics) == 0 {
		obj.setChoice(MetricsResponseChoice.RSVP_METRICS)
	}
	if obj.rsvpMetricsHolder == nil {
		obj.rsvpMetricsHolder = newMetricsResponseRsvpMetricIter(&obj.obj.RsvpMetrics).setMsg(obj)
	}
	return obj.rsvpMetricsHolder
}

type metricsResponseRsvpMetricIter struct {
	obj             *metricsResponse
	rsvpMetricSlice []RsvpMetric
	fieldPtr        *[]*otg.RsvpMetric
}

func newMetricsResponseRsvpMetricIter(ptr *[]*otg.RsvpMetric) MetricsResponseRsvpMetricIter {
	return &metricsResponseRsvpMetricIter{fieldPtr: ptr}
}

type MetricsResponseRsvpMetricIter interface {
	setMsg(*metricsResponse) MetricsResponseRsvpMetricIter
	Items() []RsvpMetric
	Add() RsvpMetric
	Append(items ...RsvpMetric) MetricsResponseRsvpMetricIter
	Set(index int, newObj RsvpMetric) MetricsResponseRsvpMetricIter
	Clear() MetricsResponseRsvpMetricIter
	clearHolderSlice() MetricsResponseRsvpMetricIter
	appendHolderSlice(item RsvpMetric) MetricsResponseRsvpMetricIter
}

func (obj *metricsResponseRsvpMetricIter) setMsg(msg *metricsResponse) MetricsResponseRsvpMetricIter {
	obj.clearHolderSlice()
	for _, val := range *obj.fieldPtr {
		obj.appendHolderSlice(&rsvpMetric{obj: val})
	}
	obj.obj = msg
	return obj
}

func (obj *metricsResponseRsvpMetricIter) Items() []RsvpMetric {
	return obj.rsvpMetricSlice
}

func (obj *metricsResponseRsvpMetricIter) Add() RsvpMetric {
	newObj := &otg.RsvpMetric{}
	*obj.fieldPtr = append(*obj.fieldPtr, newObj)
	newLibObj := &rsvpMetric{obj: newObj}
	newLibObj.setDefault()
	obj.rsvpMetricSlice = append(obj.rsvpMetricSlice, newLibObj)
	return newLibObj
}

func (obj *metricsResponseRsvpMetricIter) Append(items ...RsvpMetric) MetricsResponseRsvpMetricIter {
	for _, item := range items {
		newObj := item.msg()
		*obj.fieldPtr = append(*obj.fieldPtr, newObj)
		obj.rsvpMetricSlice = append(obj.rsvpMetricSlice, item)
	}
	return obj
}

func (obj *metricsResponseRsvpMetricIter) Set(index int, newObj RsvpMetric) MetricsResponseRsvpMetricIter {
	(*obj.fieldPtr)[index] = newObj.msg()
	obj.rsvpMetricSlice[index] = newObj
	return obj
}
func (obj *metricsResponseRsvpMetricIter) Clear() MetricsResponseRsvpMetricIter {
	if len(*obj.fieldPtr) > 0 {
		*obj.fieldPtr = []*otg.RsvpMetric{}
		obj.rsvpMetricSlice = []RsvpMetric{}
	}
	return obj
}
func (obj *metricsResponseRsvpMetricIter) clearHolderSlice() MetricsResponseRsvpMetricIter {
	if len(obj.rsvpMetricSlice) > 0 {
		obj.rsvpMetricSlice = []RsvpMetric{}
	}
	return obj
}
func (obj *metricsResponseRsvpMetricIter) appendHolderSlice(item RsvpMetric) MetricsResponseRsvpMetricIter {
	obj.rsvpMetricSlice = append(obj.rsvpMetricSlice, item)
	return obj
}

// description is TBD
// Dhcpv4ClientMetrics returns a []Dhcpv4ClientMetric
func (obj *metricsResponse) Dhcpv4ClientMetrics() MetricsResponseDhcpv4ClientMetricIter {
	if len(obj.obj.Dhcpv4ClientMetrics) == 0 {
		obj.obj.Dhcpv4ClientMetrics = []*otg.Dhcpv4ClientMetric{}
	}
	if obj.dhcpv4ClientMetricsHolder == nil {
		obj.dhcpv4ClientMetricsHolder = newMetricsResponseDhcpv4ClientMetricIter(&obj.obj.Dhcpv4ClientMetrics).setMsg(obj)
	}
	return obj.dhcpv4ClientMetricsHolder
}

type metricsResponseDhcpv4ClientMetricIter struct {
	obj                     *metricsResponse
	dhcpv4ClientMetricSlice []Dhcpv4ClientMetric
	fieldPtr                *[]*otg.Dhcpv4ClientMetric
}

func newMetricsResponseDhcpv4ClientMetricIter(ptr *[]*otg.Dhcpv4ClientMetric) MetricsResponseDhcpv4ClientMetricIter {
	return &metricsResponseDhcpv4ClientMetricIter{fieldPtr: ptr}
}

type MetricsResponseDhcpv4ClientMetricIter interface {
	setMsg(*metricsResponse) MetricsResponseDhcpv4ClientMetricIter
	Items() []Dhcpv4ClientMetric
	Add() Dhcpv4ClientMetric
	Append(items ...Dhcpv4ClientMetric) MetricsResponseDhcpv4ClientMetricIter
	Set(index int, newObj Dhcpv4ClientMetric) MetricsResponseDhcpv4ClientMetricIter
	Clear() MetricsResponseDhcpv4ClientMetricIter
	clearHolderSlice() MetricsResponseDhcpv4ClientMetricIter
	appendHolderSlice(item Dhcpv4ClientMetric) MetricsResponseDhcpv4ClientMetricIter
}

func (obj *metricsResponseDhcpv4ClientMetricIter) setMsg(msg *metricsResponse) MetricsResponseDhcpv4ClientMetricIter {
	obj.clearHolderSlice()
	for _, val := range *obj.fieldPtr {
		obj.appendHolderSlice(&dhcpv4ClientMetric{obj: val})
	}
	obj.obj = msg
	return obj
}

func (obj *metricsResponseDhcpv4ClientMetricIter) Items() []Dhcpv4ClientMetric {
	return obj.dhcpv4ClientMetricSlice
}

func (obj *metricsResponseDhcpv4ClientMetricIter) Add() Dhcpv4ClientMetric {
	newObj := &otg.Dhcpv4ClientMetric{}
	*obj.fieldPtr = append(*obj.fieldPtr, newObj)
	newLibObj := &dhcpv4ClientMetric{obj: newObj}
	newLibObj.setDefault()
	obj.dhcpv4ClientMetricSlice = append(obj.dhcpv4ClientMetricSlice, newLibObj)
	return newLibObj
}

func (obj *metricsResponseDhcpv4ClientMetricIter) Append(items ...Dhcpv4ClientMetric) MetricsResponseDhcpv4ClientMetricIter {
	for _, item := range items {
		newObj := item.msg()
		*obj.fieldPtr = append(*obj.fieldPtr, newObj)
		obj.dhcpv4ClientMetricSlice = append(obj.dhcpv4ClientMetricSlice, item)
	}
	return obj
}

func (obj *metricsResponseDhcpv4ClientMetricIter) Set(index int, newObj Dhcpv4ClientMetric) MetricsResponseDhcpv4ClientMetricIter {
	(*obj.fieldPtr)[index] = newObj.msg()
	obj.dhcpv4ClientMetricSlice[index] = newObj
	return obj
}
func (obj *metricsResponseDhcpv4ClientMetricIter) Clear() MetricsResponseDhcpv4ClientMetricIter {
	if len(*obj.fieldPtr) > 0 {
		*obj.fieldPtr = []*otg.Dhcpv4ClientMetric{}
		obj.dhcpv4ClientMetricSlice = []Dhcpv4ClientMetric{}
	}
	return obj
}
func (obj *metricsResponseDhcpv4ClientMetricIter) clearHolderSlice() MetricsResponseDhcpv4ClientMetricIter {
	if len(obj.dhcpv4ClientMetricSlice) > 0 {
		obj.dhcpv4ClientMetricSlice = []Dhcpv4ClientMetric{}
	}
	return obj
}
func (obj *metricsResponseDhcpv4ClientMetricIter) appendHolderSlice(item Dhcpv4ClientMetric) MetricsResponseDhcpv4ClientMetricIter {
	obj.dhcpv4ClientMetricSlice = append(obj.dhcpv4ClientMetricSlice, item)
	return obj
}

// description is TBD
// Dhcpv4ServerMetrics returns a []Dhcpv4ServerMetric
func (obj *metricsResponse) Dhcpv4ServerMetrics() MetricsResponseDhcpv4ServerMetricIter {
	if len(obj.obj.Dhcpv4ServerMetrics) == 0 {
		obj.obj.Dhcpv4ServerMetrics = []*otg.Dhcpv4ServerMetric{}
	}
	if obj.dhcpv4ServerMetricsHolder == nil {
		obj.dhcpv4ServerMetricsHolder = newMetricsResponseDhcpv4ServerMetricIter(&obj.obj.Dhcpv4ServerMetrics).setMsg(obj)
	}
	return obj.dhcpv4ServerMetricsHolder
}

type metricsResponseDhcpv4ServerMetricIter struct {
	obj                     *metricsResponse
	dhcpv4ServerMetricSlice []Dhcpv4ServerMetric
	fieldPtr                *[]*otg.Dhcpv4ServerMetric
}

func newMetricsResponseDhcpv4ServerMetricIter(ptr *[]*otg.Dhcpv4ServerMetric) MetricsResponseDhcpv4ServerMetricIter {
	return &metricsResponseDhcpv4ServerMetricIter{fieldPtr: ptr}
}

type MetricsResponseDhcpv4ServerMetricIter interface {
	setMsg(*metricsResponse) MetricsResponseDhcpv4ServerMetricIter
	Items() []Dhcpv4ServerMetric
	Add() Dhcpv4ServerMetric
	Append(items ...Dhcpv4ServerMetric) MetricsResponseDhcpv4ServerMetricIter
	Set(index int, newObj Dhcpv4ServerMetric) MetricsResponseDhcpv4ServerMetricIter
	Clear() MetricsResponseDhcpv4ServerMetricIter
	clearHolderSlice() MetricsResponseDhcpv4ServerMetricIter
	appendHolderSlice(item Dhcpv4ServerMetric) MetricsResponseDhcpv4ServerMetricIter
}

func (obj *metricsResponseDhcpv4ServerMetricIter) setMsg(msg *metricsResponse) MetricsResponseDhcpv4ServerMetricIter {
	obj.clearHolderSlice()
	for _, val := range *obj.fieldPtr {
		obj.appendHolderSlice(&dhcpv4ServerMetric{obj: val})
	}
	obj.obj = msg
	return obj
}

func (obj *metricsResponseDhcpv4ServerMetricIter) Items() []Dhcpv4ServerMetric {
	return obj.dhcpv4ServerMetricSlice
}

func (obj *metricsResponseDhcpv4ServerMetricIter) Add() Dhcpv4ServerMetric {
	newObj := &otg.Dhcpv4ServerMetric{}
	*obj.fieldPtr = append(*obj.fieldPtr, newObj)
	newLibObj := &dhcpv4ServerMetric{obj: newObj}
	newLibObj.setDefault()
	obj.dhcpv4ServerMetricSlice = append(obj.dhcpv4ServerMetricSlice, newLibObj)
	return newLibObj
}

func (obj *metricsResponseDhcpv4ServerMetricIter) Append(items ...Dhcpv4ServerMetric) MetricsResponseDhcpv4ServerMetricIter {
	for _, item := range items {
		newObj := item.msg()
		*obj.fieldPtr = append(*obj.fieldPtr, newObj)
		obj.dhcpv4ServerMetricSlice = append(obj.dhcpv4ServerMetricSlice, item)
	}
	return obj
}

func (obj *metricsResponseDhcpv4ServerMetricIter) Set(index int, newObj Dhcpv4ServerMetric) MetricsResponseDhcpv4ServerMetricIter {
	(*obj.fieldPtr)[index] = newObj.msg()
	obj.dhcpv4ServerMetricSlice[index] = newObj
	return obj
}
func (obj *metricsResponseDhcpv4ServerMetricIter) Clear() MetricsResponseDhcpv4ServerMetricIter {
	if len(*obj.fieldPtr) > 0 {
		*obj.fieldPtr = []*otg.Dhcpv4ServerMetric{}
		obj.dhcpv4ServerMetricSlice = []Dhcpv4ServerMetric{}
	}
	return obj
}
func (obj *metricsResponseDhcpv4ServerMetricIter) clearHolderSlice() MetricsResponseDhcpv4ServerMetricIter {
	if len(obj.dhcpv4ServerMetricSlice) > 0 {
		obj.dhcpv4ServerMetricSlice = []Dhcpv4ServerMetric{}
	}
	return obj
}
func (obj *metricsResponseDhcpv4ServerMetricIter) appendHolderSlice(item Dhcpv4ServerMetric) MetricsResponseDhcpv4ServerMetricIter {
	obj.dhcpv4ServerMetricSlice = append(obj.dhcpv4ServerMetricSlice, item)
	return obj
}

// description is TBD
// Dhcpv6ClientMetrics returns a []Dhcpv6ClientMetric
func (obj *metricsResponse) Dhcpv6ClientMetrics() MetricsResponseDhcpv6ClientMetricIter {
	if len(obj.obj.Dhcpv6ClientMetrics) == 0 {
		obj.obj.Dhcpv6ClientMetrics = []*otg.Dhcpv6ClientMetric{}
	}
	if obj.dhcpv6ClientMetricsHolder == nil {
		obj.dhcpv6ClientMetricsHolder = newMetricsResponseDhcpv6ClientMetricIter(&obj.obj.Dhcpv6ClientMetrics).setMsg(obj)
	}
	return obj.dhcpv6ClientMetricsHolder
}

type metricsResponseDhcpv6ClientMetricIter struct {
	obj                     *metricsResponse
	dhcpv6ClientMetricSlice []Dhcpv6ClientMetric
	fieldPtr                *[]*otg.Dhcpv6ClientMetric
}

func newMetricsResponseDhcpv6ClientMetricIter(ptr *[]*otg.Dhcpv6ClientMetric) MetricsResponseDhcpv6ClientMetricIter {
	return &metricsResponseDhcpv6ClientMetricIter{fieldPtr: ptr}
}

type MetricsResponseDhcpv6ClientMetricIter interface {
	setMsg(*metricsResponse) MetricsResponseDhcpv6ClientMetricIter
	Items() []Dhcpv6ClientMetric
	Add() Dhcpv6ClientMetric
	Append(items ...Dhcpv6ClientMetric) MetricsResponseDhcpv6ClientMetricIter
	Set(index int, newObj Dhcpv6ClientMetric) MetricsResponseDhcpv6ClientMetricIter
	Clear() MetricsResponseDhcpv6ClientMetricIter
	clearHolderSlice() MetricsResponseDhcpv6ClientMetricIter
	appendHolderSlice(item Dhcpv6ClientMetric) MetricsResponseDhcpv6ClientMetricIter
}

func (obj *metricsResponseDhcpv6ClientMetricIter) setMsg(msg *metricsResponse) MetricsResponseDhcpv6ClientMetricIter {
	obj.clearHolderSlice()
	for _, val := range *obj.fieldPtr {
		obj.appendHolderSlice(&dhcpv6ClientMetric{obj: val})
	}
	obj.obj = msg
	return obj
}

func (obj *metricsResponseDhcpv6ClientMetricIter) Items() []Dhcpv6ClientMetric {
	return obj.dhcpv6ClientMetricSlice
}

func (obj *metricsResponseDhcpv6ClientMetricIter) Add() Dhcpv6ClientMetric {
	newObj := &otg.Dhcpv6ClientMetric{}
	*obj.fieldPtr = append(*obj.fieldPtr, newObj)
	newLibObj := &dhcpv6ClientMetric{obj: newObj}
	newLibObj.setDefault()
	obj.dhcpv6ClientMetricSlice = append(obj.dhcpv6ClientMetricSlice, newLibObj)
	return newLibObj
}

func (obj *metricsResponseDhcpv6ClientMetricIter) Append(items ...Dhcpv6ClientMetric) MetricsResponseDhcpv6ClientMetricIter {
	for _, item := range items {
		newObj := item.msg()
		*obj.fieldPtr = append(*obj.fieldPtr, newObj)
		obj.dhcpv6ClientMetricSlice = append(obj.dhcpv6ClientMetricSlice, item)
	}
	return obj
}

func (obj *metricsResponseDhcpv6ClientMetricIter) Set(index int, newObj Dhcpv6ClientMetric) MetricsResponseDhcpv6ClientMetricIter {
	(*obj.fieldPtr)[index] = newObj.msg()
	obj.dhcpv6ClientMetricSlice[index] = newObj
	return obj
}
func (obj *metricsResponseDhcpv6ClientMetricIter) Clear() MetricsResponseDhcpv6ClientMetricIter {
	if len(*obj.fieldPtr) > 0 {
		*obj.fieldPtr = []*otg.Dhcpv6ClientMetric{}
		obj.dhcpv6ClientMetricSlice = []Dhcpv6ClientMetric{}
	}
	return obj
}
func (obj *metricsResponseDhcpv6ClientMetricIter) clearHolderSlice() MetricsResponseDhcpv6ClientMetricIter {
	if len(obj.dhcpv6ClientMetricSlice) > 0 {
		obj.dhcpv6ClientMetricSlice = []Dhcpv6ClientMetric{}
	}
	return obj
}
func (obj *metricsResponseDhcpv6ClientMetricIter) appendHolderSlice(item Dhcpv6ClientMetric) MetricsResponseDhcpv6ClientMetricIter {
	obj.dhcpv6ClientMetricSlice = append(obj.dhcpv6ClientMetricSlice, item)
	return obj
}

// description is TBD
// Dhcpv6ServerMetrics returns a []Dhcpv6ServerMetric
func (obj *metricsResponse) Dhcpv6ServerMetrics() MetricsResponseDhcpv6ServerMetricIter {
	if len(obj.obj.Dhcpv6ServerMetrics) == 0 {
		obj.obj.Dhcpv6ServerMetrics = []*otg.Dhcpv6ServerMetric{}
	}
	if obj.dhcpv6ServerMetricsHolder == nil {
		obj.dhcpv6ServerMetricsHolder = newMetricsResponseDhcpv6ServerMetricIter(&obj.obj.Dhcpv6ServerMetrics).setMsg(obj)
	}
	return obj.dhcpv6ServerMetricsHolder
}

type metricsResponseDhcpv6ServerMetricIter struct {
	obj                     *metricsResponse
	dhcpv6ServerMetricSlice []Dhcpv6ServerMetric
	fieldPtr                *[]*otg.Dhcpv6ServerMetric
}

func newMetricsResponseDhcpv6ServerMetricIter(ptr *[]*otg.Dhcpv6ServerMetric) MetricsResponseDhcpv6ServerMetricIter {
	return &metricsResponseDhcpv6ServerMetricIter{fieldPtr: ptr}
}

type MetricsResponseDhcpv6ServerMetricIter interface {
	setMsg(*metricsResponse) MetricsResponseDhcpv6ServerMetricIter
	Items() []Dhcpv6ServerMetric
	Add() Dhcpv6ServerMetric
	Append(items ...Dhcpv6ServerMetric) MetricsResponseDhcpv6ServerMetricIter
	Set(index int, newObj Dhcpv6ServerMetric) MetricsResponseDhcpv6ServerMetricIter
	Clear() MetricsResponseDhcpv6ServerMetricIter
	clearHolderSlice() MetricsResponseDhcpv6ServerMetricIter
	appendHolderSlice(item Dhcpv6ServerMetric) MetricsResponseDhcpv6ServerMetricIter
}

func (obj *metricsResponseDhcpv6ServerMetricIter) setMsg(msg *metricsResponse) MetricsResponseDhcpv6ServerMetricIter {
	obj.clearHolderSlice()
	for _, val := range *obj.fieldPtr {
		obj.appendHolderSlice(&dhcpv6ServerMetric{obj: val})
	}
	obj.obj = msg
	return obj
}

func (obj *metricsResponseDhcpv6ServerMetricIter) Items() []Dhcpv6ServerMetric {
	return obj.dhcpv6ServerMetricSlice
}

func (obj *metricsResponseDhcpv6ServerMetricIter) Add() Dhcpv6ServerMetric {
	newObj := &otg.Dhcpv6ServerMetric{}
	*obj.fieldPtr = append(*obj.fieldPtr, newObj)
	newLibObj := &dhcpv6ServerMetric{obj: newObj}
	newLibObj.setDefault()
	obj.dhcpv6ServerMetricSlice = append(obj.dhcpv6ServerMetricSlice, newLibObj)
	return newLibObj
}

func (obj *metricsResponseDhcpv6ServerMetricIter) Append(items ...Dhcpv6ServerMetric) MetricsResponseDhcpv6ServerMetricIter {
	for _, item := range items {
		newObj := item.msg()
		*obj.fieldPtr = append(*obj.fieldPtr, newObj)
		obj.dhcpv6ServerMetricSlice = append(obj.dhcpv6ServerMetricSlice, item)
	}
	return obj
}

func (obj *metricsResponseDhcpv6ServerMetricIter) Set(index int, newObj Dhcpv6ServerMetric) MetricsResponseDhcpv6ServerMetricIter {
	(*obj.fieldPtr)[index] = newObj.msg()
	obj.dhcpv6ServerMetricSlice[index] = newObj
	return obj
}
func (obj *metricsResponseDhcpv6ServerMetricIter) Clear() MetricsResponseDhcpv6ServerMetricIter {
	if len(*obj.fieldPtr) > 0 {
		*obj.fieldPtr = []*otg.Dhcpv6ServerMetric{}
		obj.dhcpv6ServerMetricSlice = []Dhcpv6ServerMetric{}
	}
	return obj
}
func (obj *metricsResponseDhcpv6ServerMetricIter) clearHolderSlice() MetricsResponseDhcpv6ServerMetricIter {
	if len(obj.dhcpv6ServerMetricSlice) > 0 {
		obj.dhcpv6ServerMetricSlice = []Dhcpv6ServerMetric{}
	}
	return obj
}
func (obj *metricsResponseDhcpv6ServerMetricIter) appendHolderSlice(item Dhcpv6ServerMetric) MetricsResponseDhcpv6ServerMetricIter {
	obj.dhcpv6ServerMetricSlice = append(obj.dhcpv6ServerMetricSlice, item)
	return obj
}

// description is TBD
// Ospfv2Metrics returns a []Ospfv2Metric
func (obj *metricsResponse) Ospfv2Metrics() MetricsResponseOspfv2MetricIter {
	if len(obj.obj.Ospfv2Metrics) == 0 {
		obj.setChoice(MetricsResponseChoice.OSPFV2_METRICS)
	}
	if obj.ospfv2MetricsHolder == nil {
		obj.ospfv2MetricsHolder = newMetricsResponseOspfv2MetricIter(&obj.obj.Ospfv2Metrics).setMsg(obj)
	}
	return obj.ospfv2MetricsHolder
}

type metricsResponseOspfv2MetricIter struct {
	obj               *metricsResponse
	ospfv2MetricSlice []Ospfv2Metric
	fieldPtr          *[]*otg.Ospfv2Metric
}

func newMetricsResponseOspfv2MetricIter(ptr *[]*otg.Ospfv2Metric) MetricsResponseOspfv2MetricIter {
	return &metricsResponseOspfv2MetricIter{fieldPtr: ptr}
}

type MetricsResponseOspfv2MetricIter interface {
	setMsg(*metricsResponse) MetricsResponseOspfv2MetricIter
	Items() []Ospfv2Metric
	Add() Ospfv2Metric
	Append(items ...Ospfv2Metric) MetricsResponseOspfv2MetricIter
	Set(index int, newObj Ospfv2Metric) MetricsResponseOspfv2MetricIter
	Clear() MetricsResponseOspfv2MetricIter
	clearHolderSlice() MetricsResponseOspfv2MetricIter
	appendHolderSlice(item Ospfv2Metric) MetricsResponseOspfv2MetricIter
}

func (obj *metricsResponseOspfv2MetricIter) setMsg(msg *metricsResponse) MetricsResponseOspfv2MetricIter {
	obj.clearHolderSlice()
	for _, val := range *obj.fieldPtr {
		obj.appendHolderSlice(&ospfv2Metric{obj: val})
	}
	obj.obj = msg
	return obj
}

func (obj *metricsResponseOspfv2MetricIter) Items() []Ospfv2Metric {
	return obj.ospfv2MetricSlice
}

func (obj *metricsResponseOspfv2MetricIter) Add() Ospfv2Metric {
	newObj := &otg.Ospfv2Metric{}
	*obj.fieldPtr = append(*obj.fieldPtr, newObj)
	newLibObj := &ospfv2Metric{obj: newObj}
	newLibObj.setDefault()
	obj.ospfv2MetricSlice = append(obj.ospfv2MetricSlice, newLibObj)
	return newLibObj
}

func (obj *metricsResponseOspfv2MetricIter) Append(items ...Ospfv2Metric) MetricsResponseOspfv2MetricIter {
	for _, item := range items {
		newObj := item.msg()
		*obj.fieldPtr = append(*obj.fieldPtr, newObj)
		obj.ospfv2MetricSlice = append(obj.ospfv2MetricSlice, item)
	}
	return obj
}

func (obj *metricsResponseOspfv2MetricIter) Set(index int, newObj Ospfv2Metric) MetricsResponseOspfv2MetricIter {
	(*obj.fieldPtr)[index] = newObj.msg()
	obj.ospfv2MetricSlice[index] = newObj
	return obj
}
func (obj *metricsResponseOspfv2MetricIter) Clear() MetricsResponseOspfv2MetricIter {
	if len(*obj.fieldPtr) > 0 {
		*obj.fieldPtr = []*otg.Ospfv2Metric{}
		obj.ospfv2MetricSlice = []Ospfv2Metric{}
	}
	return obj
}
func (obj *metricsResponseOspfv2MetricIter) clearHolderSlice() MetricsResponseOspfv2MetricIter {
	if len(obj.ospfv2MetricSlice) > 0 {
		obj.ospfv2MetricSlice = []Ospfv2Metric{}
	}
	return obj
}
func (obj *metricsResponseOspfv2MetricIter) appendHolderSlice(item Ospfv2Metric) MetricsResponseOspfv2MetricIter {
	obj.ospfv2MetricSlice = append(obj.ospfv2MetricSlice, item)
	return obj
}

// description is TBD
// ConvergenceMetrics returns a []ConvergenceMetric
func (obj *metricsResponse) ConvergenceMetrics() MetricsResponseConvergenceMetricIter {
	if len(obj.obj.ConvergenceMetrics) == 0 {
		obj.setChoice(MetricsResponseChoice.CONVERGENCE_METRICS)
	}
	if obj.convergenceMetricsHolder == nil {
		obj.convergenceMetricsHolder = newMetricsResponseConvergenceMetricIter(&obj.obj.ConvergenceMetrics).setMsg(obj)
	}
	return obj.convergenceMetricsHolder
}

type metricsResponseConvergenceMetricIter struct {
	obj                    *metricsResponse
	convergenceMetricSlice []ConvergenceMetric
	fieldPtr               *[]*otg.ConvergenceMetric
}

func newMetricsResponseConvergenceMetricIter(ptr *[]*otg.ConvergenceMetric) MetricsResponseConvergenceMetricIter {
	return &metricsResponseConvergenceMetricIter{fieldPtr: ptr}
}

type MetricsResponseConvergenceMetricIter interface {
	setMsg(*metricsResponse) MetricsResponseConvergenceMetricIter
	Items() []ConvergenceMetric
	Add() ConvergenceMetric
	Append(items ...ConvergenceMetric) MetricsResponseConvergenceMetricIter
	Set(index int, newObj ConvergenceMetric) MetricsResponseConvergenceMetricIter
	Clear() MetricsResponseConvergenceMetricIter
	clearHolderSlice() MetricsResponseConvergenceMetricIter
	appendHolderSlice(item ConvergenceMetric) MetricsResponseConvergenceMetricIter
}

func (obj *metricsResponseConvergenceMetricIter) setMsg(msg *metricsResponse) MetricsResponseConvergenceMetricIter {
	obj.clearHolderSlice()
	for _, val := range *obj.fieldPtr {
		obj.appendHolderSlice(&convergenceMetric{obj: val})
	}
	obj.obj = msg
	return obj
}

func (obj *metricsResponseConvergenceMetricIter) Items() []ConvergenceMetric {
	return obj.convergenceMetricSlice
}

func (obj *metricsResponseConvergenceMetricIter) Add() ConvergenceMetric {
	newObj := &otg.ConvergenceMetric{}
	*obj.fieldPtr = append(*obj.fieldPtr, newObj)
	newLibObj := &convergenceMetric{obj: newObj}
	newLibObj.setDefault()
	obj.convergenceMetricSlice = append(obj.convergenceMetricSlice, newLibObj)
	return newLibObj
}

func (obj *metricsResponseConvergenceMetricIter) Append(items ...ConvergenceMetric) MetricsResponseConvergenceMetricIter {
	for _, item := range items {
		newObj := item.msg()
		*obj.fieldPtr = append(*obj.fieldPtr, newObj)
		obj.convergenceMetricSlice = append(obj.convergenceMetricSlice, item)
	}
	return obj
}

func (obj *metricsResponseConvergenceMetricIter) Set(index int, newObj ConvergenceMetric) MetricsResponseConvergenceMetricIter {
	(*obj.fieldPtr)[index] = newObj.msg()
	obj.convergenceMetricSlice[index] = newObj
	return obj
}
func (obj *metricsResponseConvergenceMetricIter) Clear() MetricsResponseConvergenceMetricIter {
	if len(*obj.fieldPtr) > 0 {
		*obj.fieldPtr = []*otg.ConvergenceMetric{}
		obj.convergenceMetricSlice = []ConvergenceMetric{}
	}
	return obj
}
func (obj *metricsResponseConvergenceMetricIter) clearHolderSlice() MetricsResponseConvergenceMetricIter {
	if len(obj.convergenceMetricSlice) > 0 {
		obj.convergenceMetricSlice = []ConvergenceMetric{}
	}
	return obj
}
func (obj *metricsResponseConvergenceMetricIter) appendHolderSlice(item ConvergenceMetric) MetricsResponseConvergenceMetricIter {
	obj.convergenceMetricSlice = append(obj.convergenceMetricSlice, item)
	return obj
}

// description is TBD
<<<<<<< HEAD
// Ospfv3Metrics returns a []Ospfv3Metric
func (obj *metricsResponse) Ospfv3Metrics() MetricsResponseOspfv3MetricIter {
	if len(obj.obj.Ospfv3Metrics) == 0 {
		obj.setChoice(MetricsResponseChoice.OSPFV3_METRICS)
	}
	if obj.ospfv3MetricsHolder == nil {
		obj.ospfv3MetricsHolder = newMetricsResponseOspfv3MetricIter(&obj.obj.Ospfv3Metrics).setMsg(obj)
	}
	return obj.ospfv3MetricsHolder
}

type metricsResponseOspfv3MetricIter struct {
	obj               *metricsResponse
	ospfv3MetricSlice []Ospfv3Metric
	fieldPtr          *[]*otg.Ospfv3Metric
}

func newMetricsResponseOspfv3MetricIter(ptr *[]*otg.Ospfv3Metric) MetricsResponseOspfv3MetricIter {
	return &metricsResponseOspfv3MetricIter{fieldPtr: ptr}
}

type MetricsResponseOspfv3MetricIter interface {
	setMsg(*metricsResponse) MetricsResponseOspfv3MetricIter
	Items() []Ospfv3Metric
	Add() Ospfv3Metric
	Append(items ...Ospfv3Metric) MetricsResponseOspfv3MetricIter
	Set(index int, newObj Ospfv3Metric) MetricsResponseOspfv3MetricIter
	Clear() MetricsResponseOspfv3MetricIter
	clearHolderSlice() MetricsResponseOspfv3MetricIter
	appendHolderSlice(item Ospfv3Metric) MetricsResponseOspfv3MetricIter
}

func (obj *metricsResponseOspfv3MetricIter) setMsg(msg *metricsResponse) MetricsResponseOspfv3MetricIter {
	obj.clearHolderSlice()
	for _, val := range *obj.fieldPtr {
		obj.appendHolderSlice(&ospfv3Metric{obj: val})
=======
// MacsecMetrics returns a []MacsecMetric
func (obj *metricsResponse) MacsecMetrics() MetricsResponseMacsecMetricIter {
	if len(obj.obj.MacsecMetrics) == 0 {
		obj.setChoice(MetricsResponseChoice.MACSEC_METRICS)
	}
	if obj.macsecMetricsHolder == nil {
		obj.macsecMetricsHolder = newMetricsResponseMacsecMetricIter(&obj.obj.MacsecMetrics).setMsg(obj)
	}
	return obj.macsecMetricsHolder
}

type metricsResponseMacsecMetricIter struct {
	obj               *metricsResponse
	macsecMetricSlice []MacsecMetric
	fieldPtr          *[]*otg.MacsecMetric
}

func newMetricsResponseMacsecMetricIter(ptr *[]*otg.MacsecMetric) MetricsResponseMacsecMetricIter {
	return &metricsResponseMacsecMetricIter{fieldPtr: ptr}
}

type MetricsResponseMacsecMetricIter interface {
	setMsg(*metricsResponse) MetricsResponseMacsecMetricIter
	Items() []MacsecMetric
	Add() MacsecMetric
	Append(items ...MacsecMetric) MetricsResponseMacsecMetricIter
	Set(index int, newObj MacsecMetric) MetricsResponseMacsecMetricIter
	Clear() MetricsResponseMacsecMetricIter
	clearHolderSlice() MetricsResponseMacsecMetricIter
	appendHolderSlice(item MacsecMetric) MetricsResponseMacsecMetricIter
}

func (obj *metricsResponseMacsecMetricIter) setMsg(msg *metricsResponse) MetricsResponseMacsecMetricIter {
	obj.clearHolderSlice()
	for _, val := range *obj.fieldPtr {
		obj.appendHolderSlice(&macsecMetric{obj: val})
>>>>>>> af08d8ac
	}
	obj.obj = msg
	return obj
}

<<<<<<< HEAD
func (obj *metricsResponseOspfv3MetricIter) Items() []Ospfv3Metric {
	return obj.ospfv3MetricSlice
}

func (obj *metricsResponseOspfv3MetricIter) Add() Ospfv3Metric {
	newObj := &otg.Ospfv3Metric{}
	*obj.fieldPtr = append(*obj.fieldPtr, newObj)
	newLibObj := &ospfv3Metric{obj: newObj}
	newLibObj.setDefault()
	obj.ospfv3MetricSlice = append(obj.ospfv3MetricSlice, newLibObj)
	return newLibObj
}

func (obj *metricsResponseOspfv3MetricIter) Append(items ...Ospfv3Metric) MetricsResponseOspfv3MetricIter {
	for _, item := range items {
		newObj := item.msg()
		*obj.fieldPtr = append(*obj.fieldPtr, newObj)
		obj.ospfv3MetricSlice = append(obj.ospfv3MetricSlice, item)
=======
func (obj *metricsResponseMacsecMetricIter) Items() []MacsecMetric {
	return obj.macsecMetricSlice
}

func (obj *metricsResponseMacsecMetricIter) Add() MacsecMetric {
	newObj := &otg.MacsecMetric{}
	*obj.fieldPtr = append(*obj.fieldPtr, newObj)
	newLibObj := &macsecMetric{obj: newObj}
	newLibObj.setDefault()
	obj.macsecMetricSlice = append(obj.macsecMetricSlice, newLibObj)
	return newLibObj
}

func (obj *metricsResponseMacsecMetricIter) Append(items ...MacsecMetric) MetricsResponseMacsecMetricIter {
	for _, item := range items {
		newObj := item.msg()
		*obj.fieldPtr = append(*obj.fieldPtr, newObj)
		obj.macsecMetricSlice = append(obj.macsecMetricSlice, item)
>>>>>>> af08d8ac
	}
	return obj
}

<<<<<<< HEAD
func (obj *metricsResponseOspfv3MetricIter) Set(index int, newObj Ospfv3Metric) MetricsResponseOspfv3MetricIter {
	(*obj.fieldPtr)[index] = newObj.msg()
	obj.ospfv3MetricSlice[index] = newObj
	return obj
}
func (obj *metricsResponseOspfv3MetricIter) Clear() MetricsResponseOspfv3MetricIter {
	if len(*obj.fieldPtr) > 0 {
		*obj.fieldPtr = []*otg.Ospfv3Metric{}
		obj.ospfv3MetricSlice = []Ospfv3Metric{}
	}
	return obj
}
func (obj *metricsResponseOspfv3MetricIter) clearHolderSlice() MetricsResponseOspfv3MetricIter {
	if len(obj.ospfv3MetricSlice) > 0 {
		obj.ospfv3MetricSlice = []Ospfv3Metric{}
	}
	return obj
}
func (obj *metricsResponseOspfv3MetricIter) appendHolderSlice(item Ospfv3Metric) MetricsResponseOspfv3MetricIter {
	obj.ospfv3MetricSlice = append(obj.ospfv3MetricSlice, item)
=======
func (obj *metricsResponseMacsecMetricIter) Set(index int, newObj MacsecMetric) MetricsResponseMacsecMetricIter {
	(*obj.fieldPtr)[index] = newObj.msg()
	obj.macsecMetricSlice[index] = newObj
	return obj
}
func (obj *metricsResponseMacsecMetricIter) Clear() MetricsResponseMacsecMetricIter {
	if len(*obj.fieldPtr) > 0 {
		*obj.fieldPtr = []*otg.MacsecMetric{}
		obj.macsecMetricSlice = []MacsecMetric{}
	}
	return obj
}
func (obj *metricsResponseMacsecMetricIter) clearHolderSlice() MetricsResponseMacsecMetricIter {
	if len(obj.macsecMetricSlice) > 0 {
		obj.macsecMetricSlice = []MacsecMetric{}
	}
	return obj
}
func (obj *metricsResponseMacsecMetricIter) appendHolderSlice(item MacsecMetric) MetricsResponseMacsecMetricIter {
	obj.macsecMetricSlice = append(obj.macsecMetricSlice, item)
	return obj
}

// description is TBD
// MkaMetrics returns a []MkaMetric
func (obj *metricsResponse) MkaMetrics() MetricsResponseMkaMetricIter {
	if len(obj.obj.MkaMetrics) == 0 {
		obj.setChoice(MetricsResponseChoice.MKA_METRICS)
	}
	if obj.mkaMetricsHolder == nil {
		obj.mkaMetricsHolder = newMetricsResponseMkaMetricIter(&obj.obj.MkaMetrics).setMsg(obj)
	}
	return obj.mkaMetricsHolder
}

type metricsResponseMkaMetricIter struct {
	obj            *metricsResponse
	mkaMetricSlice []MkaMetric
	fieldPtr       *[]*otg.MkaMetric
}

func newMetricsResponseMkaMetricIter(ptr *[]*otg.MkaMetric) MetricsResponseMkaMetricIter {
	return &metricsResponseMkaMetricIter{fieldPtr: ptr}
}

type MetricsResponseMkaMetricIter interface {
	setMsg(*metricsResponse) MetricsResponseMkaMetricIter
	Items() []MkaMetric
	Add() MkaMetric
	Append(items ...MkaMetric) MetricsResponseMkaMetricIter
	Set(index int, newObj MkaMetric) MetricsResponseMkaMetricIter
	Clear() MetricsResponseMkaMetricIter
	clearHolderSlice() MetricsResponseMkaMetricIter
	appendHolderSlice(item MkaMetric) MetricsResponseMkaMetricIter
}

func (obj *metricsResponseMkaMetricIter) setMsg(msg *metricsResponse) MetricsResponseMkaMetricIter {
	obj.clearHolderSlice()
	for _, val := range *obj.fieldPtr {
		obj.appendHolderSlice(&mkaMetric{obj: val})
	}
	obj.obj = msg
	return obj
}

func (obj *metricsResponseMkaMetricIter) Items() []MkaMetric {
	return obj.mkaMetricSlice
}

func (obj *metricsResponseMkaMetricIter) Add() MkaMetric {
	newObj := &otg.MkaMetric{}
	*obj.fieldPtr = append(*obj.fieldPtr, newObj)
	newLibObj := &mkaMetric{obj: newObj}
	newLibObj.setDefault()
	obj.mkaMetricSlice = append(obj.mkaMetricSlice, newLibObj)
	return newLibObj
}

func (obj *metricsResponseMkaMetricIter) Append(items ...MkaMetric) MetricsResponseMkaMetricIter {
	for _, item := range items {
		newObj := item.msg()
		*obj.fieldPtr = append(*obj.fieldPtr, newObj)
		obj.mkaMetricSlice = append(obj.mkaMetricSlice, item)
	}
	return obj
}

func (obj *metricsResponseMkaMetricIter) Set(index int, newObj MkaMetric) MetricsResponseMkaMetricIter {
	(*obj.fieldPtr)[index] = newObj.msg()
	obj.mkaMetricSlice[index] = newObj
	return obj
}
func (obj *metricsResponseMkaMetricIter) Clear() MetricsResponseMkaMetricIter {
	if len(*obj.fieldPtr) > 0 {
		*obj.fieldPtr = []*otg.MkaMetric{}
		obj.mkaMetricSlice = []MkaMetric{}
	}
	return obj
}
func (obj *metricsResponseMkaMetricIter) clearHolderSlice() MetricsResponseMkaMetricIter {
	if len(obj.mkaMetricSlice) > 0 {
		obj.mkaMetricSlice = []MkaMetric{}
	}
	return obj
}
func (obj *metricsResponseMkaMetricIter) appendHolderSlice(item MkaMetric) MetricsResponseMkaMetricIter {
	obj.mkaMetricSlice = append(obj.mkaMetricSlice, item)
>>>>>>> af08d8ac
	return obj
}

func (obj *metricsResponse) validateObj(vObj *validation, set_default bool) {
	if set_default {
		obj.setDefault()
	}

	if len(obj.obj.PortMetrics) != 0 {

		if set_default {
			obj.PortMetrics().clearHolderSlice()
			for _, item := range obj.obj.PortMetrics {
				obj.PortMetrics().appendHolderSlice(&portMetric{obj: item})
			}
		}
		for _, item := range obj.PortMetrics().Items() {
			item.validateObj(vObj, set_default)
		}

	}

	if len(obj.obj.FlowMetrics) != 0 {

		if set_default {
			obj.FlowMetrics().clearHolderSlice()
			for _, item := range obj.obj.FlowMetrics {
				obj.FlowMetrics().appendHolderSlice(&flowMetric{obj: item})
			}
		}
		for _, item := range obj.FlowMetrics().Items() {
			item.validateObj(vObj, set_default)
		}

	}

	if len(obj.obj.Bgpv4Metrics) != 0 {

		if set_default {
			obj.Bgpv4Metrics().clearHolderSlice()
			for _, item := range obj.obj.Bgpv4Metrics {
				obj.Bgpv4Metrics().appendHolderSlice(&bgpv4Metric{obj: item})
			}
		}
		for _, item := range obj.Bgpv4Metrics().Items() {
			item.validateObj(vObj, set_default)
		}

	}

	if len(obj.obj.Bgpv6Metrics) != 0 {

		if set_default {
			obj.Bgpv6Metrics().clearHolderSlice()
			for _, item := range obj.obj.Bgpv6Metrics {
				obj.Bgpv6Metrics().appendHolderSlice(&bgpv6Metric{obj: item})
			}
		}
		for _, item := range obj.Bgpv6Metrics().Items() {
			item.validateObj(vObj, set_default)
		}

	}

	if len(obj.obj.IsisMetrics) != 0 {

		if set_default {
			obj.IsisMetrics().clearHolderSlice()
			for _, item := range obj.obj.IsisMetrics {
				obj.IsisMetrics().appendHolderSlice(&isisMetric{obj: item})
			}
		}
		for _, item := range obj.IsisMetrics().Items() {
			item.validateObj(vObj, set_default)
		}

	}

	if len(obj.obj.LagMetrics) != 0 {

		if set_default {
			obj.LagMetrics().clearHolderSlice()
			for _, item := range obj.obj.LagMetrics {
				obj.LagMetrics().appendHolderSlice(&lagMetric{obj: item})
			}
		}
		for _, item := range obj.LagMetrics().Items() {
			item.validateObj(vObj, set_default)
		}

	}

	if len(obj.obj.LacpMetrics) != 0 {

		if set_default {
			obj.LacpMetrics().clearHolderSlice()
			for _, item := range obj.obj.LacpMetrics {
				obj.LacpMetrics().appendHolderSlice(&lacpMetric{obj: item})
			}
		}
		for _, item := range obj.LacpMetrics().Items() {
			item.validateObj(vObj, set_default)
		}

	}

	if len(obj.obj.LldpMetrics) != 0 {

		if set_default {
			obj.LldpMetrics().clearHolderSlice()
			for _, item := range obj.obj.LldpMetrics {
				obj.LldpMetrics().appendHolderSlice(&lldpMetric{obj: item})
			}
		}
		for _, item := range obj.LldpMetrics().Items() {
			item.validateObj(vObj, set_default)
		}

	}

	if len(obj.obj.RsvpMetrics) != 0 {

		if set_default {
			obj.RsvpMetrics().clearHolderSlice()
			for _, item := range obj.obj.RsvpMetrics {
				obj.RsvpMetrics().appendHolderSlice(&rsvpMetric{obj: item})
			}
		}
		for _, item := range obj.RsvpMetrics().Items() {
			item.validateObj(vObj, set_default)
		}

	}

	if len(obj.obj.Dhcpv4ClientMetrics) != 0 {

		if set_default {
			obj.Dhcpv4ClientMetrics().clearHolderSlice()
			for _, item := range obj.obj.Dhcpv4ClientMetrics {
				obj.Dhcpv4ClientMetrics().appendHolderSlice(&dhcpv4ClientMetric{obj: item})
			}
		}
		for _, item := range obj.Dhcpv4ClientMetrics().Items() {
			item.validateObj(vObj, set_default)
		}

	}

	if len(obj.obj.Dhcpv4ServerMetrics) != 0 {

		if set_default {
			obj.Dhcpv4ServerMetrics().clearHolderSlice()
			for _, item := range obj.obj.Dhcpv4ServerMetrics {
				obj.Dhcpv4ServerMetrics().appendHolderSlice(&dhcpv4ServerMetric{obj: item})
			}
		}
		for _, item := range obj.Dhcpv4ServerMetrics().Items() {
			item.validateObj(vObj, set_default)
		}

	}

	if len(obj.obj.Dhcpv6ClientMetrics) != 0 {

		if set_default {
			obj.Dhcpv6ClientMetrics().clearHolderSlice()
			for _, item := range obj.obj.Dhcpv6ClientMetrics {
				obj.Dhcpv6ClientMetrics().appendHolderSlice(&dhcpv6ClientMetric{obj: item})
			}
		}
		for _, item := range obj.Dhcpv6ClientMetrics().Items() {
			item.validateObj(vObj, set_default)
		}

	}

	if len(obj.obj.Dhcpv6ServerMetrics) != 0 {

		if set_default {
			obj.Dhcpv6ServerMetrics().clearHolderSlice()
			for _, item := range obj.obj.Dhcpv6ServerMetrics {
				obj.Dhcpv6ServerMetrics().appendHolderSlice(&dhcpv6ServerMetric{obj: item})
			}
		}
		for _, item := range obj.Dhcpv6ServerMetrics().Items() {
			item.validateObj(vObj, set_default)
		}

	}

	if len(obj.obj.Ospfv2Metrics) != 0 {

		if set_default {
			obj.Ospfv2Metrics().clearHolderSlice()
			for _, item := range obj.obj.Ospfv2Metrics {
				obj.Ospfv2Metrics().appendHolderSlice(&ospfv2Metric{obj: item})
			}
		}
		for _, item := range obj.Ospfv2Metrics().Items() {
			item.validateObj(vObj, set_default)
		}

	}

	if len(obj.obj.ConvergenceMetrics) != 0 {

		if set_default {
			obj.ConvergenceMetrics().clearHolderSlice()
			for _, item := range obj.obj.ConvergenceMetrics {
				obj.ConvergenceMetrics().appendHolderSlice(&convergenceMetric{obj: item})
			}
		}
		for _, item := range obj.ConvergenceMetrics().Items() {
			item.validateObj(vObj, set_default)
		}

	}

<<<<<<< HEAD
	if len(obj.obj.Ospfv3Metrics) != 0 {

		if set_default {
			obj.Ospfv3Metrics().clearHolderSlice()
			for _, item := range obj.obj.Ospfv3Metrics {
				obj.Ospfv3Metrics().appendHolderSlice(&ospfv3Metric{obj: item})
			}
		}
		for _, item := range obj.Ospfv3Metrics().Items() {
=======
	if len(obj.obj.MacsecMetrics) != 0 {

		if set_default {
			obj.MacsecMetrics().clearHolderSlice()
			for _, item := range obj.obj.MacsecMetrics {
				obj.MacsecMetrics().appendHolderSlice(&macsecMetric{obj: item})
			}
		}
		for _, item := range obj.MacsecMetrics().Items() {
			item.validateObj(vObj, set_default)
		}

	}

	if len(obj.obj.MkaMetrics) != 0 {

		if set_default {
			obj.MkaMetrics().clearHolderSlice()
			for _, item := range obj.obj.MkaMetrics {
				obj.MkaMetrics().appendHolderSlice(&mkaMetric{obj: item})
			}
		}
		for _, item := range obj.MkaMetrics().Items() {
>>>>>>> af08d8ac
			item.validateObj(vObj, set_default)
		}

	}

}

func (obj *metricsResponse) setDefault() {
	var choices_set int = 0
	var choice MetricsResponseChoiceEnum

	if len(obj.obj.FlowMetrics) > 0 {
		choices_set += 1
		choice = MetricsResponseChoice.FLOW_METRICS
	}

	if len(obj.obj.PortMetrics) > 0 {
		choices_set += 1
		choice = MetricsResponseChoice.PORT_METRICS
	}

	if len(obj.obj.Bgpv4Metrics) > 0 {
		choices_set += 1
		choice = MetricsResponseChoice.BGPV4_METRICS
	}

	if len(obj.obj.Bgpv6Metrics) > 0 {
		choices_set += 1
		choice = MetricsResponseChoice.BGPV6_METRICS
	}

	if len(obj.obj.IsisMetrics) > 0 {
		choices_set += 1
		choice = MetricsResponseChoice.ISIS_METRICS
	}

	if len(obj.obj.LagMetrics) > 0 {
		choices_set += 1
		choice = MetricsResponseChoice.LAG_METRICS
	}

	if len(obj.obj.LacpMetrics) > 0 {
		choices_set += 1
		choice = MetricsResponseChoice.LACP_METRICS
	}

	if len(obj.obj.LldpMetrics) > 0 {
		choices_set += 1
		choice = MetricsResponseChoice.LLDP_METRICS
	}

	if len(obj.obj.RsvpMetrics) > 0 {
		choices_set += 1
		choice = MetricsResponseChoice.RSVP_METRICS
	}

	if len(obj.obj.Ospfv2Metrics) > 0 {
		choices_set += 1
		choice = MetricsResponseChoice.OSPFV2_METRICS
	}

	if len(obj.obj.ConvergenceMetrics) > 0 {
		choices_set += 1
		choice = MetricsResponseChoice.CONVERGENCE_METRICS
	}

<<<<<<< HEAD
	if len(obj.obj.Ospfv3Metrics) > 0 {
		choices_set += 1
		choice = MetricsResponseChoice.OSPFV3_METRICS
=======
	if len(obj.obj.MacsecMetrics) > 0 {
		choices_set += 1
		choice = MetricsResponseChoice.MACSEC_METRICS
	}

	if len(obj.obj.MkaMetrics) > 0 {
		choices_set += 1
		choice = MetricsResponseChoice.MKA_METRICS
>>>>>>> af08d8ac
	}
	if choices_set == 0 {
		if obj.obj.Choice == nil {
			obj.setChoice(MetricsResponseChoice.PORT_METRICS)

		}

	} else if choices_set == 1 && choice != "" {
		if obj.obj.Choice != nil {
			if obj.Choice() != choice {
				obj.validationErrors = append(obj.validationErrors, "choice not matching with property in MetricsResponse")
			}
		} else {
			intVal := otg.MetricsResponse_Choice_Enum_value[string(choice)]
			enumValue := otg.MetricsResponse_Choice_Enum(intVal)
			obj.obj.Choice = &enumValue
		}
	}

}<|MERGE_RESOLUTION|>--- conflicted
+++ resolved
@@ -31,12 +31,8 @@
 	dhcpv6ServerMetricsHolder MetricsResponseDhcpv6ServerMetricIter
 	ospfv2MetricsHolder       MetricsResponseOspfv2MetricIter
 	convergenceMetricsHolder  MetricsResponseConvergenceMetricIter
-<<<<<<< HEAD
-	ospfv3MetricsHolder       MetricsResponseOspfv3MetricIter
-=======
 	macsecMetricsHolder       MetricsResponseMacsecMetricIter
 	mkaMetricsHolder          MetricsResponseMkaMetricIter
->>>>>>> af08d8ac
 }
 
 func NewMetricsResponse() MetricsResponse {
@@ -279,12 +275,8 @@
 	obj.dhcpv6ServerMetricsHolder = nil
 	obj.ospfv2MetricsHolder = nil
 	obj.convergenceMetricsHolder = nil
-<<<<<<< HEAD
-	obj.ospfv3MetricsHolder = nil
-=======
 	obj.macsecMetricsHolder = nil
 	obj.mkaMetricsHolder = nil
->>>>>>> af08d8ac
 	obj.validationErrors = nil
 	obj.warnings = nil
 	obj.constraints = make(map[string]map[string]Constraints)
@@ -358,15 +350,10 @@
 	Ospfv2Metrics() MetricsResponseOspfv2MetricIter
 	// ConvergenceMetrics returns MetricsResponseConvergenceMetricIterIter, set in MetricsResponse
 	ConvergenceMetrics() MetricsResponseConvergenceMetricIter
-<<<<<<< HEAD
-	// Ospfv3Metrics returns MetricsResponseOspfv3MetricIterIter, set in MetricsResponse
-	Ospfv3Metrics() MetricsResponseOspfv3MetricIter
-=======
 	// MacsecMetrics returns MetricsResponseMacsecMetricIterIter, set in MetricsResponse
 	MacsecMetrics() MetricsResponseMacsecMetricIter
 	// MkaMetrics returns MetricsResponseMkaMetricIterIter, set in MetricsResponse
 	MkaMetrics() MetricsResponseMkaMetricIter
->>>>>>> af08d8ac
 	setNil()
 }
 
@@ -389,12 +376,8 @@
 	DHCPV6_SERVER       MetricsResponseChoiceEnum
 	OSPFV2_METRICS      MetricsResponseChoiceEnum
 	CONVERGENCE_METRICS MetricsResponseChoiceEnum
-<<<<<<< HEAD
-	OSPFV3_METRICS      MetricsResponseChoiceEnum
-=======
 	MACSEC_METRICS      MetricsResponseChoiceEnum
 	MKA_METRICS         MetricsResponseChoiceEnum
->>>>>>> af08d8ac
 }{
 	FLOW_METRICS:        MetricsResponseChoiceEnum("flow_metrics"),
 	PORT_METRICS:        MetricsResponseChoiceEnum("port_metrics"),
@@ -411,12 +394,8 @@
 	DHCPV6_SERVER:       MetricsResponseChoiceEnum("dhcpv6_server"),
 	OSPFV2_METRICS:      MetricsResponseChoiceEnum("ospfv2_metrics"),
 	CONVERGENCE_METRICS: MetricsResponseChoiceEnum("convergence_metrics"),
-<<<<<<< HEAD
-	OSPFV3_METRICS:      MetricsResponseChoiceEnum("ospfv3_metrics"),
-=======
 	MACSEC_METRICS:      MetricsResponseChoiceEnum("macsec_metrics"),
 	MKA_METRICS:         MetricsResponseChoiceEnum("mka_metrics"),
->>>>>>> af08d8ac
 }
 
 func (obj *metricsResponse) Choice() MetricsResponseChoiceEnum {
@@ -463,15 +442,10 @@
 	}
 	enumValue := otg.MetricsResponse_Choice_Enum(intValue)
 	obj.obj.Choice = &enumValue
-<<<<<<< HEAD
-	obj.obj.Ospfv3Metrics = nil
-	obj.ospfv3MetricsHolder = nil
-=======
 	obj.obj.MkaMetrics = nil
 	obj.mkaMetricsHolder = nil
 	obj.obj.MacsecMetrics = nil
 	obj.macsecMetricsHolder = nil
->>>>>>> af08d8ac
 	obj.obj.ConvergenceMetrics = nil
 	obj.convergenceMetricsHolder = nil
 	obj.obj.Ospfv2Metrics = nil
@@ -539,17 +513,12 @@
 		obj.obj.ConvergenceMetrics = []*otg.ConvergenceMetric{}
 	}
 
-<<<<<<< HEAD
-	if value == MetricsResponseChoice.OSPFV3_METRICS {
-		obj.obj.Ospfv3Metrics = []*otg.Ospfv3Metric{}
-=======
 	if value == MetricsResponseChoice.MACSEC_METRICS {
 		obj.obj.MacsecMetrics = []*otg.MacsecMetric{}
 	}
 
 	if value == MetricsResponseChoice.MKA_METRICS {
 		obj.obj.MkaMetrics = []*otg.MkaMetric{}
->>>>>>> af08d8ac
 	}
 
 	return obj
@@ -1861,44 +1830,6 @@
 }
 
 // description is TBD
-<<<<<<< HEAD
-// Ospfv3Metrics returns a []Ospfv3Metric
-func (obj *metricsResponse) Ospfv3Metrics() MetricsResponseOspfv3MetricIter {
-	if len(obj.obj.Ospfv3Metrics) == 0 {
-		obj.setChoice(MetricsResponseChoice.OSPFV3_METRICS)
-	}
-	if obj.ospfv3MetricsHolder == nil {
-		obj.ospfv3MetricsHolder = newMetricsResponseOspfv3MetricIter(&obj.obj.Ospfv3Metrics).setMsg(obj)
-	}
-	return obj.ospfv3MetricsHolder
-}
-
-type metricsResponseOspfv3MetricIter struct {
-	obj               *metricsResponse
-	ospfv3MetricSlice []Ospfv3Metric
-	fieldPtr          *[]*otg.Ospfv3Metric
-}
-
-func newMetricsResponseOspfv3MetricIter(ptr *[]*otg.Ospfv3Metric) MetricsResponseOspfv3MetricIter {
-	return &metricsResponseOspfv3MetricIter{fieldPtr: ptr}
-}
-
-type MetricsResponseOspfv3MetricIter interface {
-	setMsg(*metricsResponse) MetricsResponseOspfv3MetricIter
-	Items() []Ospfv3Metric
-	Add() Ospfv3Metric
-	Append(items ...Ospfv3Metric) MetricsResponseOspfv3MetricIter
-	Set(index int, newObj Ospfv3Metric) MetricsResponseOspfv3MetricIter
-	Clear() MetricsResponseOspfv3MetricIter
-	clearHolderSlice() MetricsResponseOspfv3MetricIter
-	appendHolderSlice(item Ospfv3Metric) MetricsResponseOspfv3MetricIter
-}
-
-func (obj *metricsResponseOspfv3MetricIter) setMsg(msg *metricsResponse) MetricsResponseOspfv3MetricIter {
-	obj.clearHolderSlice()
-	for _, val := range *obj.fieldPtr {
-		obj.appendHolderSlice(&ospfv3Metric{obj: val})
-=======
 // MacsecMetrics returns a []MacsecMetric
 func (obj *metricsResponse) MacsecMetrics() MetricsResponseMacsecMetricIter {
 	if len(obj.obj.MacsecMetrics) == 0 {
@@ -1935,32 +1866,11 @@
 	obj.clearHolderSlice()
 	for _, val := range *obj.fieldPtr {
 		obj.appendHolderSlice(&macsecMetric{obj: val})
->>>>>>> af08d8ac
 	}
 	obj.obj = msg
 	return obj
 }
 
-<<<<<<< HEAD
-func (obj *metricsResponseOspfv3MetricIter) Items() []Ospfv3Metric {
-	return obj.ospfv3MetricSlice
-}
-
-func (obj *metricsResponseOspfv3MetricIter) Add() Ospfv3Metric {
-	newObj := &otg.Ospfv3Metric{}
-	*obj.fieldPtr = append(*obj.fieldPtr, newObj)
-	newLibObj := &ospfv3Metric{obj: newObj}
-	newLibObj.setDefault()
-	obj.ospfv3MetricSlice = append(obj.ospfv3MetricSlice, newLibObj)
-	return newLibObj
-}
-
-func (obj *metricsResponseOspfv3MetricIter) Append(items ...Ospfv3Metric) MetricsResponseOspfv3MetricIter {
-	for _, item := range items {
-		newObj := item.msg()
-		*obj.fieldPtr = append(*obj.fieldPtr, newObj)
-		obj.ospfv3MetricSlice = append(obj.ospfv3MetricSlice, item)
-=======
 func (obj *metricsResponseMacsecMetricIter) Items() []MacsecMetric {
 	return obj.macsecMetricSlice
 }
@@ -1979,33 +1889,10 @@
 		newObj := item.msg()
 		*obj.fieldPtr = append(*obj.fieldPtr, newObj)
 		obj.macsecMetricSlice = append(obj.macsecMetricSlice, item)
->>>>>>> af08d8ac
-	}
-	return obj
-}
-
-<<<<<<< HEAD
-func (obj *metricsResponseOspfv3MetricIter) Set(index int, newObj Ospfv3Metric) MetricsResponseOspfv3MetricIter {
-	(*obj.fieldPtr)[index] = newObj.msg()
-	obj.ospfv3MetricSlice[index] = newObj
-	return obj
-}
-func (obj *metricsResponseOspfv3MetricIter) Clear() MetricsResponseOspfv3MetricIter {
-	if len(*obj.fieldPtr) > 0 {
-		*obj.fieldPtr = []*otg.Ospfv3Metric{}
-		obj.ospfv3MetricSlice = []Ospfv3Metric{}
-	}
-	return obj
-}
-func (obj *metricsResponseOspfv3MetricIter) clearHolderSlice() MetricsResponseOspfv3MetricIter {
-	if len(obj.ospfv3MetricSlice) > 0 {
-		obj.ospfv3MetricSlice = []Ospfv3Metric{}
-	}
-	return obj
-}
-func (obj *metricsResponseOspfv3MetricIter) appendHolderSlice(item Ospfv3Metric) MetricsResponseOspfv3MetricIter {
-	obj.ospfv3MetricSlice = append(obj.ospfv3MetricSlice, item)
-=======
+	}
+	return obj
+}
+
 func (obj *metricsResponseMacsecMetricIter) Set(index int, newObj MacsecMetric) MetricsResponseMacsecMetricIter {
 	(*obj.fieldPtr)[index] = newObj.msg()
 	obj.macsecMetricSlice[index] = newObj
@@ -2113,7 +2000,6 @@
 }
 func (obj *metricsResponseMkaMetricIter) appendHolderSlice(item MkaMetric) MetricsResponseMkaMetricIter {
 	obj.mkaMetricSlice = append(obj.mkaMetricSlice, item)
->>>>>>> af08d8ac
 	return obj
 }
 
@@ -2332,17 +2218,6 @@
 
 	}
 
-<<<<<<< HEAD
-	if len(obj.obj.Ospfv3Metrics) != 0 {
-
-		if set_default {
-			obj.Ospfv3Metrics().clearHolderSlice()
-			for _, item := range obj.obj.Ospfv3Metrics {
-				obj.Ospfv3Metrics().appendHolderSlice(&ospfv3Metric{obj: item})
-			}
-		}
-		for _, item := range obj.Ospfv3Metrics().Items() {
-=======
 	if len(obj.obj.MacsecMetrics) != 0 {
 
 		if set_default {
@@ -2366,7 +2241,6 @@
 			}
 		}
 		for _, item := range obj.MkaMetrics().Items() {
->>>>>>> af08d8ac
 			item.validateObj(vObj, set_default)
 		}
 
@@ -2433,11 +2307,6 @@
 		choice = MetricsResponseChoice.CONVERGENCE_METRICS
 	}
 
-<<<<<<< HEAD
-	if len(obj.obj.Ospfv3Metrics) > 0 {
-		choices_set += 1
-		choice = MetricsResponseChoice.OSPFV3_METRICS
-=======
 	if len(obj.obj.MacsecMetrics) > 0 {
 		choices_set += 1
 		choice = MetricsResponseChoice.MACSEC_METRICS
@@ -2446,7 +2315,6 @@
 	if len(obj.obj.MkaMetrics) > 0 {
 		choices_set += 1
 		choice = MetricsResponseChoice.MKA_METRICS
->>>>>>> af08d8ac
 	}
 	if choices_set == 0 {
 		if obj.obj.Choice == nil {
