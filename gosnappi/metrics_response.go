package gosnappi

import (
	"fmt"
	"strings"

	"github.com/ghodss/yaml"
	otg "github.com/open-traffic-generator/snappi/gosnappi/otg"
	"google.golang.org/protobuf/encoding/protojson"
	"google.golang.org/protobuf/proto"
)

// ***** MetricsResponse *****
type metricsResponse struct {
	validation
	obj                       *otg.MetricsResponse
	marshaller                marshalMetricsResponse
	unMarshaller              unMarshalMetricsResponse
	portMetricsHolder         MetricsResponsePortMetricIter
	flowMetricsHolder         MetricsResponseFlowMetricIter
	bgpv4MetricsHolder        MetricsResponseBgpv4MetricIter
	bgpv6MetricsHolder        MetricsResponseBgpv6MetricIter
	isisMetricsHolder         MetricsResponseIsisMetricIter
	lagMetricsHolder          MetricsResponseLagMetricIter
	lacpMetricsHolder         MetricsResponseLacpMetricIter
	lldpMetricsHolder         MetricsResponseLldpMetricIter
	rsvpMetricsHolder         MetricsResponseRsvpMetricIter
	dhcpv4ClientMetricsHolder MetricsResponseDhcpv4ClientMetricIter
	dhcpv4ServerMetricsHolder MetricsResponseDhcpv4ServerMetricIter
	dhcpv6ClientMetricsHolder MetricsResponseDhcpv6ClientMetricIter
	dhcpv6ServerMetricsHolder MetricsResponseDhcpv6ServerMetricIter
	ospfv2MetricsHolder       MetricsResponseOspfv2MetricIter
}

func NewMetricsResponse() MetricsResponse {
	obj := metricsResponse{obj: &otg.MetricsResponse{}}
	obj.setDefault()
	return &obj
}

func (obj *metricsResponse) msg() *otg.MetricsResponse {
	return obj.obj
}

func (obj *metricsResponse) setMsg(msg *otg.MetricsResponse) MetricsResponse {
	obj.setNil()
	proto.Merge(obj.obj, msg)
	return obj
}

type marshalmetricsResponse struct {
	obj *metricsResponse
}

type marshalMetricsResponse interface {
	// ToProto marshals MetricsResponse to protobuf object *otg.MetricsResponse
	ToProto() (*otg.MetricsResponse, error)
	// ToPbText marshals MetricsResponse to protobuf text
	ToPbText() (string, error)
	// ToYaml marshals MetricsResponse to YAML text
	ToYaml() (string, error)
	// ToJson marshals MetricsResponse to JSON text
	ToJson() (string, error)
}

type unMarshalmetricsResponse struct {
	obj *metricsResponse
}

type unMarshalMetricsResponse interface {
	// FromProto unmarshals MetricsResponse from protobuf object *otg.MetricsResponse
	FromProto(msg *otg.MetricsResponse) (MetricsResponse, error)
	// FromPbText unmarshals MetricsResponse from protobuf text
	FromPbText(value string) error
	// FromYaml unmarshals MetricsResponse from YAML text
	FromYaml(value string) error
	// FromJson unmarshals MetricsResponse from JSON text
	FromJson(value string) error
}

func (obj *metricsResponse) Marshal() marshalMetricsResponse {
	if obj.marshaller == nil {
		obj.marshaller = &marshalmetricsResponse{obj: obj}
	}
	return obj.marshaller
}

func (obj *metricsResponse) Unmarshal() unMarshalMetricsResponse {
	if obj.unMarshaller == nil {
		obj.unMarshaller = &unMarshalmetricsResponse{obj: obj}
	}
	return obj.unMarshaller
}

func (m *marshalmetricsResponse) ToProto() (*otg.MetricsResponse, error) {
	err := m.obj.validateToAndFrom()
	if err != nil {
		return nil, err
	}
	return m.obj.msg(), nil
}

func (m *unMarshalmetricsResponse) FromProto(msg *otg.MetricsResponse) (MetricsResponse, error) {
	newObj := m.obj.setMsg(msg)
	err := newObj.validateToAndFrom()
	if err != nil {
		return nil, err
	}
	return newObj, nil
}

func (m *marshalmetricsResponse) ToPbText() (string, error) {
	vErr := m.obj.validateToAndFrom()
	if vErr != nil {
		return "", vErr
	}
	protoMarshal, err := proto.Marshal(m.obj.msg())
	if err != nil {
		return "", err
	}
	return string(protoMarshal), nil
}

func (m *unMarshalmetricsResponse) FromPbText(value string) error {
	retObj := proto.Unmarshal([]byte(value), m.obj.msg())
	if retObj != nil {
		return retObj
	}
	m.obj.setNil()
	vErr := m.obj.validateToAndFrom()
	if vErr != nil {
		return vErr
	}
	return retObj
}

func (m *marshalmetricsResponse) ToYaml() (string, error) {
	vErr := m.obj.validateToAndFrom()
	if vErr != nil {
		return "", vErr
	}
	opts := protojson.MarshalOptions{
		UseProtoNames:   true,
		AllowPartial:    true,
		EmitUnpopulated: false,
	}
	data, err := opts.Marshal(m.obj.msg())
	if err != nil {
		return "", err
	}
	data, err = yaml.JSONToYAML(data)
	if err != nil {
		return "", err
	}
	return string(data), nil
}

func (m *unMarshalmetricsResponse) FromYaml(value string) error {
	if value == "" {
		value = "{}"
	}
	data, err := yaml.YAMLToJSON([]byte(value))
	if err != nil {
		return err
	}
	opts := protojson.UnmarshalOptions{
		AllowPartial:   true,
		DiscardUnknown: false,
	}
	uError := opts.Unmarshal([]byte(data), m.obj.msg())
	if uError != nil {
		return fmt.Errorf("unmarshal error %s", strings.Replace(
			uError.Error(), "\u00a0", " ", -1)[7:])
	}
	m.obj.setNil()
	vErr := m.obj.validateToAndFrom()
	if vErr != nil {
		return vErr
	}
	return nil
}

func (m *marshalmetricsResponse) ToJson() (string, error) {
	vErr := m.obj.validateToAndFrom()
	if vErr != nil {
		return "", vErr
	}
	opts := protojson.MarshalOptions{
		UseProtoNames:   true,
		AllowPartial:    true,
		EmitUnpopulated: false,
		Indent:          "  ",
	}
	data, err := opts.Marshal(m.obj.msg())
	if err != nil {
		return "", err
	}
	return string(data), nil
}

func (m *unMarshalmetricsResponse) FromJson(value string) error {
	opts := protojson.UnmarshalOptions{
		AllowPartial:   true,
		DiscardUnknown: false,
	}
	if value == "" {
		value = "{}"
	}
	uError := opts.Unmarshal([]byte(value), m.obj.msg())
	if uError != nil {
		return fmt.Errorf("unmarshal error %s", strings.Replace(
			uError.Error(), "\u00a0", " ", -1)[7:])
	}
	m.obj.setNil()
	err := m.obj.validateToAndFrom()
	if err != nil {
		return err
	}
	return nil
}

func (obj *metricsResponse) validateToAndFrom() error {
	// emptyVars()
	obj.validateObj(&obj.validation, true)
	return obj.validationResult()
}

func (obj *metricsResponse) validate() error {
	// emptyVars()
	obj.validateObj(&obj.validation, false)
	return obj.validationResult()
}

func (obj *metricsResponse) String() string {
	str, err := obj.Marshal().ToYaml()
	if err != nil {
		return err.Error()
	}
	return str
}

func (obj *metricsResponse) Clone() (MetricsResponse, error) {
	vErr := obj.validate()
	if vErr != nil {
		return nil, vErr
	}
	newObj := NewMetricsResponse()
	data, err := proto.Marshal(obj.msg())
	if err != nil {
		return nil, err
	}
	pbErr := proto.Unmarshal(data, newObj.msg())
	if pbErr != nil {
		return nil, pbErr
	}
	return newObj, nil
}

func (obj *metricsResponse) setNil() {
	obj.portMetricsHolder = nil
	obj.flowMetricsHolder = nil
	obj.bgpv4MetricsHolder = nil
	obj.bgpv6MetricsHolder = nil
	obj.isisMetricsHolder = nil
	obj.lagMetricsHolder = nil
	obj.lacpMetricsHolder = nil
	obj.lldpMetricsHolder = nil
	obj.rsvpMetricsHolder = nil
	obj.dhcpv4ClientMetricsHolder = nil
	obj.dhcpv4ServerMetricsHolder = nil
	obj.dhcpv6ClientMetricsHolder = nil
	obj.dhcpv6ServerMetricsHolder = nil
	obj.ospfv2MetricsHolder = nil
	obj.validationErrors = nil
	obj.warnings = nil
	obj.constraints = make(map[string]map[string]Constraints)
}

// MetricsResponse is response containing chosen traffic generator metrics.
type MetricsResponse interface {
	Validation
	// msg marshals MetricsResponse to protobuf object *otg.MetricsResponse
	// and doesn't set defaults
	msg() *otg.MetricsResponse
	// setMsg unmarshals MetricsResponse from protobuf object *otg.MetricsResponse
	// and doesn't set defaults
	setMsg(*otg.MetricsResponse) MetricsResponse
	// provides marshal interface
	Marshal() marshalMetricsResponse
	// provides unmarshal interface
	Unmarshal() unMarshalMetricsResponse
	// validate validates MetricsResponse
	validate() error
	// A stringer function
	String() string
	// Clones the object
	Clone() (MetricsResponse, error)
	validateToAndFrom() error
	validateObj(vObj *validation, set_default bool)
	setDefault()
	// Choice returns MetricsResponseChoiceEnum, set in MetricsResponse
	Choice() MetricsResponseChoiceEnum
	// setChoice assigns MetricsResponseChoiceEnum provided by user to MetricsResponse
	setChoice(value MetricsResponseChoiceEnum) MetricsResponse
	// HasChoice checks if Choice has been set in MetricsResponse
	HasChoice() bool
<<<<<<< HEAD
	// getter for Dhcpv6Client to set choice.
	Dhcpv6Client()
	// getter for Ospfv2 to set choice.
	Ospfv2()
=======
>>>>>>> 793994e6
	// getter for Dhcpv4Server to set choice.
	Dhcpv4Server()
	// getter for Dhcpv6Server to set choice.
	Dhcpv6Server()
	// getter for Dhcpv4Client to set choice.
	Dhcpv4Client()
	// getter for Dhcpv6Client to set choice.
	Dhcpv6Client()
	// getter for Dhcpv6Server to set choice.
	Dhcpv6Server()
	// PortMetrics returns MetricsResponsePortMetricIterIter, set in MetricsResponse
	PortMetrics() MetricsResponsePortMetricIter
	// FlowMetrics returns MetricsResponseFlowMetricIterIter, set in MetricsResponse
	FlowMetrics() MetricsResponseFlowMetricIter
	// Bgpv4Metrics returns MetricsResponseBgpv4MetricIterIter, set in MetricsResponse
	Bgpv4Metrics() MetricsResponseBgpv4MetricIter
	// Bgpv6Metrics returns MetricsResponseBgpv6MetricIterIter, set in MetricsResponse
	Bgpv6Metrics() MetricsResponseBgpv6MetricIter
	// IsisMetrics returns MetricsResponseIsisMetricIterIter, set in MetricsResponse
	IsisMetrics() MetricsResponseIsisMetricIter
	// LagMetrics returns MetricsResponseLagMetricIterIter, set in MetricsResponse
	LagMetrics() MetricsResponseLagMetricIter
	// LacpMetrics returns MetricsResponseLacpMetricIterIter, set in MetricsResponse
	LacpMetrics() MetricsResponseLacpMetricIter
	// LldpMetrics returns MetricsResponseLldpMetricIterIter, set in MetricsResponse
	LldpMetrics() MetricsResponseLldpMetricIter
	// RsvpMetrics returns MetricsResponseRsvpMetricIterIter, set in MetricsResponse
	RsvpMetrics() MetricsResponseRsvpMetricIter
	// Dhcpv4ClientMetrics returns MetricsResponseDhcpv4ClientMetricIterIter, set in MetricsResponse
	Dhcpv4ClientMetrics() MetricsResponseDhcpv4ClientMetricIter
	// Dhcpv4ServerMetrics returns MetricsResponseDhcpv4ServerMetricIterIter, set in MetricsResponse
	Dhcpv4ServerMetrics() MetricsResponseDhcpv4ServerMetricIter
	// Dhcpv6ClientMetrics returns MetricsResponseDhcpv6ClientMetricIterIter, set in MetricsResponse
	Dhcpv6ClientMetrics() MetricsResponseDhcpv6ClientMetricIter
	// Dhcpv6ServerMetrics returns MetricsResponseDhcpv6ServerMetricIterIter, set in MetricsResponse
	Dhcpv6ServerMetrics() MetricsResponseDhcpv6ServerMetricIter
	// Ospfv2Metrics returns MetricsResponseOspfv2MetricIterIter, set in MetricsResponse
	Ospfv2Metrics() MetricsResponseOspfv2MetricIter
	setNil()
}

type MetricsResponseChoiceEnum string

// Enum of Choice on MetricsResponse
var MetricsResponseChoice = struct {
	FLOW_METRICS  MetricsResponseChoiceEnum
	PORT_METRICS  MetricsResponseChoiceEnum
	BGPV4_METRICS MetricsResponseChoiceEnum
	BGPV6_METRICS MetricsResponseChoiceEnum
	ISIS_METRICS  MetricsResponseChoiceEnum
	LAG_METRICS   MetricsResponseChoiceEnum
	LACP_METRICS  MetricsResponseChoiceEnum
	LLDP_METRICS  MetricsResponseChoiceEnum
	RSVP_METRICS  MetricsResponseChoiceEnum
	DHCPV4_CLIENT MetricsResponseChoiceEnum
	DHCPV4_SERVER MetricsResponseChoiceEnum
	DHCPV6_CLIENT MetricsResponseChoiceEnum
	DHCPV6_SERVER MetricsResponseChoiceEnum
	OSPFV2        MetricsResponseChoiceEnum
}{
	FLOW_METRICS:  MetricsResponseChoiceEnum("flow_metrics"),
	PORT_METRICS:  MetricsResponseChoiceEnum("port_metrics"),
	BGPV4_METRICS: MetricsResponseChoiceEnum("bgpv4_metrics"),
	BGPV6_METRICS: MetricsResponseChoiceEnum("bgpv6_metrics"),
	ISIS_METRICS:  MetricsResponseChoiceEnum("isis_metrics"),
	LAG_METRICS:   MetricsResponseChoiceEnum("lag_metrics"),
	LACP_METRICS:  MetricsResponseChoiceEnum("lacp_metrics"),
	LLDP_METRICS:  MetricsResponseChoiceEnum("lldp_metrics"),
	RSVP_METRICS:  MetricsResponseChoiceEnum("rsvp_metrics"),
	DHCPV4_CLIENT: MetricsResponseChoiceEnum("dhcpv4_client"),
	DHCPV4_SERVER: MetricsResponseChoiceEnum("dhcpv4_server"),
	DHCPV6_CLIENT: MetricsResponseChoiceEnum("dhcpv6_client"),
	DHCPV6_SERVER: MetricsResponseChoiceEnum("dhcpv6_server"),
	OSPFV2:        MetricsResponseChoiceEnum("ospfv2"),
}

func (obj *metricsResponse) Choice() MetricsResponseChoiceEnum {
	return MetricsResponseChoiceEnum(obj.obj.Choice.Enum().String())
}

<<<<<<< HEAD
// getter for Dhcpv6Client to set choice
func (obj *metricsResponse) Dhcpv6Client() {
	obj.setChoice(MetricsResponseChoice.DHCPV6_CLIENT)
}

// getter for Ospfv2 to set choice
func (obj *metricsResponse) Ospfv2() {
	obj.setChoice(MetricsResponseChoice.OSPFV2)
}

=======
>>>>>>> 793994e6
// getter for Dhcpv4Server to set choice
func (obj *metricsResponse) Dhcpv4Server() {
	obj.setChoice(MetricsResponseChoice.DHCPV4_SERVER)
}

// getter for Dhcpv6Server to set choice
func (obj *metricsResponse) Dhcpv6Server() {
	obj.setChoice(MetricsResponseChoice.DHCPV6_SERVER)
}

// getter for Dhcpv4Client to set choice
func (obj *metricsResponse) Dhcpv4Client() {
	obj.setChoice(MetricsResponseChoice.DHCPV4_CLIENT)
}

// getter for Dhcpv6Client to set choice
func (obj *metricsResponse) Dhcpv6Client() {
	obj.setChoice(MetricsResponseChoice.DHCPV6_CLIENT)
}

// getter for Dhcpv6Server to set choice
func (obj *metricsResponse) Dhcpv6Server() {
	obj.setChoice(MetricsResponseChoice.DHCPV6_SERVER)
}

// description is TBD
// Choice returns a string
func (obj *metricsResponse) HasChoice() bool {
	return obj.obj.Choice != nil
}

func (obj *metricsResponse) setChoice(value MetricsResponseChoiceEnum) MetricsResponse {
	intValue, ok := otg.MetricsResponse_Choice_Enum_value[string(value)]
	if !ok {
		obj.validationErrors = append(obj.validationErrors, fmt.Sprintf(
			"%s is not a valid choice on MetricsResponseChoiceEnum", string(value)))
		return obj
	}
	enumValue := otg.MetricsResponse_Choice_Enum(intValue)
	obj.obj.Choice = &enumValue
	obj.obj.RsvpMetrics = nil
	obj.rsvpMetricsHolder = nil
	obj.obj.LldpMetrics = nil
	obj.lldpMetricsHolder = nil
	obj.obj.LacpMetrics = nil
	obj.lacpMetricsHolder = nil
	obj.obj.LagMetrics = nil
	obj.lagMetricsHolder = nil
	obj.obj.IsisMetrics = nil
	obj.isisMetricsHolder = nil
	obj.obj.Bgpv6Metrics = nil
	obj.bgpv6MetricsHolder = nil
	obj.obj.Bgpv4Metrics = nil
	obj.bgpv4MetricsHolder = nil
	obj.obj.FlowMetrics = nil
	obj.flowMetricsHolder = nil
	obj.obj.PortMetrics = nil
	obj.portMetricsHolder = nil

	if value == MetricsResponseChoice.PORT_METRICS {
		obj.obj.PortMetrics = []*otg.PortMetric{}
	}

	if value == MetricsResponseChoice.FLOW_METRICS {
		obj.obj.FlowMetrics = []*otg.FlowMetric{}
	}

	if value == MetricsResponseChoice.BGPV4_METRICS {
		obj.obj.Bgpv4Metrics = []*otg.Bgpv4Metric{}
	}

	if value == MetricsResponseChoice.BGPV6_METRICS {
		obj.obj.Bgpv6Metrics = []*otg.Bgpv6Metric{}
	}

	if value == MetricsResponseChoice.ISIS_METRICS {
		obj.obj.IsisMetrics = []*otg.IsisMetric{}
	}

	if value == MetricsResponseChoice.LAG_METRICS {
		obj.obj.LagMetrics = []*otg.LagMetric{}
	}

	if value == MetricsResponseChoice.LACP_METRICS {
		obj.obj.LacpMetrics = []*otg.LacpMetric{}
	}

	if value == MetricsResponseChoice.LLDP_METRICS {
		obj.obj.LldpMetrics = []*otg.LldpMetric{}
	}

	if value == MetricsResponseChoice.RSVP_METRICS {
		obj.obj.RsvpMetrics = []*otg.RsvpMetric{}
	}

	return obj
}

// description is TBD
// PortMetrics returns a []PortMetric
func (obj *metricsResponse) PortMetrics() MetricsResponsePortMetricIter {
	if len(obj.obj.PortMetrics) == 0 {
		obj.setChoice(MetricsResponseChoice.PORT_METRICS)
	}
	if obj.portMetricsHolder == nil {
		obj.portMetricsHolder = newMetricsResponsePortMetricIter(&obj.obj.PortMetrics).setMsg(obj)
	}
	return obj.portMetricsHolder
}

type metricsResponsePortMetricIter struct {
	obj             *metricsResponse
	portMetricSlice []PortMetric
	fieldPtr        *[]*otg.PortMetric
}

func newMetricsResponsePortMetricIter(ptr *[]*otg.PortMetric) MetricsResponsePortMetricIter {
	return &metricsResponsePortMetricIter{fieldPtr: ptr}
}

type MetricsResponsePortMetricIter interface {
	setMsg(*metricsResponse) MetricsResponsePortMetricIter
	Items() []PortMetric
	Add() PortMetric
	Append(items ...PortMetric) MetricsResponsePortMetricIter
	Set(index int, newObj PortMetric) MetricsResponsePortMetricIter
	Clear() MetricsResponsePortMetricIter
	clearHolderSlice() MetricsResponsePortMetricIter
	appendHolderSlice(item PortMetric) MetricsResponsePortMetricIter
}

func (obj *metricsResponsePortMetricIter) setMsg(msg *metricsResponse) MetricsResponsePortMetricIter {
	obj.clearHolderSlice()
	for _, val := range *obj.fieldPtr {
		obj.appendHolderSlice(&portMetric{obj: val})
	}
	obj.obj = msg
	return obj
}

func (obj *metricsResponsePortMetricIter) Items() []PortMetric {
	return obj.portMetricSlice
}

func (obj *metricsResponsePortMetricIter) Add() PortMetric {
	newObj := &otg.PortMetric{}
	*obj.fieldPtr = append(*obj.fieldPtr, newObj)
	newLibObj := &portMetric{obj: newObj}
	newLibObj.setDefault()
	obj.portMetricSlice = append(obj.portMetricSlice, newLibObj)
	return newLibObj
}

func (obj *metricsResponsePortMetricIter) Append(items ...PortMetric) MetricsResponsePortMetricIter {
	for _, item := range items {
		newObj := item.msg()
		*obj.fieldPtr = append(*obj.fieldPtr, newObj)
		obj.portMetricSlice = append(obj.portMetricSlice, item)
	}
	return obj
}

func (obj *metricsResponsePortMetricIter) Set(index int, newObj PortMetric) MetricsResponsePortMetricIter {
	(*obj.fieldPtr)[index] = newObj.msg()
	obj.portMetricSlice[index] = newObj
	return obj
}
func (obj *metricsResponsePortMetricIter) Clear() MetricsResponsePortMetricIter {
	if len(*obj.fieldPtr) > 0 {
		*obj.fieldPtr = []*otg.PortMetric{}
		obj.portMetricSlice = []PortMetric{}
	}
	return obj
}
func (obj *metricsResponsePortMetricIter) clearHolderSlice() MetricsResponsePortMetricIter {
	if len(obj.portMetricSlice) > 0 {
		obj.portMetricSlice = []PortMetric{}
	}
	return obj
}
func (obj *metricsResponsePortMetricIter) appendHolderSlice(item PortMetric) MetricsResponsePortMetricIter {
	obj.portMetricSlice = append(obj.portMetricSlice, item)
	return obj
}

// description is TBD
// FlowMetrics returns a []FlowMetric
func (obj *metricsResponse) FlowMetrics() MetricsResponseFlowMetricIter {
	if len(obj.obj.FlowMetrics) == 0 {
		obj.setChoice(MetricsResponseChoice.FLOW_METRICS)
	}
	if obj.flowMetricsHolder == nil {
		obj.flowMetricsHolder = newMetricsResponseFlowMetricIter(&obj.obj.FlowMetrics).setMsg(obj)
	}
	return obj.flowMetricsHolder
}

type metricsResponseFlowMetricIter struct {
	obj             *metricsResponse
	flowMetricSlice []FlowMetric
	fieldPtr        *[]*otg.FlowMetric
}

func newMetricsResponseFlowMetricIter(ptr *[]*otg.FlowMetric) MetricsResponseFlowMetricIter {
	return &metricsResponseFlowMetricIter{fieldPtr: ptr}
}

type MetricsResponseFlowMetricIter interface {
	setMsg(*metricsResponse) MetricsResponseFlowMetricIter
	Items() []FlowMetric
	Add() FlowMetric
	Append(items ...FlowMetric) MetricsResponseFlowMetricIter
	Set(index int, newObj FlowMetric) MetricsResponseFlowMetricIter
	Clear() MetricsResponseFlowMetricIter
	clearHolderSlice() MetricsResponseFlowMetricIter
	appendHolderSlice(item FlowMetric) MetricsResponseFlowMetricIter
}

func (obj *metricsResponseFlowMetricIter) setMsg(msg *metricsResponse) MetricsResponseFlowMetricIter {
	obj.clearHolderSlice()
	for _, val := range *obj.fieldPtr {
		obj.appendHolderSlice(&flowMetric{obj: val})
	}
	obj.obj = msg
	return obj
}

func (obj *metricsResponseFlowMetricIter) Items() []FlowMetric {
	return obj.flowMetricSlice
}

func (obj *metricsResponseFlowMetricIter) Add() FlowMetric {
	newObj := &otg.FlowMetric{}
	*obj.fieldPtr = append(*obj.fieldPtr, newObj)
	newLibObj := &flowMetric{obj: newObj}
	newLibObj.setDefault()
	obj.flowMetricSlice = append(obj.flowMetricSlice, newLibObj)
	return newLibObj
}

func (obj *metricsResponseFlowMetricIter) Append(items ...FlowMetric) MetricsResponseFlowMetricIter {
	for _, item := range items {
		newObj := item.msg()
		*obj.fieldPtr = append(*obj.fieldPtr, newObj)
		obj.flowMetricSlice = append(obj.flowMetricSlice, item)
	}
	return obj
}

func (obj *metricsResponseFlowMetricIter) Set(index int, newObj FlowMetric) MetricsResponseFlowMetricIter {
	(*obj.fieldPtr)[index] = newObj.msg()
	obj.flowMetricSlice[index] = newObj
	return obj
}
func (obj *metricsResponseFlowMetricIter) Clear() MetricsResponseFlowMetricIter {
	if len(*obj.fieldPtr) > 0 {
		*obj.fieldPtr = []*otg.FlowMetric{}
		obj.flowMetricSlice = []FlowMetric{}
	}
	return obj
}
func (obj *metricsResponseFlowMetricIter) clearHolderSlice() MetricsResponseFlowMetricIter {
	if len(obj.flowMetricSlice) > 0 {
		obj.flowMetricSlice = []FlowMetric{}
	}
	return obj
}
func (obj *metricsResponseFlowMetricIter) appendHolderSlice(item FlowMetric) MetricsResponseFlowMetricIter {
	obj.flowMetricSlice = append(obj.flowMetricSlice, item)
	return obj
}

// description is TBD
// Bgpv4Metrics returns a []Bgpv4Metric
func (obj *metricsResponse) Bgpv4Metrics() MetricsResponseBgpv4MetricIter {
	if len(obj.obj.Bgpv4Metrics) == 0 {
		obj.setChoice(MetricsResponseChoice.BGPV4_METRICS)
	}
	if obj.bgpv4MetricsHolder == nil {
		obj.bgpv4MetricsHolder = newMetricsResponseBgpv4MetricIter(&obj.obj.Bgpv4Metrics).setMsg(obj)
	}
	return obj.bgpv4MetricsHolder
}

type metricsResponseBgpv4MetricIter struct {
	obj              *metricsResponse
	bgpv4MetricSlice []Bgpv4Metric
	fieldPtr         *[]*otg.Bgpv4Metric
}

func newMetricsResponseBgpv4MetricIter(ptr *[]*otg.Bgpv4Metric) MetricsResponseBgpv4MetricIter {
	return &metricsResponseBgpv4MetricIter{fieldPtr: ptr}
}

type MetricsResponseBgpv4MetricIter interface {
	setMsg(*metricsResponse) MetricsResponseBgpv4MetricIter
	Items() []Bgpv4Metric
	Add() Bgpv4Metric
	Append(items ...Bgpv4Metric) MetricsResponseBgpv4MetricIter
	Set(index int, newObj Bgpv4Metric) MetricsResponseBgpv4MetricIter
	Clear() MetricsResponseBgpv4MetricIter
	clearHolderSlice() MetricsResponseBgpv4MetricIter
	appendHolderSlice(item Bgpv4Metric) MetricsResponseBgpv4MetricIter
}

func (obj *metricsResponseBgpv4MetricIter) setMsg(msg *metricsResponse) MetricsResponseBgpv4MetricIter {
	obj.clearHolderSlice()
	for _, val := range *obj.fieldPtr {
		obj.appendHolderSlice(&bgpv4Metric{obj: val})
	}
	obj.obj = msg
	return obj
}

func (obj *metricsResponseBgpv4MetricIter) Items() []Bgpv4Metric {
	return obj.bgpv4MetricSlice
}

func (obj *metricsResponseBgpv4MetricIter) Add() Bgpv4Metric {
	newObj := &otg.Bgpv4Metric{}
	*obj.fieldPtr = append(*obj.fieldPtr, newObj)
	newLibObj := &bgpv4Metric{obj: newObj}
	newLibObj.setDefault()
	obj.bgpv4MetricSlice = append(obj.bgpv4MetricSlice, newLibObj)
	return newLibObj
}

func (obj *metricsResponseBgpv4MetricIter) Append(items ...Bgpv4Metric) MetricsResponseBgpv4MetricIter {
	for _, item := range items {
		newObj := item.msg()
		*obj.fieldPtr = append(*obj.fieldPtr, newObj)
		obj.bgpv4MetricSlice = append(obj.bgpv4MetricSlice, item)
	}
	return obj
}

func (obj *metricsResponseBgpv4MetricIter) Set(index int, newObj Bgpv4Metric) MetricsResponseBgpv4MetricIter {
	(*obj.fieldPtr)[index] = newObj.msg()
	obj.bgpv4MetricSlice[index] = newObj
	return obj
}
func (obj *metricsResponseBgpv4MetricIter) Clear() MetricsResponseBgpv4MetricIter {
	if len(*obj.fieldPtr) > 0 {
		*obj.fieldPtr = []*otg.Bgpv4Metric{}
		obj.bgpv4MetricSlice = []Bgpv4Metric{}
	}
	return obj
}
func (obj *metricsResponseBgpv4MetricIter) clearHolderSlice() MetricsResponseBgpv4MetricIter {
	if len(obj.bgpv4MetricSlice) > 0 {
		obj.bgpv4MetricSlice = []Bgpv4Metric{}
	}
	return obj
}
func (obj *metricsResponseBgpv4MetricIter) appendHolderSlice(item Bgpv4Metric) MetricsResponseBgpv4MetricIter {
	obj.bgpv4MetricSlice = append(obj.bgpv4MetricSlice, item)
	return obj
}

// description is TBD
// Bgpv6Metrics returns a []Bgpv6Metric
func (obj *metricsResponse) Bgpv6Metrics() MetricsResponseBgpv6MetricIter {
	if len(obj.obj.Bgpv6Metrics) == 0 {
		obj.setChoice(MetricsResponseChoice.BGPV6_METRICS)
	}
	if obj.bgpv6MetricsHolder == nil {
		obj.bgpv6MetricsHolder = newMetricsResponseBgpv6MetricIter(&obj.obj.Bgpv6Metrics).setMsg(obj)
	}
	return obj.bgpv6MetricsHolder
}

type metricsResponseBgpv6MetricIter struct {
	obj              *metricsResponse
	bgpv6MetricSlice []Bgpv6Metric
	fieldPtr         *[]*otg.Bgpv6Metric
}

func newMetricsResponseBgpv6MetricIter(ptr *[]*otg.Bgpv6Metric) MetricsResponseBgpv6MetricIter {
	return &metricsResponseBgpv6MetricIter{fieldPtr: ptr}
}

type MetricsResponseBgpv6MetricIter interface {
	setMsg(*metricsResponse) MetricsResponseBgpv6MetricIter
	Items() []Bgpv6Metric
	Add() Bgpv6Metric
	Append(items ...Bgpv6Metric) MetricsResponseBgpv6MetricIter
	Set(index int, newObj Bgpv6Metric) MetricsResponseBgpv6MetricIter
	Clear() MetricsResponseBgpv6MetricIter
	clearHolderSlice() MetricsResponseBgpv6MetricIter
	appendHolderSlice(item Bgpv6Metric) MetricsResponseBgpv6MetricIter
}

func (obj *metricsResponseBgpv6MetricIter) setMsg(msg *metricsResponse) MetricsResponseBgpv6MetricIter {
	obj.clearHolderSlice()
	for _, val := range *obj.fieldPtr {
		obj.appendHolderSlice(&bgpv6Metric{obj: val})
	}
	obj.obj = msg
	return obj
}

func (obj *metricsResponseBgpv6MetricIter) Items() []Bgpv6Metric {
	return obj.bgpv6MetricSlice
}

func (obj *metricsResponseBgpv6MetricIter) Add() Bgpv6Metric {
	newObj := &otg.Bgpv6Metric{}
	*obj.fieldPtr = append(*obj.fieldPtr, newObj)
	newLibObj := &bgpv6Metric{obj: newObj}
	newLibObj.setDefault()
	obj.bgpv6MetricSlice = append(obj.bgpv6MetricSlice, newLibObj)
	return newLibObj
}

func (obj *metricsResponseBgpv6MetricIter) Append(items ...Bgpv6Metric) MetricsResponseBgpv6MetricIter {
	for _, item := range items {
		newObj := item.msg()
		*obj.fieldPtr = append(*obj.fieldPtr, newObj)
		obj.bgpv6MetricSlice = append(obj.bgpv6MetricSlice, item)
	}
	return obj
}

func (obj *metricsResponseBgpv6MetricIter) Set(index int, newObj Bgpv6Metric) MetricsResponseBgpv6MetricIter {
	(*obj.fieldPtr)[index] = newObj.msg()
	obj.bgpv6MetricSlice[index] = newObj
	return obj
}
func (obj *metricsResponseBgpv6MetricIter) Clear() MetricsResponseBgpv6MetricIter {
	if len(*obj.fieldPtr) > 0 {
		*obj.fieldPtr = []*otg.Bgpv6Metric{}
		obj.bgpv6MetricSlice = []Bgpv6Metric{}
	}
	return obj
}
func (obj *metricsResponseBgpv6MetricIter) clearHolderSlice() MetricsResponseBgpv6MetricIter {
	if len(obj.bgpv6MetricSlice) > 0 {
		obj.bgpv6MetricSlice = []Bgpv6Metric{}
	}
	return obj
}
func (obj *metricsResponseBgpv6MetricIter) appendHolderSlice(item Bgpv6Metric) MetricsResponseBgpv6MetricIter {
	obj.bgpv6MetricSlice = append(obj.bgpv6MetricSlice, item)
	return obj
}

// description is TBD
// IsisMetrics returns a []IsisMetric
func (obj *metricsResponse) IsisMetrics() MetricsResponseIsisMetricIter {
	if len(obj.obj.IsisMetrics) == 0 {
		obj.setChoice(MetricsResponseChoice.ISIS_METRICS)
	}
	if obj.isisMetricsHolder == nil {
		obj.isisMetricsHolder = newMetricsResponseIsisMetricIter(&obj.obj.IsisMetrics).setMsg(obj)
	}
	return obj.isisMetricsHolder
}

type metricsResponseIsisMetricIter struct {
	obj             *metricsResponse
	isisMetricSlice []IsisMetric
	fieldPtr        *[]*otg.IsisMetric
}

func newMetricsResponseIsisMetricIter(ptr *[]*otg.IsisMetric) MetricsResponseIsisMetricIter {
	return &metricsResponseIsisMetricIter{fieldPtr: ptr}
}

type MetricsResponseIsisMetricIter interface {
	setMsg(*metricsResponse) MetricsResponseIsisMetricIter
	Items() []IsisMetric
	Add() IsisMetric
	Append(items ...IsisMetric) MetricsResponseIsisMetricIter
	Set(index int, newObj IsisMetric) MetricsResponseIsisMetricIter
	Clear() MetricsResponseIsisMetricIter
	clearHolderSlice() MetricsResponseIsisMetricIter
	appendHolderSlice(item IsisMetric) MetricsResponseIsisMetricIter
}

func (obj *metricsResponseIsisMetricIter) setMsg(msg *metricsResponse) MetricsResponseIsisMetricIter {
	obj.clearHolderSlice()
	for _, val := range *obj.fieldPtr {
		obj.appendHolderSlice(&isisMetric{obj: val})
	}
	obj.obj = msg
	return obj
}

func (obj *metricsResponseIsisMetricIter) Items() []IsisMetric {
	return obj.isisMetricSlice
}

func (obj *metricsResponseIsisMetricIter) Add() IsisMetric {
	newObj := &otg.IsisMetric{}
	*obj.fieldPtr = append(*obj.fieldPtr, newObj)
	newLibObj := &isisMetric{obj: newObj}
	newLibObj.setDefault()
	obj.isisMetricSlice = append(obj.isisMetricSlice, newLibObj)
	return newLibObj
}

func (obj *metricsResponseIsisMetricIter) Append(items ...IsisMetric) MetricsResponseIsisMetricIter {
	for _, item := range items {
		newObj := item.msg()
		*obj.fieldPtr = append(*obj.fieldPtr, newObj)
		obj.isisMetricSlice = append(obj.isisMetricSlice, item)
	}
	return obj
}

func (obj *metricsResponseIsisMetricIter) Set(index int, newObj IsisMetric) MetricsResponseIsisMetricIter {
	(*obj.fieldPtr)[index] = newObj.msg()
	obj.isisMetricSlice[index] = newObj
	return obj
}
func (obj *metricsResponseIsisMetricIter) Clear() MetricsResponseIsisMetricIter {
	if len(*obj.fieldPtr) > 0 {
		*obj.fieldPtr = []*otg.IsisMetric{}
		obj.isisMetricSlice = []IsisMetric{}
	}
	return obj
}
func (obj *metricsResponseIsisMetricIter) clearHolderSlice() MetricsResponseIsisMetricIter {
	if len(obj.isisMetricSlice) > 0 {
		obj.isisMetricSlice = []IsisMetric{}
	}
	return obj
}
func (obj *metricsResponseIsisMetricIter) appendHolderSlice(item IsisMetric) MetricsResponseIsisMetricIter {
	obj.isisMetricSlice = append(obj.isisMetricSlice, item)
	return obj
}

// description is TBD
// LagMetrics returns a []LagMetric
func (obj *metricsResponse) LagMetrics() MetricsResponseLagMetricIter {
	if len(obj.obj.LagMetrics) == 0 {
		obj.setChoice(MetricsResponseChoice.LAG_METRICS)
	}
	if obj.lagMetricsHolder == nil {
		obj.lagMetricsHolder = newMetricsResponseLagMetricIter(&obj.obj.LagMetrics).setMsg(obj)
	}
	return obj.lagMetricsHolder
}

type metricsResponseLagMetricIter struct {
	obj            *metricsResponse
	lagMetricSlice []LagMetric
	fieldPtr       *[]*otg.LagMetric
}

func newMetricsResponseLagMetricIter(ptr *[]*otg.LagMetric) MetricsResponseLagMetricIter {
	return &metricsResponseLagMetricIter{fieldPtr: ptr}
}

type MetricsResponseLagMetricIter interface {
	setMsg(*metricsResponse) MetricsResponseLagMetricIter
	Items() []LagMetric
	Add() LagMetric
	Append(items ...LagMetric) MetricsResponseLagMetricIter
	Set(index int, newObj LagMetric) MetricsResponseLagMetricIter
	Clear() MetricsResponseLagMetricIter
	clearHolderSlice() MetricsResponseLagMetricIter
	appendHolderSlice(item LagMetric) MetricsResponseLagMetricIter
}

func (obj *metricsResponseLagMetricIter) setMsg(msg *metricsResponse) MetricsResponseLagMetricIter {
	obj.clearHolderSlice()
	for _, val := range *obj.fieldPtr {
		obj.appendHolderSlice(&lagMetric{obj: val})
	}
	obj.obj = msg
	return obj
}

func (obj *metricsResponseLagMetricIter) Items() []LagMetric {
	return obj.lagMetricSlice
}

func (obj *metricsResponseLagMetricIter) Add() LagMetric {
	newObj := &otg.LagMetric{}
	*obj.fieldPtr = append(*obj.fieldPtr, newObj)
	newLibObj := &lagMetric{obj: newObj}
	newLibObj.setDefault()
	obj.lagMetricSlice = append(obj.lagMetricSlice, newLibObj)
	return newLibObj
}

func (obj *metricsResponseLagMetricIter) Append(items ...LagMetric) MetricsResponseLagMetricIter {
	for _, item := range items {
		newObj := item.msg()
		*obj.fieldPtr = append(*obj.fieldPtr, newObj)
		obj.lagMetricSlice = append(obj.lagMetricSlice, item)
	}
	return obj
}

func (obj *metricsResponseLagMetricIter) Set(index int, newObj LagMetric) MetricsResponseLagMetricIter {
	(*obj.fieldPtr)[index] = newObj.msg()
	obj.lagMetricSlice[index] = newObj
	return obj
}
func (obj *metricsResponseLagMetricIter) Clear() MetricsResponseLagMetricIter {
	if len(*obj.fieldPtr) > 0 {
		*obj.fieldPtr = []*otg.LagMetric{}
		obj.lagMetricSlice = []LagMetric{}
	}
	return obj
}
func (obj *metricsResponseLagMetricIter) clearHolderSlice() MetricsResponseLagMetricIter {
	if len(obj.lagMetricSlice) > 0 {
		obj.lagMetricSlice = []LagMetric{}
	}
	return obj
}
func (obj *metricsResponseLagMetricIter) appendHolderSlice(item LagMetric) MetricsResponseLagMetricIter {
	obj.lagMetricSlice = append(obj.lagMetricSlice, item)
	return obj
}

// description is TBD
// LacpMetrics returns a []LacpMetric
func (obj *metricsResponse) LacpMetrics() MetricsResponseLacpMetricIter {
	if len(obj.obj.LacpMetrics) == 0 {
		obj.setChoice(MetricsResponseChoice.LACP_METRICS)
	}
	if obj.lacpMetricsHolder == nil {
		obj.lacpMetricsHolder = newMetricsResponseLacpMetricIter(&obj.obj.LacpMetrics).setMsg(obj)
	}
	return obj.lacpMetricsHolder
}

type metricsResponseLacpMetricIter struct {
	obj             *metricsResponse
	lacpMetricSlice []LacpMetric
	fieldPtr        *[]*otg.LacpMetric
}

func newMetricsResponseLacpMetricIter(ptr *[]*otg.LacpMetric) MetricsResponseLacpMetricIter {
	return &metricsResponseLacpMetricIter{fieldPtr: ptr}
}

type MetricsResponseLacpMetricIter interface {
	setMsg(*metricsResponse) MetricsResponseLacpMetricIter
	Items() []LacpMetric
	Add() LacpMetric
	Append(items ...LacpMetric) MetricsResponseLacpMetricIter
	Set(index int, newObj LacpMetric) MetricsResponseLacpMetricIter
	Clear() MetricsResponseLacpMetricIter
	clearHolderSlice() MetricsResponseLacpMetricIter
	appendHolderSlice(item LacpMetric) MetricsResponseLacpMetricIter
}

func (obj *metricsResponseLacpMetricIter) setMsg(msg *metricsResponse) MetricsResponseLacpMetricIter {
	obj.clearHolderSlice()
	for _, val := range *obj.fieldPtr {
		obj.appendHolderSlice(&lacpMetric{obj: val})
	}
	obj.obj = msg
	return obj
}

func (obj *metricsResponseLacpMetricIter) Items() []LacpMetric {
	return obj.lacpMetricSlice
}

func (obj *metricsResponseLacpMetricIter) Add() LacpMetric {
	newObj := &otg.LacpMetric{}
	*obj.fieldPtr = append(*obj.fieldPtr, newObj)
	newLibObj := &lacpMetric{obj: newObj}
	newLibObj.setDefault()
	obj.lacpMetricSlice = append(obj.lacpMetricSlice, newLibObj)
	return newLibObj
}

func (obj *metricsResponseLacpMetricIter) Append(items ...LacpMetric) MetricsResponseLacpMetricIter {
	for _, item := range items {
		newObj := item.msg()
		*obj.fieldPtr = append(*obj.fieldPtr, newObj)
		obj.lacpMetricSlice = append(obj.lacpMetricSlice, item)
	}
	return obj
}

func (obj *metricsResponseLacpMetricIter) Set(index int, newObj LacpMetric) MetricsResponseLacpMetricIter {
	(*obj.fieldPtr)[index] = newObj.msg()
	obj.lacpMetricSlice[index] = newObj
	return obj
}
func (obj *metricsResponseLacpMetricIter) Clear() MetricsResponseLacpMetricIter {
	if len(*obj.fieldPtr) > 0 {
		*obj.fieldPtr = []*otg.LacpMetric{}
		obj.lacpMetricSlice = []LacpMetric{}
	}
	return obj
}
func (obj *metricsResponseLacpMetricIter) clearHolderSlice() MetricsResponseLacpMetricIter {
	if len(obj.lacpMetricSlice) > 0 {
		obj.lacpMetricSlice = []LacpMetric{}
	}
	return obj
}
func (obj *metricsResponseLacpMetricIter) appendHolderSlice(item LacpMetric) MetricsResponseLacpMetricIter {
	obj.lacpMetricSlice = append(obj.lacpMetricSlice, item)
	return obj
}

// description is TBD
// LldpMetrics returns a []LldpMetric
func (obj *metricsResponse) LldpMetrics() MetricsResponseLldpMetricIter {
	if len(obj.obj.LldpMetrics) == 0 {
		obj.setChoice(MetricsResponseChoice.LLDP_METRICS)
	}
	if obj.lldpMetricsHolder == nil {
		obj.lldpMetricsHolder = newMetricsResponseLldpMetricIter(&obj.obj.LldpMetrics).setMsg(obj)
	}
	return obj.lldpMetricsHolder
}

type metricsResponseLldpMetricIter struct {
	obj             *metricsResponse
	lldpMetricSlice []LldpMetric
	fieldPtr        *[]*otg.LldpMetric
}

func newMetricsResponseLldpMetricIter(ptr *[]*otg.LldpMetric) MetricsResponseLldpMetricIter {
	return &metricsResponseLldpMetricIter{fieldPtr: ptr}
}

type MetricsResponseLldpMetricIter interface {
	setMsg(*metricsResponse) MetricsResponseLldpMetricIter
	Items() []LldpMetric
	Add() LldpMetric
	Append(items ...LldpMetric) MetricsResponseLldpMetricIter
	Set(index int, newObj LldpMetric) MetricsResponseLldpMetricIter
	Clear() MetricsResponseLldpMetricIter
	clearHolderSlice() MetricsResponseLldpMetricIter
	appendHolderSlice(item LldpMetric) MetricsResponseLldpMetricIter
}

func (obj *metricsResponseLldpMetricIter) setMsg(msg *metricsResponse) MetricsResponseLldpMetricIter {
	obj.clearHolderSlice()
	for _, val := range *obj.fieldPtr {
		obj.appendHolderSlice(&lldpMetric{obj: val})
	}
	obj.obj = msg
	return obj
}

func (obj *metricsResponseLldpMetricIter) Items() []LldpMetric {
	return obj.lldpMetricSlice
}

func (obj *metricsResponseLldpMetricIter) Add() LldpMetric {
	newObj := &otg.LldpMetric{}
	*obj.fieldPtr = append(*obj.fieldPtr, newObj)
	newLibObj := &lldpMetric{obj: newObj}
	newLibObj.setDefault()
	obj.lldpMetricSlice = append(obj.lldpMetricSlice, newLibObj)
	return newLibObj
}

func (obj *metricsResponseLldpMetricIter) Append(items ...LldpMetric) MetricsResponseLldpMetricIter {
	for _, item := range items {
		newObj := item.msg()
		*obj.fieldPtr = append(*obj.fieldPtr, newObj)
		obj.lldpMetricSlice = append(obj.lldpMetricSlice, item)
	}
	return obj
}

func (obj *metricsResponseLldpMetricIter) Set(index int, newObj LldpMetric) MetricsResponseLldpMetricIter {
	(*obj.fieldPtr)[index] = newObj.msg()
	obj.lldpMetricSlice[index] = newObj
	return obj
}
func (obj *metricsResponseLldpMetricIter) Clear() MetricsResponseLldpMetricIter {
	if len(*obj.fieldPtr) > 0 {
		*obj.fieldPtr = []*otg.LldpMetric{}
		obj.lldpMetricSlice = []LldpMetric{}
	}
	return obj
}
func (obj *metricsResponseLldpMetricIter) clearHolderSlice() MetricsResponseLldpMetricIter {
	if len(obj.lldpMetricSlice) > 0 {
		obj.lldpMetricSlice = []LldpMetric{}
	}
	return obj
}
func (obj *metricsResponseLldpMetricIter) appendHolderSlice(item LldpMetric) MetricsResponseLldpMetricIter {
	obj.lldpMetricSlice = append(obj.lldpMetricSlice, item)
	return obj
}

// description is TBD
// RsvpMetrics returns a []RsvpMetric
func (obj *metricsResponse) RsvpMetrics() MetricsResponseRsvpMetricIter {
	if len(obj.obj.RsvpMetrics) == 0 {
		obj.setChoice(MetricsResponseChoice.RSVP_METRICS)
	}
	if obj.rsvpMetricsHolder == nil {
		obj.rsvpMetricsHolder = newMetricsResponseRsvpMetricIter(&obj.obj.RsvpMetrics).setMsg(obj)
	}
	return obj.rsvpMetricsHolder
}

type metricsResponseRsvpMetricIter struct {
	obj             *metricsResponse
	rsvpMetricSlice []RsvpMetric
	fieldPtr        *[]*otg.RsvpMetric
}

func newMetricsResponseRsvpMetricIter(ptr *[]*otg.RsvpMetric) MetricsResponseRsvpMetricIter {
	return &metricsResponseRsvpMetricIter{fieldPtr: ptr}
}

type MetricsResponseRsvpMetricIter interface {
	setMsg(*metricsResponse) MetricsResponseRsvpMetricIter
	Items() []RsvpMetric
	Add() RsvpMetric
	Append(items ...RsvpMetric) MetricsResponseRsvpMetricIter
	Set(index int, newObj RsvpMetric) MetricsResponseRsvpMetricIter
	Clear() MetricsResponseRsvpMetricIter
	clearHolderSlice() MetricsResponseRsvpMetricIter
	appendHolderSlice(item RsvpMetric) MetricsResponseRsvpMetricIter
}

func (obj *metricsResponseRsvpMetricIter) setMsg(msg *metricsResponse) MetricsResponseRsvpMetricIter {
	obj.clearHolderSlice()
	for _, val := range *obj.fieldPtr {
		obj.appendHolderSlice(&rsvpMetric{obj: val})
	}
	obj.obj = msg
	return obj
}

func (obj *metricsResponseRsvpMetricIter) Items() []RsvpMetric {
	return obj.rsvpMetricSlice
}

func (obj *metricsResponseRsvpMetricIter) Add() RsvpMetric {
	newObj := &otg.RsvpMetric{}
	*obj.fieldPtr = append(*obj.fieldPtr, newObj)
	newLibObj := &rsvpMetric{obj: newObj}
	newLibObj.setDefault()
	obj.rsvpMetricSlice = append(obj.rsvpMetricSlice, newLibObj)
	return newLibObj
}

func (obj *metricsResponseRsvpMetricIter) Append(items ...RsvpMetric) MetricsResponseRsvpMetricIter {
	for _, item := range items {
		newObj := item.msg()
		*obj.fieldPtr = append(*obj.fieldPtr, newObj)
		obj.rsvpMetricSlice = append(obj.rsvpMetricSlice, item)
	}
	return obj
}

func (obj *metricsResponseRsvpMetricIter) Set(index int, newObj RsvpMetric) MetricsResponseRsvpMetricIter {
	(*obj.fieldPtr)[index] = newObj.msg()
	obj.rsvpMetricSlice[index] = newObj
	return obj
}
func (obj *metricsResponseRsvpMetricIter) Clear() MetricsResponseRsvpMetricIter {
	if len(*obj.fieldPtr) > 0 {
		*obj.fieldPtr = []*otg.RsvpMetric{}
		obj.rsvpMetricSlice = []RsvpMetric{}
	}
	return obj
}
func (obj *metricsResponseRsvpMetricIter) clearHolderSlice() MetricsResponseRsvpMetricIter {
	if len(obj.rsvpMetricSlice) > 0 {
		obj.rsvpMetricSlice = []RsvpMetric{}
	}
	return obj
}
func (obj *metricsResponseRsvpMetricIter) appendHolderSlice(item RsvpMetric) MetricsResponseRsvpMetricIter {
	obj.rsvpMetricSlice = append(obj.rsvpMetricSlice, item)
	return obj
}

// description is TBD
// Dhcpv4ClientMetrics returns a []Dhcpv4ClientMetric
func (obj *metricsResponse) Dhcpv4ClientMetrics() MetricsResponseDhcpv4ClientMetricIter {
	if len(obj.obj.Dhcpv4ClientMetrics) == 0 {
		obj.obj.Dhcpv4ClientMetrics = []*otg.Dhcpv4ClientMetric{}
	}
	if obj.dhcpv4ClientMetricsHolder == nil {
		obj.dhcpv4ClientMetricsHolder = newMetricsResponseDhcpv4ClientMetricIter(&obj.obj.Dhcpv4ClientMetrics).setMsg(obj)
	}
	return obj.dhcpv4ClientMetricsHolder
}

type metricsResponseDhcpv4ClientMetricIter struct {
	obj                     *metricsResponse
	dhcpv4ClientMetricSlice []Dhcpv4ClientMetric
	fieldPtr                *[]*otg.Dhcpv4ClientMetric
}

func newMetricsResponseDhcpv4ClientMetricIter(ptr *[]*otg.Dhcpv4ClientMetric) MetricsResponseDhcpv4ClientMetricIter {
	return &metricsResponseDhcpv4ClientMetricIter{fieldPtr: ptr}
}

type MetricsResponseDhcpv4ClientMetricIter interface {
	setMsg(*metricsResponse) MetricsResponseDhcpv4ClientMetricIter
	Items() []Dhcpv4ClientMetric
	Add() Dhcpv4ClientMetric
	Append(items ...Dhcpv4ClientMetric) MetricsResponseDhcpv4ClientMetricIter
	Set(index int, newObj Dhcpv4ClientMetric) MetricsResponseDhcpv4ClientMetricIter
	Clear() MetricsResponseDhcpv4ClientMetricIter
	clearHolderSlice() MetricsResponseDhcpv4ClientMetricIter
	appendHolderSlice(item Dhcpv4ClientMetric) MetricsResponseDhcpv4ClientMetricIter
}

func (obj *metricsResponseDhcpv4ClientMetricIter) setMsg(msg *metricsResponse) MetricsResponseDhcpv4ClientMetricIter {
	obj.clearHolderSlice()
	for _, val := range *obj.fieldPtr {
		obj.appendHolderSlice(&dhcpv4ClientMetric{obj: val})
	}
	obj.obj = msg
	return obj
}

func (obj *metricsResponseDhcpv4ClientMetricIter) Items() []Dhcpv4ClientMetric {
	return obj.dhcpv4ClientMetricSlice
}

func (obj *metricsResponseDhcpv4ClientMetricIter) Add() Dhcpv4ClientMetric {
	newObj := &otg.Dhcpv4ClientMetric{}
	*obj.fieldPtr = append(*obj.fieldPtr, newObj)
	newLibObj := &dhcpv4ClientMetric{obj: newObj}
	newLibObj.setDefault()
	obj.dhcpv4ClientMetricSlice = append(obj.dhcpv4ClientMetricSlice, newLibObj)
	return newLibObj
}

func (obj *metricsResponseDhcpv4ClientMetricIter) Append(items ...Dhcpv4ClientMetric) MetricsResponseDhcpv4ClientMetricIter {
	for _, item := range items {
		newObj := item.msg()
		*obj.fieldPtr = append(*obj.fieldPtr, newObj)
		obj.dhcpv4ClientMetricSlice = append(obj.dhcpv4ClientMetricSlice, item)
	}
	return obj
}

func (obj *metricsResponseDhcpv4ClientMetricIter) Set(index int, newObj Dhcpv4ClientMetric) MetricsResponseDhcpv4ClientMetricIter {
	(*obj.fieldPtr)[index] = newObj.msg()
	obj.dhcpv4ClientMetricSlice[index] = newObj
	return obj
}
func (obj *metricsResponseDhcpv4ClientMetricIter) Clear() MetricsResponseDhcpv4ClientMetricIter {
	if len(*obj.fieldPtr) > 0 {
		*obj.fieldPtr = []*otg.Dhcpv4ClientMetric{}
		obj.dhcpv4ClientMetricSlice = []Dhcpv4ClientMetric{}
	}
	return obj
}
func (obj *metricsResponseDhcpv4ClientMetricIter) clearHolderSlice() MetricsResponseDhcpv4ClientMetricIter {
	if len(obj.dhcpv4ClientMetricSlice) > 0 {
		obj.dhcpv4ClientMetricSlice = []Dhcpv4ClientMetric{}
	}
	return obj
}
func (obj *metricsResponseDhcpv4ClientMetricIter) appendHolderSlice(item Dhcpv4ClientMetric) MetricsResponseDhcpv4ClientMetricIter {
	obj.dhcpv4ClientMetricSlice = append(obj.dhcpv4ClientMetricSlice, item)
	return obj
}

// description is TBD
// Dhcpv4ServerMetrics returns a []Dhcpv4ServerMetric
func (obj *metricsResponse) Dhcpv4ServerMetrics() MetricsResponseDhcpv4ServerMetricIter {
	if len(obj.obj.Dhcpv4ServerMetrics) == 0 {
		obj.obj.Dhcpv4ServerMetrics = []*otg.Dhcpv4ServerMetric{}
	}
	if obj.dhcpv4ServerMetricsHolder == nil {
		obj.dhcpv4ServerMetricsHolder = newMetricsResponseDhcpv4ServerMetricIter(&obj.obj.Dhcpv4ServerMetrics).setMsg(obj)
	}
	return obj.dhcpv4ServerMetricsHolder
}

type metricsResponseDhcpv4ServerMetricIter struct {
	obj                     *metricsResponse
	dhcpv4ServerMetricSlice []Dhcpv4ServerMetric
	fieldPtr                *[]*otg.Dhcpv4ServerMetric
}

func newMetricsResponseDhcpv4ServerMetricIter(ptr *[]*otg.Dhcpv4ServerMetric) MetricsResponseDhcpv4ServerMetricIter {
	return &metricsResponseDhcpv4ServerMetricIter{fieldPtr: ptr}
}

type MetricsResponseDhcpv4ServerMetricIter interface {
	setMsg(*metricsResponse) MetricsResponseDhcpv4ServerMetricIter
	Items() []Dhcpv4ServerMetric
	Add() Dhcpv4ServerMetric
	Append(items ...Dhcpv4ServerMetric) MetricsResponseDhcpv4ServerMetricIter
	Set(index int, newObj Dhcpv4ServerMetric) MetricsResponseDhcpv4ServerMetricIter
	Clear() MetricsResponseDhcpv4ServerMetricIter
	clearHolderSlice() MetricsResponseDhcpv4ServerMetricIter
	appendHolderSlice(item Dhcpv4ServerMetric) MetricsResponseDhcpv4ServerMetricIter
}

func (obj *metricsResponseDhcpv4ServerMetricIter) setMsg(msg *metricsResponse) MetricsResponseDhcpv4ServerMetricIter {
	obj.clearHolderSlice()
	for _, val := range *obj.fieldPtr {
		obj.appendHolderSlice(&dhcpv4ServerMetric{obj: val})
	}
	obj.obj = msg
	return obj
}

func (obj *metricsResponseDhcpv4ServerMetricIter) Items() []Dhcpv4ServerMetric {
	return obj.dhcpv4ServerMetricSlice
}

func (obj *metricsResponseDhcpv4ServerMetricIter) Add() Dhcpv4ServerMetric {
	newObj := &otg.Dhcpv4ServerMetric{}
	*obj.fieldPtr = append(*obj.fieldPtr, newObj)
	newLibObj := &dhcpv4ServerMetric{obj: newObj}
	newLibObj.setDefault()
	obj.dhcpv4ServerMetricSlice = append(obj.dhcpv4ServerMetricSlice, newLibObj)
	return newLibObj
}

func (obj *metricsResponseDhcpv4ServerMetricIter) Append(items ...Dhcpv4ServerMetric) MetricsResponseDhcpv4ServerMetricIter {
	for _, item := range items {
		newObj := item.msg()
		*obj.fieldPtr = append(*obj.fieldPtr, newObj)
		obj.dhcpv4ServerMetricSlice = append(obj.dhcpv4ServerMetricSlice, item)
	}
	return obj
}

func (obj *metricsResponseDhcpv4ServerMetricIter) Set(index int, newObj Dhcpv4ServerMetric) MetricsResponseDhcpv4ServerMetricIter {
	(*obj.fieldPtr)[index] = newObj.msg()
	obj.dhcpv4ServerMetricSlice[index] = newObj
	return obj
}
func (obj *metricsResponseDhcpv4ServerMetricIter) Clear() MetricsResponseDhcpv4ServerMetricIter {
	if len(*obj.fieldPtr) > 0 {
		*obj.fieldPtr = []*otg.Dhcpv4ServerMetric{}
		obj.dhcpv4ServerMetricSlice = []Dhcpv4ServerMetric{}
	}
	return obj
}
func (obj *metricsResponseDhcpv4ServerMetricIter) clearHolderSlice() MetricsResponseDhcpv4ServerMetricIter {
	if len(obj.dhcpv4ServerMetricSlice) > 0 {
		obj.dhcpv4ServerMetricSlice = []Dhcpv4ServerMetric{}
	}
	return obj
}
func (obj *metricsResponseDhcpv4ServerMetricIter) appendHolderSlice(item Dhcpv4ServerMetric) MetricsResponseDhcpv4ServerMetricIter {
	obj.dhcpv4ServerMetricSlice = append(obj.dhcpv4ServerMetricSlice, item)
	return obj
}

// description is TBD
// Dhcpv6ClientMetrics returns a []Dhcpv6ClientMetric
func (obj *metricsResponse) Dhcpv6ClientMetrics() MetricsResponseDhcpv6ClientMetricIter {
	if len(obj.obj.Dhcpv6ClientMetrics) == 0 {
		obj.obj.Dhcpv6ClientMetrics = []*otg.Dhcpv6ClientMetric{}
	}
	if obj.dhcpv6ClientMetricsHolder == nil {
		obj.dhcpv6ClientMetricsHolder = newMetricsResponseDhcpv6ClientMetricIter(&obj.obj.Dhcpv6ClientMetrics).setMsg(obj)
	}
	return obj.dhcpv6ClientMetricsHolder
}

type metricsResponseDhcpv6ClientMetricIter struct {
	obj                     *metricsResponse
	dhcpv6ClientMetricSlice []Dhcpv6ClientMetric
	fieldPtr                *[]*otg.Dhcpv6ClientMetric
}

func newMetricsResponseDhcpv6ClientMetricIter(ptr *[]*otg.Dhcpv6ClientMetric) MetricsResponseDhcpv6ClientMetricIter {
	return &metricsResponseDhcpv6ClientMetricIter{fieldPtr: ptr}
}

type MetricsResponseDhcpv6ClientMetricIter interface {
	setMsg(*metricsResponse) MetricsResponseDhcpv6ClientMetricIter
	Items() []Dhcpv6ClientMetric
	Add() Dhcpv6ClientMetric
	Append(items ...Dhcpv6ClientMetric) MetricsResponseDhcpv6ClientMetricIter
	Set(index int, newObj Dhcpv6ClientMetric) MetricsResponseDhcpv6ClientMetricIter
	Clear() MetricsResponseDhcpv6ClientMetricIter
	clearHolderSlice() MetricsResponseDhcpv6ClientMetricIter
	appendHolderSlice(item Dhcpv6ClientMetric) MetricsResponseDhcpv6ClientMetricIter
}

func (obj *metricsResponseDhcpv6ClientMetricIter) setMsg(msg *metricsResponse) MetricsResponseDhcpv6ClientMetricIter {
	obj.clearHolderSlice()
	for _, val := range *obj.fieldPtr {
		obj.appendHolderSlice(&dhcpv6ClientMetric{obj: val})
	}
	obj.obj = msg
	return obj
}

func (obj *metricsResponseDhcpv6ClientMetricIter) Items() []Dhcpv6ClientMetric {
	return obj.dhcpv6ClientMetricSlice
}

func (obj *metricsResponseDhcpv6ClientMetricIter) Add() Dhcpv6ClientMetric {
	newObj := &otg.Dhcpv6ClientMetric{}
	*obj.fieldPtr = append(*obj.fieldPtr, newObj)
	newLibObj := &dhcpv6ClientMetric{obj: newObj}
	newLibObj.setDefault()
	obj.dhcpv6ClientMetricSlice = append(obj.dhcpv6ClientMetricSlice, newLibObj)
	return newLibObj
}

func (obj *metricsResponseDhcpv6ClientMetricIter) Append(items ...Dhcpv6ClientMetric) MetricsResponseDhcpv6ClientMetricIter {
	for _, item := range items {
		newObj := item.msg()
		*obj.fieldPtr = append(*obj.fieldPtr, newObj)
		obj.dhcpv6ClientMetricSlice = append(obj.dhcpv6ClientMetricSlice, item)
	}
	return obj
}

func (obj *metricsResponseDhcpv6ClientMetricIter) Set(index int, newObj Dhcpv6ClientMetric) MetricsResponseDhcpv6ClientMetricIter {
	(*obj.fieldPtr)[index] = newObj.msg()
	obj.dhcpv6ClientMetricSlice[index] = newObj
	return obj
}
func (obj *metricsResponseDhcpv6ClientMetricIter) Clear() MetricsResponseDhcpv6ClientMetricIter {
	if len(*obj.fieldPtr) > 0 {
		*obj.fieldPtr = []*otg.Dhcpv6ClientMetric{}
		obj.dhcpv6ClientMetricSlice = []Dhcpv6ClientMetric{}
	}
	return obj
}
func (obj *metricsResponseDhcpv6ClientMetricIter) clearHolderSlice() MetricsResponseDhcpv6ClientMetricIter {
	if len(obj.dhcpv6ClientMetricSlice) > 0 {
		obj.dhcpv6ClientMetricSlice = []Dhcpv6ClientMetric{}
	}
	return obj
}
func (obj *metricsResponseDhcpv6ClientMetricIter) appendHolderSlice(item Dhcpv6ClientMetric) MetricsResponseDhcpv6ClientMetricIter {
	obj.dhcpv6ClientMetricSlice = append(obj.dhcpv6ClientMetricSlice, item)
	return obj
}

// description is TBD
// Dhcpv6ServerMetrics returns a []Dhcpv6ServerMetric
func (obj *metricsResponse) Dhcpv6ServerMetrics() MetricsResponseDhcpv6ServerMetricIter {
	if len(obj.obj.Dhcpv6ServerMetrics) == 0 {
		obj.obj.Dhcpv6ServerMetrics = []*otg.Dhcpv6ServerMetric{}
	}
	if obj.dhcpv6ServerMetricsHolder == nil {
		obj.dhcpv6ServerMetricsHolder = newMetricsResponseDhcpv6ServerMetricIter(&obj.obj.Dhcpv6ServerMetrics).setMsg(obj)
	}
	return obj.dhcpv6ServerMetricsHolder
}

type metricsResponseDhcpv6ServerMetricIter struct {
	obj                     *metricsResponse
	dhcpv6ServerMetricSlice []Dhcpv6ServerMetric
	fieldPtr                *[]*otg.Dhcpv6ServerMetric
}

func newMetricsResponseDhcpv6ServerMetricIter(ptr *[]*otg.Dhcpv6ServerMetric) MetricsResponseDhcpv6ServerMetricIter {
	return &metricsResponseDhcpv6ServerMetricIter{fieldPtr: ptr}
}

type MetricsResponseDhcpv6ServerMetricIter interface {
	setMsg(*metricsResponse) MetricsResponseDhcpv6ServerMetricIter
	Items() []Dhcpv6ServerMetric
	Add() Dhcpv6ServerMetric
	Append(items ...Dhcpv6ServerMetric) MetricsResponseDhcpv6ServerMetricIter
	Set(index int, newObj Dhcpv6ServerMetric) MetricsResponseDhcpv6ServerMetricIter
	Clear() MetricsResponseDhcpv6ServerMetricIter
	clearHolderSlice() MetricsResponseDhcpv6ServerMetricIter
	appendHolderSlice(item Dhcpv6ServerMetric) MetricsResponseDhcpv6ServerMetricIter
}

func (obj *metricsResponseDhcpv6ServerMetricIter) setMsg(msg *metricsResponse) MetricsResponseDhcpv6ServerMetricIter {
	obj.clearHolderSlice()
	for _, val := range *obj.fieldPtr {
		obj.appendHolderSlice(&dhcpv6ServerMetric{obj: val})
	}
	obj.obj = msg
	return obj
}

func (obj *metricsResponseDhcpv6ServerMetricIter) Items() []Dhcpv6ServerMetric {
	return obj.dhcpv6ServerMetricSlice
}

func (obj *metricsResponseDhcpv6ServerMetricIter) Add() Dhcpv6ServerMetric {
	newObj := &otg.Dhcpv6ServerMetric{}
	*obj.fieldPtr = append(*obj.fieldPtr, newObj)
	newLibObj := &dhcpv6ServerMetric{obj: newObj}
	newLibObj.setDefault()
	obj.dhcpv6ServerMetricSlice = append(obj.dhcpv6ServerMetricSlice, newLibObj)
	return newLibObj
}

func (obj *metricsResponseDhcpv6ServerMetricIter) Append(items ...Dhcpv6ServerMetric) MetricsResponseDhcpv6ServerMetricIter {
	for _, item := range items {
		newObj := item.msg()
		*obj.fieldPtr = append(*obj.fieldPtr, newObj)
		obj.dhcpv6ServerMetricSlice = append(obj.dhcpv6ServerMetricSlice, item)
	}
	return obj
}

func (obj *metricsResponseDhcpv6ServerMetricIter) Set(index int, newObj Dhcpv6ServerMetric) MetricsResponseDhcpv6ServerMetricIter {
	(*obj.fieldPtr)[index] = newObj.msg()
	obj.dhcpv6ServerMetricSlice[index] = newObj
	return obj
}
func (obj *metricsResponseDhcpv6ServerMetricIter) Clear() MetricsResponseDhcpv6ServerMetricIter {
	if len(*obj.fieldPtr) > 0 {
		*obj.fieldPtr = []*otg.Dhcpv6ServerMetric{}
		obj.dhcpv6ServerMetricSlice = []Dhcpv6ServerMetric{}
	}
	return obj
}
func (obj *metricsResponseDhcpv6ServerMetricIter) clearHolderSlice() MetricsResponseDhcpv6ServerMetricIter {
	if len(obj.dhcpv6ServerMetricSlice) > 0 {
		obj.dhcpv6ServerMetricSlice = []Dhcpv6ServerMetric{}
	}
	return obj
}
func (obj *metricsResponseDhcpv6ServerMetricIter) appendHolderSlice(item Dhcpv6ServerMetric) MetricsResponseDhcpv6ServerMetricIter {
	obj.dhcpv6ServerMetricSlice = append(obj.dhcpv6ServerMetricSlice, item)
	return obj
}

// description is TBD
// Ospfv2Metrics returns a []Ospfv2Metric
func (obj *metricsResponse) Ospfv2Metrics() MetricsResponseOspfv2MetricIter {
	if len(obj.obj.Ospfv2Metrics) == 0 {
		obj.obj.Ospfv2Metrics = []*otg.Ospfv2Metric{}
	}
	if obj.ospfv2MetricsHolder == nil {
		obj.ospfv2MetricsHolder = newMetricsResponseOspfv2MetricIter(&obj.obj.Ospfv2Metrics).setMsg(obj)
	}
	return obj.ospfv2MetricsHolder
}

type metricsResponseOspfv2MetricIter struct {
	obj               *metricsResponse
	ospfv2MetricSlice []Ospfv2Metric
	fieldPtr          *[]*otg.Ospfv2Metric
}

func newMetricsResponseOspfv2MetricIter(ptr *[]*otg.Ospfv2Metric) MetricsResponseOspfv2MetricIter {
	return &metricsResponseOspfv2MetricIter{fieldPtr: ptr}
}

type MetricsResponseOspfv2MetricIter interface {
	setMsg(*metricsResponse) MetricsResponseOspfv2MetricIter
	Items() []Ospfv2Metric
	Add() Ospfv2Metric
	Append(items ...Ospfv2Metric) MetricsResponseOspfv2MetricIter
	Set(index int, newObj Ospfv2Metric) MetricsResponseOspfv2MetricIter
	Clear() MetricsResponseOspfv2MetricIter
	clearHolderSlice() MetricsResponseOspfv2MetricIter
	appendHolderSlice(item Ospfv2Metric) MetricsResponseOspfv2MetricIter
}

func (obj *metricsResponseOspfv2MetricIter) setMsg(msg *metricsResponse) MetricsResponseOspfv2MetricIter {
	obj.clearHolderSlice()
	for _, val := range *obj.fieldPtr {
		obj.appendHolderSlice(&ospfv2Metric{obj: val})
	}
	obj.obj = msg
	return obj
}

func (obj *metricsResponseOspfv2MetricIter) Items() []Ospfv2Metric {
	return obj.ospfv2MetricSlice
}

func (obj *metricsResponseOspfv2MetricIter) Add() Ospfv2Metric {
	newObj := &otg.Ospfv2Metric{}
	*obj.fieldPtr = append(*obj.fieldPtr, newObj)
	newLibObj := &ospfv2Metric{obj: newObj}
	newLibObj.setDefault()
	obj.ospfv2MetricSlice = append(obj.ospfv2MetricSlice, newLibObj)
	return newLibObj
}

func (obj *metricsResponseOspfv2MetricIter) Append(items ...Ospfv2Metric) MetricsResponseOspfv2MetricIter {
	for _, item := range items {
		newObj := item.msg()
		*obj.fieldPtr = append(*obj.fieldPtr, newObj)
		obj.ospfv2MetricSlice = append(obj.ospfv2MetricSlice, item)
	}
	return obj
}

func (obj *metricsResponseOspfv2MetricIter) Set(index int, newObj Ospfv2Metric) MetricsResponseOspfv2MetricIter {
	(*obj.fieldPtr)[index] = newObj.msg()
	obj.ospfv2MetricSlice[index] = newObj
	return obj
}
func (obj *metricsResponseOspfv2MetricIter) Clear() MetricsResponseOspfv2MetricIter {
	if len(*obj.fieldPtr) > 0 {
		*obj.fieldPtr = []*otg.Ospfv2Metric{}
		obj.ospfv2MetricSlice = []Ospfv2Metric{}
	}
	return obj
}
func (obj *metricsResponseOspfv2MetricIter) clearHolderSlice() MetricsResponseOspfv2MetricIter {
	if len(obj.ospfv2MetricSlice) > 0 {
		obj.ospfv2MetricSlice = []Ospfv2Metric{}
	}
	return obj
}
func (obj *metricsResponseOspfv2MetricIter) appendHolderSlice(item Ospfv2Metric) MetricsResponseOspfv2MetricIter {
	obj.ospfv2MetricSlice = append(obj.ospfv2MetricSlice, item)
	return obj
}

func (obj *metricsResponse) validateObj(vObj *validation, set_default bool) {
	if set_default {
		obj.setDefault()
	}

	if len(obj.obj.PortMetrics) != 0 {

		if set_default {
			obj.PortMetrics().clearHolderSlice()
			for _, item := range obj.obj.PortMetrics {
				obj.PortMetrics().appendHolderSlice(&portMetric{obj: item})
			}
		}
		for _, item := range obj.PortMetrics().Items() {
			item.validateObj(vObj, set_default)
		}

	}

	if len(obj.obj.FlowMetrics) != 0 {

		if set_default {
			obj.FlowMetrics().clearHolderSlice()
			for _, item := range obj.obj.FlowMetrics {
				obj.FlowMetrics().appendHolderSlice(&flowMetric{obj: item})
			}
		}
		for _, item := range obj.FlowMetrics().Items() {
			item.validateObj(vObj, set_default)
		}

	}

	if len(obj.obj.Bgpv4Metrics) != 0 {

		if set_default {
			obj.Bgpv4Metrics().clearHolderSlice()
			for _, item := range obj.obj.Bgpv4Metrics {
				obj.Bgpv4Metrics().appendHolderSlice(&bgpv4Metric{obj: item})
			}
		}
		for _, item := range obj.Bgpv4Metrics().Items() {
			item.validateObj(vObj, set_default)
		}

	}

	if len(obj.obj.Bgpv6Metrics) != 0 {

		if set_default {
			obj.Bgpv6Metrics().clearHolderSlice()
			for _, item := range obj.obj.Bgpv6Metrics {
				obj.Bgpv6Metrics().appendHolderSlice(&bgpv6Metric{obj: item})
			}
		}
		for _, item := range obj.Bgpv6Metrics().Items() {
			item.validateObj(vObj, set_default)
		}

	}

	if len(obj.obj.IsisMetrics) != 0 {

		if set_default {
			obj.IsisMetrics().clearHolderSlice()
			for _, item := range obj.obj.IsisMetrics {
				obj.IsisMetrics().appendHolderSlice(&isisMetric{obj: item})
			}
		}
		for _, item := range obj.IsisMetrics().Items() {
			item.validateObj(vObj, set_default)
		}

	}

	if len(obj.obj.LagMetrics) != 0 {

		if set_default {
			obj.LagMetrics().clearHolderSlice()
			for _, item := range obj.obj.LagMetrics {
				obj.LagMetrics().appendHolderSlice(&lagMetric{obj: item})
			}
		}
		for _, item := range obj.LagMetrics().Items() {
			item.validateObj(vObj, set_default)
		}

	}

	if len(obj.obj.LacpMetrics) != 0 {

		if set_default {
			obj.LacpMetrics().clearHolderSlice()
			for _, item := range obj.obj.LacpMetrics {
				obj.LacpMetrics().appendHolderSlice(&lacpMetric{obj: item})
			}
		}
		for _, item := range obj.LacpMetrics().Items() {
			item.validateObj(vObj, set_default)
		}

	}

	if len(obj.obj.LldpMetrics) != 0 {

		if set_default {
			obj.LldpMetrics().clearHolderSlice()
			for _, item := range obj.obj.LldpMetrics {
				obj.LldpMetrics().appendHolderSlice(&lldpMetric{obj: item})
			}
		}
		for _, item := range obj.LldpMetrics().Items() {
			item.validateObj(vObj, set_default)
		}

	}

	if len(obj.obj.RsvpMetrics) != 0 {

		if set_default {
			obj.RsvpMetrics().clearHolderSlice()
			for _, item := range obj.obj.RsvpMetrics {
				obj.RsvpMetrics().appendHolderSlice(&rsvpMetric{obj: item})
			}
		}
		for _, item := range obj.RsvpMetrics().Items() {
			item.validateObj(vObj, set_default)
		}

	}

	if len(obj.obj.Dhcpv4ClientMetrics) != 0 {

		if set_default {
			obj.Dhcpv4ClientMetrics().clearHolderSlice()
			for _, item := range obj.obj.Dhcpv4ClientMetrics {
				obj.Dhcpv4ClientMetrics().appendHolderSlice(&dhcpv4ClientMetric{obj: item})
			}
		}
		for _, item := range obj.Dhcpv4ClientMetrics().Items() {
			item.validateObj(vObj, set_default)
		}

	}

	if len(obj.obj.Dhcpv4ServerMetrics) != 0 {

		if set_default {
			obj.Dhcpv4ServerMetrics().clearHolderSlice()
			for _, item := range obj.obj.Dhcpv4ServerMetrics {
				obj.Dhcpv4ServerMetrics().appendHolderSlice(&dhcpv4ServerMetric{obj: item})
			}
		}
		for _, item := range obj.Dhcpv4ServerMetrics().Items() {
			item.validateObj(vObj, set_default)
		}

	}

	if len(obj.obj.Dhcpv6ClientMetrics) != 0 {

		if set_default {
			obj.Dhcpv6ClientMetrics().clearHolderSlice()
			for _, item := range obj.obj.Dhcpv6ClientMetrics {
				obj.Dhcpv6ClientMetrics().appendHolderSlice(&dhcpv6ClientMetric{obj: item})
			}
		}
		for _, item := range obj.Dhcpv6ClientMetrics().Items() {
			item.validateObj(vObj, set_default)
		}

	}

	if len(obj.obj.Dhcpv6ServerMetrics) != 0 {

		if set_default {
			obj.Dhcpv6ServerMetrics().clearHolderSlice()
			for _, item := range obj.obj.Dhcpv6ServerMetrics {
				obj.Dhcpv6ServerMetrics().appendHolderSlice(&dhcpv6ServerMetric{obj: item})
			}
		}
		for _, item := range obj.Dhcpv6ServerMetrics().Items() {
			item.validateObj(vObj, set_default)
		}

	}

	if len(obj.obj.Ospfv2Metrics) != 0 {

		if set_default {
			obj.Ospfv2Metrics().clearHolderSlice()
			for _, item := range obj.obj.Ospfv2Metrics {
				obj.Ospfv2Metrics().appendHolderSlice(&ospfv2Metric{obj: item})
			}
		}
		for _, item := range obj.Ospfv2Metrics().Items() {
			item.validateObj(vObj, set_default)
		}

	}

}

func (obj *metricsResponse) setDefault() {
	var choices_set int = 0
	var choice MetricsResponseChoiceEnum

	if len(obj.obj.FlowMetrics) > 0 {
		choices_set += 1
		choice = MetricsResponseChoice.FLOW_METRICS
	}

	if len(obj.obj.PortMetrics) > 0 {
		choices_set += 1
		choice = MetricsResponseChoice.PORT_METRICS
	}

	if len(obj.obj.Bgpv4Metrics) > 0 {
		choices_set += 1
		choice = MetricsResponseChoice.BGPV4_METRICS
	}

	if len(obj.obj.Bgpv6Metrics) > 0 {
		choices_set += 1
		choice = MetricsResponseChoice.BGPV6_METRICS
	}

	if len(obj.obj.IsisMetrics) > 0 {
		choices_set += 1
		choice = MetricsResponseChoice.ISIS_METRICS
	}

	if len(obj.obj.LagMetrics) > 0 {
		choices_set += 1
		choice = MetricsResponseChoice.LAG_METRICS
	}

	if len(obj.obj.LacpMetrics) > 0 {
		choices_set += 1
		choice = MetricsResponseChoice.LACP_METRICS
	}

	if len(obj.obj.LldpMetrics) > 0 {
		choices_set += 1
		choice = MetricsResponseChoice.LLDP_METRICS
	}

	if len(obj.obj.RsvpMetrics) > 0 {
		choices_set += 1
		choice = MetricsResponseChoice.RSVP_METRICS
	}
	if choices_set == 0 {
		if obj.obj.Choice == nil {
			obj.setChoice(MetricsResponseChoice.PORT_METRICS)

		}

	} else if choices_set == 1 && choice != "" {
		if obj.obj.Choice != nil {
			if obj.Choice() != choice {
				obj.validationErrors = append(obj.validationErrors, "choice not matching with property in MetricsResponse")
			}
		} else {
			intVal := otg.MetricsResponse_Choice_Enum_value[string(choice)]
			enumValue := otg.MetricsResponse_Choice_Enum(intVal)
			obj.obj.Choice = &enumValue
		}
	}

}<|MERGE_RESOLUTION|>--- conflicted
+++ resolved
@@ -304,13 +304,6 @@
 	setChoice(value MetricsResponseChoiceEnum) MetricsResponse
 	// HasChoice checks if Choice has been set in MetricsResponse
 	HasChoice() bool
-<<<<<<< HEAD
-	// getter for Dhcpv6Client to set choice.
-	Dhcpv6Client()
-	// getter for Ospfv2 to set choice.
-	Ospfv2()
-=======
->>>>>>> 793994e6
 	// getter for Dhcpv4Server to set choice.
 	Dhcpv4Server()
 	// getter for Dhcpv6Server to set choice.
@@ -321,6 +314,8 @@
 	Dhcpv6Client()
 	// getter for Dhcpv6Server to set choice.
 	Dhcpv6Server()
+	// getter for Ospfv2 to set choice.
+	Ospfv2()
 	// PortMetrics returns MetricsResponsePortMetricIterIter, set in MetricsResponse
 	PortMetrics() MetricsResponsePortMetricIter
 	// FlowMetrics returns MetricsResponseFlowMetricIterIter, set in MetricsResponse
@@ -391,42 +386,34 @@
 	return MetricsResponseChoiceEnum(obj.obj.Choice.Enum().String())
 }
 
-<<<<<<< HEAD
+// getter for Dhcpv4Server to set choice
+func (obj *metricsResponse) Dhcpv4Server() {
+	obj.setChoice(MetricsResponseChoice.DHCPV4_SERVER)
+}
+
+// getter for Dhcpv6Server to set choice
+func (obj *metricsResponse) Dhcpv6Server() {
+	obj.setChoice(MetricsResponseChoice.DHCPV6_SERVER)
+}
+
+// getter for Dhcpv4Client to set choice
+func (obj *metricsResponse) Dhcpv4Client() {
+	obj.setChoice(MetricsResponseChoice.DHCPV4_CLIENT)
+}
+
 // getter for Dhcpv6Client to set choice
 func (obj *metricsResponse) Dhcpv6Client() {
 	obj.setChoice(MetricsResponseChoice.DHCPV6_CLIENT)
 }
 
+// getter for Dhcpv6Server to set choice
+func (obj *metricsResponse) Dhcpv6Server() {
+	obj.setChoice(MetricsResponseChoice.DHCPV6_SERVER)
+}
+
 // getter for Ospfv2 to set choice
 func (obj *metricsResponse) Ospfv2() {
 	obj.setChoice(MetricsResponseChoice.OSPFV2)
-}
-
-=======
->>>>>>> 793994e6
-// getter for Dhcpv4Server to set choice
-func (obj *metricsResponse) Dhcpv4Server() {
-	obj.setChoice(MetricsResponseChoice.DHCPV4_SERVER)
-}
-
-// getter for Dhcpv6Server to set choice
-func (obj *metricsResponse) Dhcpv6Server() {
-	obj.setChoice(MetricsResponseChoice.DHCPV6_SERVER)
-}
-
-// getter for Dhcpv4Client to set choice
-func (obj *metricsResponse) Dhcpv4Client() {
-	obj.setChoice(MetricsResponseChoice.DHCPV4_CLIENT)
-}
-
-// getter for Dhcpv6Client to set choice
-func (obj *metricsResponse) Dhcpv6Client() {
-	obj.setChoice(MetricsResponseChoice.DHCPV6_CLIENT)
-}
-
-// getter for Dhcpv6Server to set choice
-func (obj *metricsResponse) Dhcpv6Server() {
-	obj.setChoice(MetricsResponseChoice.DHCPV6_SERVER)
 }
 
 // description is TBD
