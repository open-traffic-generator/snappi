package gosnappi

import (
	"fmt"
	"strings"

	"github.com/ghodss/yaml"
	otg "github.com/open-traffic-generator/snappi/gosnappi/otg"
	"google.golang.org/protobuf/encoding/protojson"
	"google.golang.org/protobuf/proto"
)

// ***** MetricsResponse *****
type metricsResponse struct {
	validation
	obj                       *otg.MetricsResponse
	marshaller                marshalMetricsResponse
	unMarshaller              unMarshalMetricsResponse
	portMetricsHolder         MetricsResponsePortMetricIter
	flowMetricsHolder         MetricsResponseFlowMetricIter
	bgpv4MetricsHolder        MetricsResponseBgpv4MetricIter
	bgpv6MetricsHolder        MetricsResponseBgpv6MetricIter
	isisMetricsHolder         MetricsResponseIsisMetricIter
	lagMetricsHolder          MetricsResponseLagMetricIter
	lacpMetricsHolder         MetricsResponseLacpMetricIter
	lldpMetricsHolder         MetricsResponseLldpMetricIter
	rsvpMetricsHolder         MetricsResponseRsvpMetricIter
	dhcpv4ClientMetricsHolder MetricsResponseDhcpv4ClientMetricIter
	dhcpv4ServerMetricsHolder MetricsResponseDhcpv4ServerMetricIter
	dhcpv6ClientMetricsHolder MetricsResponseDhcpv6ClientMetricIter
	dhcpv6ServerMetricsHolder MetricsResponseDhcpv6ServerMetricIter
	ospfv2MetricsHolder       MetricsResponseOspfv2MetricIter
	convergenceMetricsHolder  MetricsResponseConvergenceMetricIter
	ospfv3MetricsHolder       MetricsResponseOspfv3MetricIter
}

func NewMetricsResponse() MetricsResponse {
	obj := metricsResponse{obj: &otg.MetricsResponse{}}
	obj.setDefault()
	return &obj
}

func (obj *metricsResponse) msg() *otg.MetricsResponse {
	return obj.obj
}

func (obj *metricsResponse) setMsg(msg *otg.MetricsResponse) MetricsResponse {
	obj.setNil()
	proto.Merge(obj.obj, msg)
	return obj
}

type marshalmetricsResponse struct {
	obj *metricsResponse
}

type marshalMetricsResponse interface {
	// ToProto marshals MetricsResponse to protobuf object *otg.MetricsResponse
	ToProto() (*otg.MetricsResponse, error)
	// ToPbText marshals MetricsResponse to protobuf text
	ToPbText() (string, error)
	// ToYaml marshals MetricsResponse to YAML text
	ToYaml() (string, error)
	// ToJson marshals MetricsResponse to JSON text
	ToJson() (string, error)
}

type unMarshalmetricsResponse struct {
	obj *metricsResponse
}

type unMarshalMetricsResponse interface {
	// FromProto unmarshals MetricsResponse from protobuf object *otg.MetricsResponse
	FromProto(msg *otg.MetricsResponse) (MetricsResponse, error)
	// FromPbText unmarshals MetricsResponse from protobuf text
	FromPbText(value string) error
	// FromYaml unmarshals MetricsResponse from YAML text
	FromYaml(value string) error
	// FromJson unmarshals MetricsResponse from JSON text
	FromJson(value string) error
}

func (obj *metricsResponse) Marshal() marshalMetricsResponse {
	if obj.marshaller == nil {
		obj.marshaller = &marshalmetricsResponse{obj: obj}
	}
	return obj.marshaller
}

func (obj *metricsResponse) Unmarshal() unMarshalMetricsResponse {
	if obj.unMarshaller == nil {
		obj.unMarshaller = &unMarshalmetricsResponse{obj: obj}
	}
	return obj.unMarshaller
}

func (m *marshalmetricsResponse) ToProto() (*otg.MetricsResponse, error) {
	err := m.obj.validateToAndFrom()
	if err != nil {
		return nil, err
	}
	return m.obj.msg(), nil
}

func (m *unMarshalmetricsResponse) FromProto(msg *otg.MetricsResponse) (MetricsResponse, error) {
	newObj := m.obj.setMsg(msg)
	err := newObj.validateToAndFrom()
	if err != nil {
		return nil, err
	}
	return newObj, nil
}

func (m *marshalmetricsResponse) ToPbText() (string, error) {
	vErr := m.obj.validateToAndFrom()
	if vErr != nil {
		return "", vErr
	}
	protoMarshal, err := proto.Marshal(m.obj.msg())
	if err != nil {
		return "", err
	}
	return string(protoMarshal), nil
}

func (m *unMarshalmetricsResponse) FromPbText(value string) error {
	retObj := proto.Unmarshal([]byte(value), m.obj.msg())
	if retObj != nil {
		return retObj
	}
	m.obj.setNil()
	vErr := m.obj.validateToAndFrom()
	if vErr != nil {
		return vErr
	}
	return retObj
}

func (m *marshalmetricsResponse) ToYaml() (string, error) {
	vErr := m.obj.validateToAndFrom()
	if vErr != nil {
		return "", vErr
	}
	opts := protojson.MarshalOptions{
		UseProtoNames:   true,
		AllowPartial:    true,
		EmitUnpopulated: false,
	}
	data, err := opts.Marshal(m.obj.msg())
	if err != nil {
		return "", err
	}
	data, err = yaml.JSONToYAML(data)
	if err != nil {
		return "", err
	}
	return string(data), nil
}

func (m *unMarshalmetricsResponse) FromYaml(value string) error {
	if value == "" {
		value = "{}"
	}
	data, err := yaml.YAMLToJSON([]byte(value))
	if err != nil {
		return err
	}
	opts := protojson.UnmarshalOptions{
		AllowPartial:   true,
		DiscardUnknown: false,
	}
	uError := opts.Unmarshal([]byte(data), m.obj.msg())
	if uError != nil {
		return fmt.Errorf("unmarshal error %s", strings.Replace(
			uError.Error(), "\u00a0", " ", -1)[7:])
	}
	m.obj.setNil()
	vErr := m.obj.validateToAndFrom()
	if vErr != nil {
		return vErr
	}
	return nil
}

func (m *marshalmetricsResponse) ToJson() (string, error) {
	vErr := m.obj.validateToAndFrom()
	if vErr != nil {
		return "", vErr
	}
	opts := protojson.MarshalOptions{
		UseProtoNames:   true,
		AllowPartial:    true,
		EmitUnpopulated: false,
		Indent:          "  ",
	}
	data, err := opts.Marshal(m.obj.msg())
	if err != nil {
		return "", err
	}
	return string(data), nil
}

func (m *unMarshalmetricsResponse) FromJson(value string) error {
	opts := protojson.UnmarshalOptions{
		AllowPartial:   true,
		DiscardUnknown: false,
	}
	if value == "" {
		value = "{}"
	}
	uError := opts.Unmarshal([]byte(value), m.obj.msg())
	if uError != nil {
		return fmt.Errorf("unmarshal error %s", strings.Replace(
			uError.Error(), "\u00a0", " ", -1)[7:])
	}
	m.obj.setNil()
	err := m.obj.validateToAndFrom()
	if err != nil {
		return err
	}
	return nil
}

func (obj *metricsResponse) validateToAndFrom() error {
	// emptyVars()
	obj.validateObj(&obj.validation, true)
	return obj.validationResult()
}

func (obj *metricsResponse) validate() error {
	// emptyVars()
	obj.validateObj(&obj.validation, false)
	return obj.validationResult()
}

func (obj *metricsResponse) String() string {
	str, err := obj.Marshal().ToYaml()
	if err != nil {
		return err.Error()
	}
	return str
}

func (obj *metricsResponse) Clone() (MetricsResponse, error) {
	vErr := obj.validate()
	if vErr != nil {
		return nil, vErr
	}
	newObj := NewMetricsResponse()
	data, err := proto.Marshal(obj.msg())
	if err != nil {
		return nil, err
	}
	pbErr := proto.Unmarshal(data, newObj.msg())
	if pbErr != nil {
		return nil, pbErr
	}
	return newObj, nil
}

func (obj *metricsResponse) setNil() {
	obj.portMetricsHolder = nil
	obj.flowMetricsHolder = nil
	obj.bgpv4MetricsHolder = nil
	obj.bgpv6MetricsHolder = nil
	obj.isisMetricsHolder = nil
	obj.lagMetricsHolder = nil
	obj.lacpMetricsHolder = nil
	obj.lldpMetricsHolder = nil
	obj.rsvpMetricsHolder = nil
	obj.dhcpv4ClientMetricsHolder = nil
	obj.dhcpv4ServerMetricsHolder = nil
	obj.dhcpv6ClientMetricsHolder = nil
	obj.dhcpv6ServerMetricsHolder = nil
	obj.ospfv2MetricsHolder = nil
	obj.convergenceMetricsHolder = nil
	obj.ospfv3MetricsHolder = nil
	obj.validationErrors = nil
	obj.warnings = nil
	obj.constraints = make(map[string]map[string]Constraints)
}

// MetricsResponse is response containing chosen traffic generator metrics.
type MetricsResponse interface {
	Validation
	// msg marshals MetricsResponse to protobuf object *otg.MetricsResponse
	// and doesn't set defaults
	msg() *otg.MetricsResponse
	// setMsg unmarshals MetricsResponse from protobuf object *otg.MetricsResponse
	// and doesn't set defaults
	setMsg(*otg.MetricsResponse) MetricsResponse
	// provides marshal interface
	Marshal() marshalMetricsResponse
	// provides unmarshal interface
	Unmarshal() unMarshalMetricsResponse
	// validate validates MetricsResponse
	validate() error
	// A stringer function
	String() string
	// Clones the object
	Clone() (MetricsResponse, error)
	validateToAndFrom() error
	validateObj(vObj *validation, set_default bool)
	setDefault()
	// Choice returns MetricsResponseChoiceEnum, set in MetricsResponse
	Choice() MetricsResponseChoiceEnum
	// setChoice assigns MetricsResponseChoiceEnum provided by user to MetricsResponse
	setChoice(value MetricsResponseChoiceEnum) MetricsResponse
	// HasChoice checks if Choice has been set in MetricsResponse
	HasChoice() bool
	// getter for Dhcpv4Client to set choice.
	Dhcpv4Client()
	// getter for Dhcpv4Server to set choice.
	Dhcpv4Server()
	// getter for Dhcpv6Client to set choice.
	Dhcpv6Client()
<<<<<<< HEAD
	// getter for Dhcpv4Client to set choice.
	Dhcpv4Client()
	// getter for Dhcpv4Server to set choice.
	Dhcpv4Server()
=======
>>>>>>> d06e3274
	// getter for Dhcpv6Server to set choice.
	Dhcpv6Server()
	// PortMetrics returns MetricsResponsePortMetricIterIter, set in MetricsResponse
	PortMetrics() MetricsResponsePortMetricIter
	// FlowMetrics returns MetricsResponseFlowMetricIterIter, set in MetricsResponse
	FlowMetrics() MetricsResponseFlowMetricIter
	// Bgpv4Metrics returns MetricsResponseBgpv4MetricIterIter, set in MetricsResponse
	Bgpv4Metrics() MetricsResponseBgpv4MetricIter
	// Bgpv6Metrics returns MetricsResponseBgpv6MetricIterIter, set in MetricsResponse
	Bgpv6Metrics() MetricsResponseBgpv6MetricIter
	// IsisMetrics returns MetricsResponseIsisMetricIterIter, set in MetricsResponse
	IsisMetrics() MetricsResponseIsisMetricIter
	// LagMetrics returns MetricsResponseLagMetricIterIter, set in MetricsResponse
	LagMetrics() MetricsResponseLagMetricIter
	// LacpMetrics returns MetricsResponseLacpMetricIterIter, set in MetricsResponse
	LacpMetrics() MetricsResponseLacpMetricIter
	// LldpMetrics returns MetricsResponseLldpMetricIterIter, set in MetricsResponse
	LldpMetrics() MetricsResponseLldpMetricIter
	// RsvpMetrics returns MetricsResponseRsvpMetricIterIter, set in MetricsResponse
	RsvpMetrics() MetricsResponseRsvpMetricIter
	// Dhcpv4ClientMetrics returns MetricsResponseDhcpv4ClientMetricIterIter, set in MetricsResponse
	Dhcpv4ClientMetrics() MetricsResponseDhcpv4ClientMetricIter
	// Dhcpv4ServerMetrics returns MetricsResponseDhcpv4ServerMetricIterIter, set in MetricsResponse
	Dhcpv4ServerMetrics() MetricsResponseDhcpv4ServerMetricIter
	// Dhcpv6ClientMetrics returns MetricsResponseDhcpv6ClientMetricIterIter, set in MetricsResponse
	Dhcpv6ClientMetrics() MetricsResponseDhcpv6ClientMetricIter
	// Dhcpv6ServerMetrics returns MetricsResponseDhcpv6ServerMetricIterIter, set in MetricsResponse
	Dhcpv6ServerMetrics() MetricsResponseDhcpv6ServerMetricIter
	// Ospfv2Metrics returns MetricsResponseOspfv2MetricIterIter, set in MetricsResponse
	Ospfv2Metrics() MetricsResponseOspfv2MetricIter
	// ConvergenceMetrics returns MetricsResponseConvergenceMetricIterIter, set in MetricsResponse
	ConvergenceMetrics() MetricsResponseConvergenceMetricIter
	// Ospfv3Metrics returns MetricsResponseOspfv3MetricIterIter, set in MetricsResponse
	Ospfv3Metrics() MetricsResponseOspfv3MetricIter
	setNil()
}

type MetricsResponseChoiceEnum string

// Enum of Choice on MetricsResponse
var MetricsResponseChoice = struct {
	FLOW_METRICS        MetricsResponseChoiceEnum
	PORT_METRICS        MetricsResponseChoiceEnum
	BGPV4_METRICS       MetricsResponseChoiceEnum
	BGPV6_METRICS       MetricsResponseChoiceEnum
	ISIS_METRICS        MetricsResponseChoiceEnum
	LAG_METRICS         MetricsResponseChoiceEnum
	LACP_METRICS        MetricsResponseChoiceEnum
	LLDP_METRICS        MetricsResponseChoiceEnum
	RSVP_METRICS        MetricsResponseChoiceEnum
	DHCPV4_CLIENT       MetricsResponseChoiceEnum
	DHCPV4_SERVER       MetricsResponseChoiceEnum
	DHCPV6_CLIENT       MetricsResponseChoiceEnum
	DHCPV6_SERVER       MetricsResponseChoiceEnum
	OSPFV2_METRICS      MetricsResponseChoiceEnum
	CONVERGENCE_METRICS MetricsResponseChoiceEnum
	OSPFV3_METRICS      MetricsResponseChoiceEnum
}{
	FLOW_METRICS:        MetricsResponseChoiceEnum("flow_metrics"),
	PORT_METRICS:        MetricsResponseChoiceEnum("port_metrics"),
	BGPV4_METRICS:       MetricsResponseChoiceEnum("bgpv4_metrics"),
	BGPV6_METRICS:       MetricsResponseChoiceEnum("bgpv6_metrics"),
	ISIS_METRICS:        MetricsResponseChoiceEnum("isis_metrics"),
	LAG_METRICS:         MetricsResponseChoiceEnum("lag_metrics"),
	LACP_METRICS:        MetricsResponseChoiceEnum("lacp_metrics"),
	LLDP_METRICS:        MetricsResponseChoiceEnum("lldp_metrics"),
	RSVP_METRICS:        MetricsResponseChoiceEnum("rsvp_metrics"),
	DHCPV4_CLIENT:       MetricsResponseChoiceEnum("dhcpv4_client"),
	DHCPV4_SERVER:       MetricsResponseChoiceEnum("dhcpv4_server"),
	DHCPV6_CLIENT:       MetricsResponseChoiceEnum("dhcpv6_client"),
	DHCPV6_SERVER:       MetricsResponseChoiceEnum("dhcpv6_server"),
	OSPFV2_METRICS:      MetricsResponseChoiceEnum("ospfv2_metrics"),
	CONVERGENCE_METRICS: MetricsResponseChoiceEnum("convergence_metrics"),
	OSPFV3_METRICS:      MetricsResponseChoiceEnum("ospfv3_metrics"),
}

func (obj *metricsResponse) Choice() MetricsResponseChoiceEnum {
	return MetricsResponseChoiceEnum(obj.obj.Choice.Enum().String())
}

// getter for Dhcpv4Client to set choice
func (obj *metricsResponse) Dhcpv4Client() {
	obj.setChoice(MetricsResponseChoice.DHCPV4_CLIENT)
}

// getter for Dhcpv4Server to set choice
func (obj *metricsResponse) Dhcpv4Server() {
	obj.setChoice(MetricsResponseChoice.DHCPV4_SERVER)
}

// getter for Dhcpv6Client to set choice
func (obj *metricsResponse) Dhcpv6Client() {
	obj.setChoice(MetricsResponseChoice.DHCPV6_CLIENT)
}

// getter for Dhcpv4Client to set choice
func (obj *metricsResponse) Dhcpv4Client() {
	obj.setChoice(MetricsResponseChoice.DHCPV4_CLIENT)
}

<<<<<<< HEAD
// getter for Dhcpv4Server to set choice
func (obj *metricsResponse) Dhcpv4Server() {
	obj.setChoice(MetricsResponseChoice.DHCPV4_SERVER)
}

// getter for Dhcpv6Server to set choice
func (obj *metricsResponse) Dhcpv6Server() {
	obj.setChoice(MetricsResponseChoice.DHCPV6_SERVER)
}

=======
>>>>>>> d06e3274
// description is TBD
// Choice returns a string
func (obj *metricsResponse) HasChoice() bool {
	return obj.obj.Choice != nil
}

func (obj *metricsResponse) setChoice(value MetricsResponseChoiceEnum) MetricsResponse {
	intValue, ok := otg.MetricsResponse_Choice_Enum_value[string(value)]
	if !ok {
		obj.validationErrors = append(obj.validationErrors, fmt.Sprintf(
			"%s is not a valid choice on MetricsResponseChoiceEnum", string(value)))
		return obj
	}
	enumValue := otg.MetricsResponse_Choice_Enum(intValue)
	obj.obj.Choice = &enumValue
	obj.obj.Ospfv3Metrics = nil
	obj.ospfv3MetricsHolder = nil
	obj.obj.ConvergenceMetrics = nil
	obj.convergenceMetricsHolder = nil
	obj.obj.Ospfv2Metrics = nil
	obj.ospfv2MetricsHolder = nil
	obj.obj.RsvpMetrics = nil
	obj.rsvpMetricsHolder = nil
	obj.obj.LldpMetrics = nil
	obj.lldpMetricsHolder = nil
	obj.obj.LacpMetrics = nil
	obj.lacpMetricsHolder = nil
	obj.obj.LagMetrics = nil
	obj.lagMetricsHolder = nil
	obj.obj.IsisMetrics = nil
	obj.isisMetricsHolder = nil
	obj.obj.Bgpv6Metrics = nil
	obj.bgpv6MetricsHolder = nil
	obj.obj.Bgpv4Metrics = nil
	obj.bgpv4MetricsHolder = nil
	obj.obj.FlowMetrics = nil
	obj.flowMetricsHolder = nil
	obj.obj.PortMetrics = nil
	obj.portMetricsHolder = nil

	if value == MetricsResponseChoice.PORT_METRICS {
		obj.obj.PortMetrics = []*otg.PortMetric{}
	}

	if value == MetricsResponseChoice.FLOW_METRICS {
		obj.obj.FlowMetrics = []*otg.FlowMetric{}
	}

	if value == MetricsResponseChoice.BGPV4_METRICS {
		obj.obj.Bgpv4Metrics = []*otg.Bgpv4Metric{}
	}

	if value == MetricsResponseChoice.BGPV6_METRICS {
		obj.obj.Bgpv6Metrics = []*otg.Bgpv6Metric{}
	}

	if value == MetricsResponseChoice.ISIS_METRICS {
		obj.obj.IsisMetrics = []*otg.IsisMetric{}
	}

	if value == MetricsResponseChoice.LAG_METRICS {
		obj.obj.LagMetrics = []*otg.LagMetric{}
	}

	if value == MetricsResponseChoice.LACP_METRICS {
		obj.obj.LacpMetrics = []*otg.LacpMetric{}
	}

	if value == MetricsResponseChoice.LLDP_METRICS {
		obj.obj.LldpMetrics = []*otg.LldpMetric{}
	}

	if value == MetricsResponseChoice.RSVP_METRICS {
		obj.obj.RsvpMetrics = []*otg.RsvpMetric{}
	}

	if value == MetricsResponseChoice.OSPFV2_METRICS {
		obj.obj.Ospfv2Metrics = []*otg.Ospfv2Metric{}
	}

	if value == MetricsResponseChoice.CONVERGENCE_METRICS {
		obj.obj.ConvergenceMetrics = []*otg.ConvergenceMetric{}
	}

	if value == MetricsResponseChoice.OSPFV3_METRICS {
		obj.obj.Ospfv3Metrics = []*otg.Ospfv3Metric{}
	}

	return obj
}

// description is TBD
// PortMetrics returns a []PortMetric
func (obj *metricsResponse) PortMetrics() MetricsResponsePortMetricIter {
	if len(obj.obj.PortMetrics) == 0 {
		obj.setChoice(MetricsResponseChoice.PORT_METRICS)
	}
	if obj.portMetricsHolder == nil {
		obj.portMetricsHolder = newMetricsResponsePortMetricIter(&obj.obj.PortMetrics).setMsg(obj)
	}
	return obj.portMetricsHolder
}

type metricsResponsePortMetricIter struct {
	obj             *metricsResponse
	portMetricSlice []PortMetric
	fieldPtr        *[]*otg.PortMetric
}

func newMetricsResponsePortMetricIter(ptr *[]*otg.PortMetric) MetricsResponsePortMetricIter {
	return &metricsResponsePortMetricIter{fieldPtr: ptr}
}

type MetricsResponsePortMetricIter interface {
	setMsg(*metricsResponse) MetricsResponsePortMetricIter
	Items() []PortMetric
	Add() PortMetric
	Append(items ...PortMetric) MetricsResponsePortMetricIter
	Set(index int, newObj PortMetric) MetricsResponsePortMetricIter
	Clear() MetricsResponsePortMetricIter
	clearHolderSlice() MetricsResponsePortMetricIter
	appendHolderSlice(item PortMetric) MetricsResponsePortMetricIter
}

func (obj *metricsResponsePortMetricIter) setMsg(msg *metricsResponse) MetricsResponsePortMetricIter {
	obj.clearHolderSlice()
	for _, val := range *obj.fieldPtr {
		obj.appendHolderSlice(&portMetric{obj: val})
	}
	obj.obj = msg
	return obj
}

func (obj *metricsResponsePortMetricIter) Items() []PortMetric {
	return obj.portMetricSlice
}

func (obj *metricsResponsePortMetricIter) Add() PortMetric {
	newObj := &otg.PortMetric{}
	*obj.fieldPtr = append(*obj.fieldPtr, newObj)
	newLibObj := &portMetric{obj: newObj}
	newLibObj.setDefault()
	obj.portMetricSlice = append(obj.portMetricSlice, newLibObj)
	return newLibObj
}

func (obj *metricsResponsePortMetricIter) Append(items ...PortMetric) MetricsResponsePortMetricIter {
	for _, item := range items {
		newObj := item.msg()
		*obj.fieldPtr = append(*obj.fieldPtr, newObj)
		obj.portMetricSlice = append(obj.portMetricSlice, item)
	}
	return obj
}

func (obj *metricsResponsePortMetricIter) Set(index int, newObj PortMetric) MetricsResponsePortMetricIter {
	(*obj.fieldPtr)[index] = newObj.msg()
	obj.portMetricSlice[index] = newObj
	return obj
}
func (obj *metricsResponsePortMetricIter) Clear() MetricsResponsePortMetricIter {
	if len(*obj.fieldPtr) > 0 {
		*obj.fieldPtr = []*otg.PortMetric{}
		obj.portMetricSlice = []PortMetric{}
	}
	return obj
}
func (obj *metricsResponsePortMetricIter) clearHolderSlice() MetricsResponsePortMetricIter {
	if len(obj.portMetricSlice) > 0 {
		obj.portMetricSlice = []PortMetric{}
	}
	return obj
}
func (obj *metricsResponsePortMetricIter) appendHolderSlice(item PortMetric) MetricsResponsePortMetricIter {
	obj.portMetricSlice = append(obj.portMetricSlice, item)
	return obj
}

// description is TBD
// FlowMetrics returns a []FlowMetric
func (obj *metricsResponse) FlowMetrics() MetricsResponseFlowMetricIter {
	if len(obj.obj.FlowMetrics) == 0 {
		obj.setChoice(MetricsResponseChoice.FLOW_METRICS)
	}
	if obj.flowMetricsHolder == nil {
		obj.flowMetricsHolder = newMetricsResponseFlowMetricIter(&obj.obj.FlowMetrics).setMsg(obj)
	}
	return obj.flowMetricsHolder
}

type metricsResponseFlowMetricIter struct {
	obj             *metricsResponse
	flowMetricSlice []FlowMetric
	fieldPtr        *[]*otg.FlowMetric
}

func newMetricsResponseFlowMetricIter(ptr *[]*otg.FlowMetric) MetricsResponseFlowMetricIter {
	return &metricsResponseFlowMetricIter{fieldPtr: ptr}
}

type MetricsResponseFlowMetricIter interface {
	setMsg(*metricsResponse) MetricsResponseFlowMetricIter
	Items() []FlowMetric
	Add() FlowMetric
	Append(items ...FlowMetric) MetricsResponseFlowMetricIter
	Set(index int, newObj FlowMetric) MetricsResponseFlowMetricIter
	Clear() MetricsResponseFlowMetricIter
	clearHolderSlice() MetricsResponseFlowMetricIter
	appendHolderSlice(item FlowMetric) MetricsResponseFlowMetricIter
}

func (obj *metricsResponseFlowMetricIter) setMsg(msg *metricsResponse) MetricsResponseFlowMetricIter {
	obj.clearHolderSlice()
	for _, val := range *obj.fieldPtr {
		obj.appendHolderSlice(&flowMetric{obj: val})
	}
	obj.obj = msg
	return obj
}

func (obj *metricsResponseFlowMetricIter) Items() []FlowMetric {
	return obj.flowMetricSlice
}

func (obj *metricsResponseFlowMetricIter) Add() FlowMetric {
	newObj := &otg.FlowMetric{}
	*obj.fieldPtr = append(*obj.fieldPtr, newObj)
	newLibObj := &flowMetric{obj: newObj}
	newLibObj.setDefault()
	obj.flowMetricSlice = append(obj.flowMetricSlice, newLibObj)
	return newLibObj
}

func (obj *metricsResponseFlowMetricIter) Append(items ...FlowMetric) MetricsResponseFlowMetricIter {
	for _, item := range items {
		newObj := item.msg()
		*obj.fieldPtr = append(*obj.fieldPtr, newObj)
		obj.flowMetricSlice = append(obj.flowMetricSlice, item)
	}
	return obj
}

func (obj *metricsResponseFlowMetricIter) Set(index int, newObj FlowMetric) MetricsResponseFlowMetricIter {
	(*obj.fieldPtr)[index] = newObj.msg()
	obj.flowMetricSlice[index] = newObj
	return obj
}
func (obj *metricsResponseFlowMetricIter) Clear() MetricsResponseFlowMetricIter {
	if len(*obj.fieldPtr) > 0 {
		*obj.fieldPtr = []*otg.FlowMetric{}
		obj.flowMetricSlice = []FlowMetric{}
	}
	return obj
}
func (obj *metricsResponseFlowMetricIter) clearHolderSlice() MetricsResponseFlowMetricIter {
	if len(obj.flowMetricSlice) > 0 {
		obj.flowMetricSlice = []FlowMetric{}
	}
	return obj
}
func (obj *metricsResponseFlowMetricIter) appendHolderSlice(item FlowMetric) MetricsResponseFlowMetricIter {
	obj.flowMetricSlice = append(obj.flowMetricSlice, item)
	return obj
}

// description is TBD
// Bgpv4Metrics returns a []Bgpv4Metric
func (obj *metricsResponse) Bgpv4Metrics() MetricsResponseBgpv4MetricIter {
	if len(obj.obj.Bgpv4Metrics) == 0 {
		obj.setChoice(MetricsResponseChoice.BGPV4_METRICS)
	}
	if obj.bgpv4MetricsHolder == nil {
		obj.bgpv4MetricsHolder = newMetricsResponseBgpv4MetricIter(&obj.obj.Bgpv4Metrics).setMsg(obj)
	}
	return obj.bgpv4MetricsHolder
}

type metricsResponseBgpv4MetricIter struct {
	obj              *metricsResponse
	bgpv4MetricSlice []Bgpv4Metric
	fieldPtr         *[]*otg.Bgpv4Metric
}

func newMetricsResponseBgpv4MetricIter(ptr *[]*otg.Bgpv4Metric) MetricsResponseBgpv4MetricIter {
	return &metricsResponseBgpv4MetricIter{fieldPtr: ptr}
}

type MetricsResponseBgpv4MetricIter interface {
	setMsg(*metricsResponse) MetricsResponseBgpv4MetricIter
	Items() []Bgpv4Metric
	Add() Bgpv4Metric
	Append(items ...Bgpv4Metric) MetricsResponseBgpv4MetricIter
	Set(index int, newObj Bgpv4Metric) MetricsResponseBgpv4MetricIter
	Clear() MetricsResponseBgpv4MetricIter
	clearHolderSlice() MetricsResponseBgpv4MetricIter
	appendHolderSlice(item Bgpv4Metric) MetricsResponseBgpv4MetricIter
}

func (obj *metricsResponseBgpv4MetricIter) setMsg(msg *metricsResponse) MetricsResponseBgpv4MetricIter {
	obj.clearHolderSlice()
	for _, val := range *obj.fieldPtr {
		obj.appendHolderSlice(&bgpv4Metric{obj: val})
	}
	obj.obj = msg
	return obj
}

func (obj *metricsResponseBgpv4MetricIter) Items() []Bgpv4Metric {
	return obj.bgpv4MetricSlice
}

func (obj *metricsResponseBgpv4MetricIter) Add() Bgpv4Metric {
	newObj := &otg.Bgpv4Metric{}
	*obj.fieldPtr = append(*obj.fieldPtr, newObj)
	newLibObj := &bgpv4Metric{obj: newObj}
	newLibObj.setDefault()
	obj.bgpv4MetricSlice = append(obj.bgpv4MetricSlice, newLibObj)
	return newLibObj
}

func (obj *metricsResponseBgpv4MetricIter) Append(items ...Bgpv4Metric) MetricsResponseBgpv4MetricIter {
	for _, item := range items {
		newObj := item.msg()
		*obj.fieldPtr = append(*obj.fieldPtr, newObj)
		obj.bgpv4MetricSlice = append(obj.bgpv4MetricSlice, item)
	}
	return obj
}

func (obj *metricsResponseBgpv4MetricIter) Set(index int, newObj Bgpv4Metric) MetricsResponseBgpv4MetricIter {
	(*obj.fieldPtr)[index] = newObj.msg()
	obj.bgpv4MetricSlice[index] = newObj
	return obj
}
func (obj *metricsResponseBgpv4MetricIter) Clear() MetricsResponseBgpv4MetricIter {
	if len(*obj.fieldPtr) > 0 {
		*obj.fieldPtr = []*otg.Bgpv4Metric{}
		obj.bgpv4MetricSlice = []Bgpv4Metric{}
	}
	return obj
}
func (obj *metricsResponseBgpv4MetricIter) clearHolderSlice() MetricsResponseBgpv4MetricIter {
	if len(obj.bgpv4MetricSlice) > 0 {
		obj.bgpv4MetricSlice = []Bgpv4Metric{}
	}
	return obj
}
func (obj *metricsResponseBgpv4MetricIter) appendHolderSlice(item Bgpv4Metric) MetricsResponseBgpv4MetricIter {
	obj.bgpv4MetricSlice = append(obj.bgpv4MetricSlice, item)
	return obj
}

// description is TBD
// Bgpv6Metrics returns a []Bgpv6Metric
func (obj *metricsResponse) Bgpv6Metrics() MetricsResponseBgpv6MetricIter {
	if len(obj.obj.Bgpv6Metrics) == 0 {
		obj.setChoice(MetricsResponseChoice.BGPV6_METRICS)
	}
	if obj.bgpv6MetricsHolder == nil {
		obj.bgpv6MetricsHolder = newMetricsResponseBgpv6MetricIter(&obj.obj.Bgpv6Metrics).setMsg(obj)
	}
	return obj.bgpv6MetricsHolder
}

type metricsResponseBgpv6MetricIter struct {
	obj              *metricsResponse
	bgpv6MetricSlice []Bgpv6Metric
	fieldPtr         *[]*otg.Bgpv6Metric
}

func newMetricsResponseBgpv6MetricIter(ptr *[]*otg.Bgpv6Metric) MetricsResponseBgpv6MetricIter {
	return &metricsResponseBgpv6MetricIter{fieldPtr: ptr}
}

type MetricsResponseBgpv6MetricIter interface {
	setMsg(*metricsResponse) MetricsResponseBgpv6MetricIter
	Items() []Bgpv6Metric
	Add() Bgpv6Metric
	Append(items ...Bgpv6Metric) MetricsResponseBgpv6MetricIter
	Set(index int, newObj Bgpv6Metric) MetricsResponseBgpv6MetricIter
	Clear() MetricsResponseBgpv6MetricIter
	clearHolderSlice() MetricsResponseBgpv6MetricIter
	appendHolderSlice(item Bgpv6Metric) MetricsResponseBgpv6MetricIter
}

func (obj *metricsResponseBgpv6MetricIter) setMsg(msg *metricsResponse) MetricsResponseBgpv6MetricIter {
	obj.clearHolderSlice()
	for _, val := range *obj.fieldPtr {
		obj.appendHolderSlice(&bgpv6Metric{obj: val})
	}
	obj.obj = msg
	return obj
}

func (obj *metricsResponseBgpv6MetricIter) Items() []Bgpv6Metric {
	return obj.bgpv6MetricSlice
}

func (obj *metricsResponseBgpv6MetricIter) Add() Bgpv6Metric {
	newObj := &otg.Bgpv6Metric{}
	*obj.fieldPtr = append(*obj.fieldPtr, newObj)
	newLibObj := &bgpv6Metric{obj: newObj}
	newLibObj.setDefault()
	obj.bgpv6MetricSlice = append(obj.bgpv6MetricSlice, newLibObj)
	return newLibObj
}

func (obj *metricsResponseBgpv6MetricIter) Append(items ...Bgpv6Metric) MetricsResponseBgpv6MetricIter {
	for _, item := range items {
		newObj := item.msg()
		*obj.fieldPtr = append(*obj.fieldPtr, newObj)
		obj.bgpv6MetricSlice = append(obj.bgpv6MetricSlice, item)
	}
	return obj
}

func (obj *metricsResponseBgpv6MetricIter) Set(index int, newObj Bgpv6Metric) MetricsResponseBgpv6MetricIter {
	(*obj.fieldPtr)[index] = newObj.msg()
	obj.bgpv6MetricSlice[index] = newObj
	return obj
}
func (obj *metricsResponseBgpv6MetricIter) Clear() MetricsResponseBgpv6MetricIter {
	if len(*obj.fieldPtr) > 0 {
		*obj.fieldPtr = []*otg.Bgpv6Metric{}
		obj.bgpv6MetricSlice = []Bgpv6Metric{}
	}
	return obj
}
func (obj *metricsResponseBgpv6MetricIter) clearHolderSlice() MetricsResponseBgpv6MetricIter {
	if len(obj.bgpv6MetricSlice) > 0 {
		obj.bgpv6MetricSlice = []Bgpv6Metric{}
	}
	return obj
}
func (obj *metricsResponseBgpv6MetricIter) appendHolderSlice(item Bgpv6Metric) MetricsResponseBgpv6MetricIter {
	obj.bgpv6MetricSlice = append(obj.bgpv6MetricSlice, item)
	return obj
}

// description is TBD
// IsisMetrics returns a []IsisMetric
func (obj *metricsResponse) IsisMetrics() MetricsResponseIsisMetricIter {
	if len(obj.obj.IsisMetrics) == 0 {
		obj.setChoice(MetricsResponseChoice.ISIS_METRICS)
	}
	if obj.isisMetricsHolder == nil {
		obj.isisMetricsHolder = newMetricsResponseIsisMetricIter(&obj.obj.IsisMetrics).setMsg(obj)
	}
	return obj.isisMetricsHolder
}

type metricsResponseIsisMetricIter struct {
	obj             *metricsResponse
	isisMetricSlice []IsisMetric
	fieldPtr        *[]*otg.IsisMetric
}

func newMetricsResponseIsisMetricIter(ptr *[]*otg.IsisMetric) MetricsResponseIsisMetricIter {
	return &metricsResponseIsisMetricIter{fieldPtr: ptr}
}

type MetricsResponseIsisMetricIter interface {
	setMsg(*metricsResponse) MetricsResponseIsisMetricIter
	Items() []IsisMetric
	Add() IsisMetric
	Append(items ...IsisMetric) MetricsResponseIsisMetricIter
	Set(index int, newObj IsisMetric) MetricsResponseIsisMetricIter
	Clear() MetricsResponseIsisMetricIter
	clearHolderSlice() MetricsResponseIsisMetricIter
	appendHolderSlice(item IsisMetric) MetricsResponseIsisMetricIter
}

func (obj *metricsResponseIsisMetricIter) setMsg(msg *metricsResponse) MetricsResponseIsisMetricIter {
	obj.clearHolderSlice()
	for _, val := range *obj.fieldPtr {
		obj.appendHolderSlice(&isisMetric{obj: val})
	}
	obj.obj = msg
	return obj
}

func (obj *metricsResponseIsisMetricIter) Items() []IsisMetric {
	return obj.isisMetricSlice
}

func (obj *metricsResponseIsisMetricIter) Add() IsisMetric {
	newObj := &otg.IsisMetric{}
	*obj.fieldPtr = append(*obj.fieldPtr, newObj)
	newLibObj := &isisMetric{obj: newObj}
	newLibObj.setDefault()
	obj.isisMetricSlice = append(obj.isisMetricSlice, newLibObj)
	return newLibObj
}

func (obj *metricsResponseIsisMetricIter) Append(items ...IsisMetric) MetricsResponseIsisMetricIter {
	for _, item := range items {
		newObj := item.msg()
		*obj.fieldPtr = append(*obj.fieldPtr, newObj)
		obj.isisMetricSlice = append(obj.isisMetricSlice, item)
	}
	return obj
}

func (obj *metricsResponseIsisMetricIter) Set(index int, newObj IsisMetric) MetricsResponseIsisMetricIter {
	(*obj.fieldPtr)[index] = newObj.msg()
	obj.isisMetricSlice[index] = newObj
	return obj
}
func (obj *metricsResponseIsisMetricIter) Clear() MetricsResponseIsisMetricIter {
	if len(*obj.fieldPtr) > 0 {
		*obj.fieldPtr = []*otg.IsisMetric{}
		obj.isisMetricSlice = []IsisMetric{}
	}
	return obj
}
func (obj *metricsResponseIsisMetricIter) clearHolderSlice() MetricsResponseIsisMetricIter {
	if len(obj.isisMetricSlice) > 0 {
		obj.isisMetricSlice = []IsisMetric{}
	}
	return obj
}
func (obj *metricsResponseIsisMetricIter) appendHolderSlice(item IsisMetric) MetricsResponseIsisMetricIter {
	obj.isisMetricSlice = append(obj.isisMetricSlice, item)
	return obj
}

// description is TBD
// LagMetrics returns a []LagMetric
func (obj *metricsResponse) LagMetrics() MetricsResponseLagMetricIter {
	if len(obj.obj.LagMetrics) == 0 {
		obj.setChoice(MetricsResponseChoice.LAG_METRICS)
	}
	if obj.lagMetricsHolder == nil {
		obj.lagMetricsHolder = newMetricsResponseLagMetricIter(&obj.obj.LagMetrics).setMsg(obj)
	}
	return obj.lagMetricsHolder
}

type metricsResponseLagMetricIter struct {
	obj            *metricsResponse
	lagMetricSlice []LagMetric
	fieldPtr       *[]*otg.LagMetric
}

func newMetricsResponseLagMetricIter(ptr *[]*otg.LagMetric) MetricsResponseLagMetricIter {
	return &metricsResponseLagMetricIter{fieldPtr: ptr}
}

type MetricsResponseLagMetricIter interface {
	setMsg(*metricsResponse) MetricsResponseLagMetricIter
	Items() []LagMetric
	Add() LagMetric
	Append(items ...LagMetric) MetricsResponseLagMetricIter
	Set(index int, newObj LagMetric) MetricsResponseLagMetricIter
	Clear() MetricsResponseLagMetricIter
	clearHolderSlice() MetricsResponseLagMetricIter
	appendHolderSlice(item LagMetric) MetricsResponseLagMetricIter
}

func (obj *metricsResponseLagMetricIter) setMsg(msg *metricsResponse) MetricsResponseLagMetricIter {
	obj.clearHolderSlice()
	for _, val := range *obj.fieldPtr {
		obj.appendHolderSlice(&lagMetric{obj: val})
	}
	obj.obj = msg
	return obj
}

func (obj *metricsResponseLagMetricIter) Items() []LagMetric {
	return obj.lagMetricSlice
}

func (obj *metricsResponseLagMetricIter) Add() LagMetric {
	newObj := &otg.LagMetric{}
	*obj.fieldPtr = append(*obj.fieldPtr, newObj)
	newLibObj := &lagMetric{obj: newObj}
	newLibObj.setDefault()
	obj.lagMetricSlice = append(obj.lagMetricSlice, newLibObj)
	return newLibObj
}

func (obj *metricsResponseLagMetricIter) Append(items ...LagMetric) MetricsResponseLagMetricIter {
	for _, item := range items {
		newObj := item.msg()
		*obj.fieldPtr = append(*obj.fieldPtr, newObj)
		obj.lagMetricSlice = append(obj.lagMetricSlice, item)
	}
	return obj
}

func (obj *metricsResponseLagMetricIter) Set(index int, newObj LagMetric) MetricsResponseLagMetricIter {
	(*obj.fieldPtr)[index] = newObj.msg()
	obj.lagMetricSlice[index] = newObj
	return obj
}
func (obj *metricsResponseLagMetricIter) Clear() MetricsResponseLagMetricIter {
	if len(*obj.fieldPtr) > 0 {
		*obj.fieldPtr = []*otg.LagMetric{}
		obj.lagMetricSlice = []LagMetric{}
	}
	return obj
}
func (obj *metricsResponseLagMetricIter) clearHolderSlice() MetricsResponseLagMetricIter {
	if len(obj.lagMetricSlice) > 0 {
		obj.lagMetricSlice = []LagMetric{}
	}
	return obj
}
func (obj *metricsResponseLagMetricIter) appendHolderSlice(item LagMetric) MetricsResponseLagMetricIter {
	obj.lagMetricSlice = append(obj.lagMetricSlice, item)
	return obj
}

// description is TBD
// LacpMetrics returns a []LacpMetric
func (obj *metricsResponse) LacpMetrics() MetricsResponseLacpMetricIter {
	if len(obj.obj.LacpMetrics) == 0 {
		obj.setChoice(MetricsResponseChoice.LACP_METRICS)
	}
	if obj.lacpMetricsHolder == nil {
		obj.lacpMetricsHolder = newMetricsResponseLacpMetricIter(&obj.obj.LacpMetrics).setMsg(obj)
	}
	return obj.lacpMetricsHolder
}

type metricsResponseLacpMetricIter struct {
	obj             *metricsResponse
	lacpMetricSlice []LacpMetric
	fieldPtr        *[]*otg.LacpMetric
}

func newMetricsResponseLacpMetricIter(ptr *[]*otg.LacpMetric) MetricsResponseLacpMetricIter {
	return &metricsResponseLacpMetricIter{fieldPtr: ptr}
}

type MetricsResponseLacpMetricIter interface {
	setMsg(*metricsResponse) MetricsResponseLacpMetricIter
	Items() []LacpMetric
	Add() LacpMetric
	Append(items ...LacpMetric) MetricsResponseLacpMetricIter
	Set(index int, newObj LacpMetric) MetricsResponseLacpMetricIter
	Clear() MetricsResponseLacpMetricIter
	clearHolderSlice() MetricsResponseLacpMetricIter
	appendHolderSlice(item LacpMetric) MetricsResponseLacpMetricIter
}

func (obj *metricsResponseLacpMetricIter) setMsg(msg *metricsResponse) MetricsResponseLacpMetricIter {
	obj.clearHolderSlice()
	for _, val := range *obj.fieldPtr {
		obj.appendHolderSlice(&lacpMetric{obj: val})
	}
	obj.obj = msg
	return obj
}

func (obj *metricsResponseLacpMetricIter) Items() []LacpMetric {
	return obj.lacpMetricSlice
}

func (obj *metricsResponseLacpMetricIter) Add() LacpMetric {
	newObj := &otg.LacpMetric{}
	*obj.fieldPtr = append(*obj.fieldPtr, newObj)
	newLibObj := &lacpMetric{obj: newObj}
	newLibObj.setDefault()
	obj.lacpMetricSlice = append(obj.lacpMetricSlice, newLibObj)
	return newLibObj
}

func (obj *metricsResponseLacpMetricIter) Append(items ...LacpMetric) MetricsResponseLacpMetricIter {
	for _, item := range items {
		newObj := item.msg()
		*obj.fieldPtr = append(*obj.fieldPtr, newObj)
		obj.lacpMetricSlice = append(obj.lacpMetricSlice, item)
	}
	return obj
}

func (obj *metricsResponseLacpMetricIter) Set(index int, newObj LacpMetric) MetricsResponseLacpMetricIter {
	(*obj.fieldPtr)[index] = newObj.msg()
	obj.lacpMetricSlice[index] = newObj
	return obj
}
func (obj *metricsResponseLacpMetricIter) Clear() MetricsResponseLacpMetricIter {
	if len(*obj.fieldPtr) > 0 {
		*obj.fieldPtr = []*otg.LacpMetric{}
		obj.lacpMetricSlice = []LacpMetric{}
	}
	return obj
}
func (obj *metricsResponseLacpMetricIter) clearHolderSlice() MetricsResponseLacpMetricIter {
	if len(obj.lacpMetricSlice) > 0 {
		obj.lacpMetricSlice = []LacpMetric{}
	}
	return obj
}
func (obj *metricsResponseLacpMetricIter) appendHolderSlice(item LacpMetric) MetricsResponseLacpMetricIter {
	obj.lacpMetricSlice = append(obj.lacpMetricSlice, item)
	return obj
}

// description is TBD
// LldpMetrics returns a []LldpMetric
func (obj *metricsResponse) LldpMetrics() MetricsResponseLldpMetricIter {
	if len(obj.obj.LldpMetrics) == 0 {
		obj.setChoice(MetricsResponseChoice.LLDP_METRICS)
	}
	if obj.lldpMetricsHolder == nil {
		obj.lldpMetricsHolder = newMetricsResponseLldpMetricIter(&obj.obj.LldpMetrics).setMsg(obj)
	}
	return obj.lldpMetricsHolder
}

type metricsResponseLldpMetricIter struct {
	obj             *metricsResponse
	lldpMetricSlice []LldpMetric
	fieldPtr        *[]*otg.LldpMetric
}

func newMetricsResponseLldpMetricIter(ptr *[]*otg.LldpMetric) MetricsResponseLldpMetricIter {
	return &metricsResponseLldpMetricIter{fieldPtr: ptr}
}

type MetricsResponseLldpMetricIter interface {
	setMsg(*metricsResponse) MetricsResponseLldpMetricIter
	Items() []LldpMetric
	Add() LldpMetric
	Append(items ...LldpMetric) MetricsResponseLldpMetricIter
	Set(index int, newObj LldpMetric) MetricsResponseLldpMetricIter
	Clear() MetricsResponseLldpMetricIter
	clearHolderSlice() MetricsResponseLldpMetricIter
	appendHolderSlice(item LldpMetric) MetricsResponseLldpMetricIter
}

func (obj *metricsResponseLldpMetricIter) setMsg(msg *metricsResponse) MetricsResponseLldpMetricIter {
	obj.clearHolderSlice()
	for _, val := range *obj.fieldPtr {
		obj.appendHolderSlice(&lldpMetric{obj: val})
	}
	obj.obj = msg
	return obj
}

func (obj *metricsResponseLldpMetricIter) Items() []LldpMetric {
	return obj.lldpMetricSlice
}

func (obj *metricsResponseLldpMetricIter) Add() LldpMetric {
	newObj := &otg.LldpMetric{}
	*obj.fieldPtr = append(*obj.fieldPtr, newObj)
	newLibObj := &lldpMetric{obj: newObj}
	newLibObj.setDefault()
	obj.lldpMetricSlice = append(obj.lldpMetricSlice, newLibObj)
	return newLibObj
}

func (obj *metricsResponseLldpMetricIter) Append(items ...LldpMetric) MetricsResponseLldpMetricIter {
	for _, item := range items {
		newObj := item.msg()
		*obj.fieldPtr = append(*obj.fieldPtr, newObj)
		obj.lldpMetricSlice = append(obj.lldpMetricSlice, item)
	}
	return obj
}

func (obj *metricsResponseLldpMetricIter) Set(index int, newObj LldpMetric) MetricsResponseLldpMetricIter {
	(*obj.fieldPtr)[index] = newObj.msg()
	obj.lldpMetricSlice[index] = newObj
	return obj
}
func (obj *metricsResponseLldpMetricIter) Clear() MetricsResponseLldpMetricIter {
	if len(*obj.fieldPtr) > 0 {
		*obj.fieldPtr = []*otg.LldpMetric{}
		obj.lldpMetricSlice = []LldpMetric{}
	}
	return obj
}
func (obj *metricsResponseLldpMetricIter) clearHolderSlice() MetricsResponseLldpMetricIter {
	if len(obj.lldpMetricSlice) > 0 {
		obj.lldpMetricSlice = []LldpMetric{}
	}
	return obj
}
func (obj *metricsResponseLldpMetricIter) appendHolderSlice(item LldpMetric) MetricsResponseLldpMetricIter {
	obj.lldpMetricSlice = append(obj.lldpMetricSlice, item)
	return obj
}

// description is TBD
// RsvpMetrics returns a []RsvpMetric
func (obj *metricsResponse) RsvpMetrics() MetricsResponseRsvpMetricIter {
	if len(obj.obj.RsvpMetrics) == 0 {
		obj.setChoice(MetricsResponseChoice.RSVP_METRICS)
	}
	if obj.rsvpMetricsHolder == nil {
		obj.rsvpMetricsHolder = newMetricsResponseRsvpMetricIter(&obj.obj.RsvpMetrics).setMsg(obj)
	}
	return obj.rsvpMetricsHolder
}

type metricsResponseRsvpMetricIter struct {
	obj             *metricsResponse
	rsvpMetricSlice []RsvpMetric
	fieldPtr        *[]*otg.RsvpMetric
}

func newMetricsResponseRsvpMetricIter(ptr *[]*otg.RsvpMetric) MetricsResponseRsvpMetricIter {
	return &metricsResponseRsvpMetricIter{fieldPtr: ptr}
}

type MetricsResponseRsvpMetricIter interface {
	setMsg(*metricsResponse) MetricsResponseRsvpMetricIter
	Items() []RsvpMetric
	Add() RsvpMetric
	Append(items ...RsvpMetric) MetricsResponseRsvpMetricIter
	Set(index int, newObj RsvpMetric) MetricsResponseRsvpMetricIter
	Clear() MetricsResponseRsvpMetricIter
	clearHolderSlice() MetricsResponseRsvpMetricIter
	appendHolderSlice(item RsvpMetric) MetricsResponseRsvpMetricIter
}

func (obj *metricsResponseRsvpMetricIter) setMsg(msg *metricsResponse) MetricsResponseRsvpMetricIter {
	obj.clearHolderSlice()
	for _, val := range *obj.fieldPtr {
		obj.appendHolderSlice(&rsvpMetric{obj: val})
	}
	obj.obj = msg
	return obj
}

func (obj *metricsResponseRsvpMetricIter) Items() []RsvpMetric {
	return obj.rsvpMetricSlice
}

func (obj *metricsResponseRsvpMetricIter) Add() RsvpMetric {
	newObj := &otg.RsvpMetric{}
	*obj.fieldPtr = append(*obj.fieldPtr, newObj)
	newLibObj := &rsvpMetric{obj: newObj}
	newLibObj.setDefault()
	obj.rsvpMetricSlice = append(obj.rsvpMetricSlice, newLibObj)
	return newLibObj
}

func (obj *metricsResponseRsvpMetricIter) Append(items ...RsvpMetric) MetricsResponseRsvpMetricIter {
	for _, item := range items {
		newObj := item.msg()
		*obj.fieldPtr = append(*obj.fieldPtr, newObj)
		obj.rsvpMetricSlice = append(obj.rsvpMetricSlice, item)
	}
	return obj
}

func (obj *metricsResponseRsvpMetricIter) Set(index int, newObj RsvpMetric) MetricsResponseRsvpMetricIter {
	(*obj.fieldPtr)[index] = newObj.msg()
	obj.rsvpMetricSlice[index] = newObj
	return obj
}
func (obj *metricsResponseRsvpMetricIter) Clear() MetricsResponseRsvpMetricIter {
	if len(*obj.fieldPtr) > 0 {
		*obj.fieldPtr = []*otg.RsvpMetric{}
		obj.rsvpMetricSlice = []RsvpMetric{}
	}
	return obj
}
func (obj *metricsResponseRsvpMetricIter) clearHolderSlice() MetricsResponseRsvpMetricIter {
	if len(obj.rsvpMetricSlice) > 0 {
		obj.rsvpMetricSlice = []RsvpMetric{}
	}
	return obj
}
func (obj *metricsResponseRsvpMetricIter) appendHolderSlice(item RsvpMetric) MetricsResponseRsvpMetricIter {
	obj.rsvpMetricSlice = append(obj.rsvpMetricSlice, item)
	return obj
}

// description is TBD
// Dhcpv4ClientMetrics returns a []Dhcpv4ClientMetric
func (obj *metricsResponse) Dhcpv4ClientMetrics() MetricsResponseDhcpv4ClientMetricIter {
	if len(obj.obj.Dhcpv4ClientMetrics) == 0 {
		obj.obj.Dhcpv4ClientMetrics = []*otg.Dhcpv4ClientMetric{}
	}
	if obj.dhcpv4ClientMetricsHolder == nil {
		obj.dhcpv4ClientMetricsHolder = newMetricsResponseDhcpv4ClientMetricIter(&obj.obj.Dhcpv4ClientMetrics).setMsg(obj)
	}
	return obj.dhcpv4ClientMetricsHolder
}

type metricsResponseDhcpv4ClientMetricIter struct {
	obj                     *metricsResponse
	dhcpv4ClientMetricSlice []Dhcpv4ClientMetric
	fieldPtr                *[]*otg.Dhcpv4ClientMetric
}

func newMetricsResponseDhcpv4ClientMetricIter(ptr *[]*otg.Dhcpv4ClientMetric) MetricsResponseDhcpv4ClientMetricIter {
	return &metricsResponseDhcpv4ClientMetricIter{fieldPtr: ptr}
}

type MetricsResponseDhcpv4ClientMetricIter interface {
	setMsg(*metricsResponse) MetricsResponseDhcpv4ClientMetricIter
	Items() []Dhcpv4ClientMetric
	Add() Dhcpv4ClientMetric
	Append(items ...Dhcpv4ClientMetric) MetricsResponseDhcpv4ClientMetricIter
	Set(index int, newObj Dhcpv4ClientMetric) MetricsResponseDhcpv4ClientMetricIter
	Clear() MetricsResponseDhcpv4ClientMetricIter
	clearHolderSlice() MetricsResponseDhcpv4ClientMetricIter
	appendHolderSlice(item Dhcpv4ClientMetric) MetricsResponseDhcpv4ClientMetricIter
}

func (obj *metricsResponseDhcpv4ClientMetricIter) setMsg(msg *metricsResponse) MetricsResponseDhcpv4ClientMetricIter {
	obj.clearHolderSlice()
	for _, val := range *obj.fieldPtr {
		obj.appendHolderSlice(&dhcpv4ClientMetric{obj: val})
	}
	obj.obj = msg
	return obj
}

func (obj *metricsResponseDhcpv4ClientMetricIter) Items() []Dhcpv4ClientMetric {
	return obj.dhcpv4ClientMetricSlice
}

func (obj *metricsResponseDhcpv4ClientMetricIter) Add() Dhcpv4ClientMetric {
	newObj := &otg.Dhcpv4ClientMetric{}
	*obj.fieldPtr = append(*obj.fieldPtr, newObj)
	newLibObj := &dhcpv4ClientMetric{obj: newObj}
	newLibObj.setDefault()
	obj.dhcpv4ClientMetricSlice = append(obj.dhcpv4ClientMetricSlice, newLibObj)
	return newLibObj
}

func (obj *metricsResponseDhcpv4ClientMetricIter) Append(items ...Dhcpv4ClientMetric) MetricsResponseDhcpv4ClientMetricIter {
	for _, item := range items {
		newObj := item.msg()
		*obj.fieldPtr = append(*obj.fieldPtr, newObj)
		obj.dhcpv4ClientMetricSlice = append(obj.dhcpv4ClientMetricSlice, item)
	}
	return obj
}

func (obj *metricsResponseDhcpv4ClientMetricIter) Set(index int, newObj Dhcpv4ClientMetric) MetricsResponseDhcpv4ClientMetricIter {
	(*obj.fieldPtr)[index] = newObj.msg()
	obj.dhcpv4ClientMetricSlice[index] = newObj
	return obj
}
func (obj *metricsResponseDhcpv4ClientMetricIter) Clear() MetricsResponseDhcpv4ClientMetricIter {
	if len(*obj.fieldPtr) > 0 {
		*obj.fieldPtr = []*otg.Dhcpv4ClientMetric{}
		obj.dhcpv4ClientMetricSlice = []Dhcpv4ClientMetric{}
	}
	return obj
}
func (obj *metricsResponseDhcpv4ClientMetricIter) clearHolderSlice() MetricsResponseDhcpv4ClientMetricIter {
	if len(obj.dhcpv4ClientMetricSlice) > 0 {
		obj.dhcpv4ClientMetricSlice = []Dhcpv4ClientMetric{}
	}
	return obj
}
func (obj *metricsResponseDhcpv4ClientMetricIter) appendHolderSlice(item Dhcpv4ClientMetric) MetricsResponseDhcpv4ClientMetricIter {
	obj.dhcpv4ClientMetricSlice = append(obj.dhcpv4ClientMetricSlice, item)
	return obj
}

// description is TBD
// Dhcpv4ServerMetrics returns a []Dhcpv4ServerMetric
func (obj *metricsResponse) Dhcpv4ServerMetrics() MetricsResponseDhcpv4ServerMetricIter {
	if len(obj.obj.Dhcpv4ServerMetrics) == 0 {
		obj.obj.Dhcpv4ServerMetrics = []*otg.Dhcpv4ServerMetric{}
	}
	if obj.dhcpv4ServerMetricsHolder == nil {
		obj.dhcpv4ServerMetricsHolder = newMetricsResponseDhcpv4ServerMetricIter(&obj.obj.Dhcpv4ServerMetrics).setMsg(obj)
	}
	return obj.dhcpv4ServerMetricsHolder
}

type metricsResponseDhcpv4ServerMetricIter struct {
	obj                     *metricsResponse
	dhcpv4ServerMetricSlice []Dhcpv4ServerMetric
	fieldPtr                *[]*otg.Dhcpv4ServerMetric
}

func newMetricsResponseDhcpv4ServerMetricIter(ptr *[]*otg.Dhcpv4ServerMetric) MetricsResponseDhcpv4ServerMetricIter {
	return &metricsResponseDhcpv4ServerMetricIter{fieldPtr: ptr}
}

type MetricsResponseDhcpv4ServerMetricIter interface {
	setMsg(*metricsResponse) MetricsResponseDhcpv4ServerMetricIter
	Items() []Dhcpv4ServerMetric
	Add() Dhcpv4ServerMetric
	Append(items ...Dhcpv4ServerMetric) MetricsResponseDhcpv4ServerMetricIter
	Set(index int, newObj Dhcpv4ServerMetric) MetricsResponseDhcpv4ServerMetricIter
	Clear() MetricsResponseDhcpv4ServerMetricIter
	clearHolderSlice() MetricsResponseDhcpv4ServerMetricIter
	appendHolderSlice(item Dhcpv4ServerMetric) MetricsResponseDhcpv4ServerMetricIter
}

func (obj *metricsResponseDhcpv4ServerMetricIter) setMsg(msg *metricsResponse) MetricsResponseDhcpv4ServerMetricIter {
	obj.clearHolderSlice()
	for _, val := range *obj.fieldPtr {
		obj.appendHolderSlice(&dhcpv4ServerMetric{obj: val})
	}
	obj.obj = msg
	return obj
}

func (obj *metricsResponseDhcpv4ServerMetricIter) Items() []Dhcpv4ServerMetric {
	return obj.dhcpv4ServerMetricSlice
}

func (obj *metricsResponseDhcpv4ServerMetricIter) Add() Dhcpv4ServerMetric {
	newObj := &otg.Dhcpv4ServerMetric{}
	*obj.fieldPtr = append(*obj.fieldPtr, newObj)
	newLibObj := &dhcpv4ServerMetric{obj: newObj}
	newLibObj.setDefault()
	obj.dhcpv4ServerMetricSlice = append(obj.dhcpv4ServerMetricSlice, newLibObj)
	return newLibObj
}

func (obj *metricsResponseDhcpv4ServerMetricIter) Append(items ...Dhcpv4ServerMetric) MetricsResponseDhcpv4ServerMetricIter {
	for _, item := range items {
		newObj := item.msg()
		*obj.fieldPtr = append(*obj.fieldPtr, newObj)
		obj.dhcpv4ServerMetricSlice = append(obj.dhcpv4ServerMetricSlice, item)
	}
	return obj
}

func (obj *metricsResponseDhcpv4ServerMetricIter) Set(index int, newObj Dhcpv4ServerMetric) MetricsResponseDhcpv4ServerMetricIter {
	(*obj.fieldPtr)[index] = newObj.msg()
	obj.dhcpv4ServerMetricSlice[index] = newObj
	return obj
}
func (obj *metricsResponseDhcpv4ServerMetricIter) Clear() MetricsResponseDhcpv4ServerMetricIter {
	if len(*obj.fieldPtr) > 0 {
		*obj.fieldPtr = []*otg.Dhcpv4ServerMetric{}
		obj.dhcpv4ServerMetricSlice = []Dhcpv4ServerMetric{}
	}
	return obj
}
func (obj *metricsResponseDhcpv4ServerMetricIter) clearHolderSlice() MetricsResponseDhcpv4ServerMetricIter {
	if len(obj.dhcpv4ServerMetricSlice) > 0 {
		obj.dhcpv4ServerMetricSlice = []Dhcpv4ServerMetric{}
	}
	return obj
}
func (obj *metricsResponseDhcpv4ServerMetricIter) appendHolderSlice(item Dhcpv4ServerMetric) MetricsResponseDhcpv4ServerMetricIter {
	obj.dhcpv4ServerMetricSlice = append(obj.dhcpv4ServerMetricSlice, item)
	return obj
}

// description is TBD
// Dhcpv6ClientMetrics returns a []Dhcpv6ClientMetric
func (obj *metricsResponse) Dhcpv6ClientMetrics() MetricsResponseDhcpv6ClientMetricIter {
	if len(obj.obj.Dhcpv6ClientMetrics) == 0 {
		obj.obj.Dhcpv6ClientMetrics = []*otg.Dhcpv6ClientMetric{}
	}
	if obj.dhcpv6ClientMetricsHolder == nil {
		obj.dhcpv6ClientMetricsHolder = newMetricsResponseDhcpv6ClientMetricIter(&obj.obj.Dhcpv6ClientMetrics).setMsg(obj)
	}
	return obj.dhcpv6ClientMetricsHolder
}

type metricsResponseDhcpv6ClientMetricIter struct {
	obj                     *metricsResponse
	dhcpv6ClientMetricSlice []Dhcpv6ClientMetric
	fieldPtr                *[]*otg.Dhcpv6ClientMetric
}

func newMetricsResponseDhcpv6ClientMetricIter(ptr *[]*otg.Dhcpv6ClientMetric) MetricsResponseDhcpv6ClientMetricIter {
	return &metricsResponseDhcpv6ClientMetricIter{fieldPtr: ptr}
}

type MetricsResponseDhcpv6ClientMetricIter interface {
	setMsg(*metricsResponse) MetricsResponseDhcpv6ClientMetricIter
	Items() []Dhcpv6ClientMetric
	Add() Dhcpv6ClientMetric
	Append(items ...Dhcpv6ClientMetric) MetricsResponseDhcpv6ClientMetricIter
	Set(index int, newObj Dhcpv6ClientMetric) MetricsResponseDhcpv6ClientMetricIter
	Clear() MetricsResponseDhcpv6ClientMetricIter
	clearHolderSlice() MetricsResponseDhcpv6ClientMetricIter
	appendHolderSlice(item Dhcpv6ClientMetric) MetricsResponseDhcpv6ClientMetricIter
}

func (obj *metricsResponseDhcpv6ClientMetricIter) setMsg(msg *metricsResponse) MetricsResponseDhcpv6ClientMetricIter {
	obj.clearHolderSlice()
	for _, val := range *obj.fieldPtr {
		obj.appendHolderSlice(&dhcpv6ClientMetric{obj: val})
	}
	obj.obj = msg
	return obj
}

func (obj *metricsResponseDhcpv6ClientMetricIter) Items() []Dhcpv6ClientMetric {
	return obj.dhcpv6ClientMetricSlice
}

func (obj *metricsResponseDhcpv6ClientMetricIter) Add() Dhcpv6ClientMetric {
	newObj := &otg.Dhcpv6ClientMetric{}
	*obj.fieldPtr = append(*obj.fieldPtr, newObj)
	newLibObj := &dhcpv6ClientMetric{obj: newObj}
	newLibObj.setDefault()
	obj.dhcpv6ClientMetricSlice = append(obj.dhcpv6ClientMetricSlice, newLibObj)
	return newLibObj
}

func (obj *metricsResponseDhcpv6ClientMetricIter) Append(items ...Dhcpv6ClientMetric) MetricsResponseDhcpv6ClientMetricIter {
	for _, item := range items {
		newObj := item.msg()
		*obj.fieldPtr = append(*obj.fieldPtr, newObj)
		obj.dhcpv6ClientMetricSlice = append(obj.dhcpv6ClientMetricSlice, item)
	}
	return obj
}

func (obj *metricsResponseDhcpv6ClientMetricIter) Set(index int, newObj Dhcpv6ClientMetric) MetricsResponseDhcpv6ClientMetricIter {
	(*obj.fieldPtr)[index] = newObj.msg()
	obj.dhcpv6ClientMetricSlice[index] = newObj
	return obj
}
func (obj *metricsResponseDhcpv6ClientMetricIter) Clear() MetricsResponseDhcpv6ClientMetricIter {
	if len(*obj.fieldPtr) > 0 {
		*obj.fieldPtr = []*otg.Dhcpv6ClientMetric{}
		obj.dhcpv6ClientMetricSlice = []Dhcpv6ClientMetric{}
	}
	return obj
}
func (obj *metricsResponseDhcpv6ClientMetricIter) clearHolderSlice() MetricsResponseDhcpv6ClientMetricIter {
	if len(obj.dhcpv6ClientMetricSlice) > 0 {
		obj.dhcpv6ClientMetricSlice = []Dhcpv6ClientMetric{}
	}
	return obj
}
func (obj *metricsResponseDhcpv6ClientMetricIter) appendHolderSlice(item Dhcpv6ClientMetric) MetricsResponseDhcpv6ClientMetricIter {
	obj.dhcpv6ClientMetricSlice = append(obj.dhcpv6ClientMetricSlice, item)
	return obj
}

// description is TBD
// Dhcpv6ServerMetrics returns a []Dhcpv6ServerMetric
func (obj *metricsResponse) Dhcpv6ServerMetrics() MetricsResponseDhcpv6ServerMetricIter {
	if len(obj.obj.Dhcpv6ServerMetrics) == 0 {
		obj.obj.Dhcpv6ServerMetrics = []*otg.Dhcpv6ServerMetric{}
	}
	if obj.dhcpv6ServerMetricsHolder == nil {
		obj.dhcpv6ServerMetricsHolder = newMetricsResponseDhcpv6ServerMetricIter(&obj.obj.Dhcpv6ServerMetrics).setMsg(obj)
	}
	return obj.dhcpv6ServerMetricsHolder
}

type metricsResponseDhcpv6ServerMetricIter struct {
	obj                     *metricsResponse
	dhcpv6ServerMetricSlice []Dhcpv6ServerMetric
	fieldPtr                *[]*otg.Dhcpv6ServerMetric
}

func newMetricsResponseDhcpv6ServerMetricIter(ptr *[]*otg.Dhcpv6ServerMetric) MetricsResponseDhcpv6ServerMetricIter {
	return &metricsResponseDhcpv6ServerMetricIter{fieldPtr: ptr}
}

type MetricsResponseDhcpv6ServerMetricIter interface {
	setMsg(*metricsResponse) MetricsResponseDhcpv6ServerMetricIter
	Items() []Dhcpv6ServerMetric
	Add() Dhcpv6ServerMetric
	Append(items ...Dhcpv6ServerMetric) MetricsResponseDhcpv6ServerMetricIter
	Set(index int, newObj Dhcpv6ServerMetric) MetricsResponseDhcpv6ServerMetricIter
	Clear() MetricsResponseDhcpv6ServerMetricIter
	clearHolderSlice() MetricsResponseDhcpv6ServerMetricIter
	appendHolderSlice(item Dhcpv6ServerMetric) MetricsResponseDhcpv6ServerMetricIter
}

func (obj *metricsResponseDhcpv6ServerMetricIter) setMsg(msg *metricsResponse) MetricsResponseDhcpv6ServerMetricIter {
	obj.clearHolderSlice()
	for _, val := range *obj.fieldPtr {
		obj.appendHolderSlice(&dhcpv6ServerMetric{obj: val})
	}
	obj.obj = msg
	return obj
}

func (obj *metricsResponseDhcpv6ServerMetricIter) Items() []Dhcpv6ServerMetric {
	return obj.dhcpv6ServerMetricSlice
}

func (obj *metricsResponseDhcpv6ServerMetricIter) Add() Dhcpv6ServerMetric {
	newObj := &otg.Dhcpv6ServerMetric{}
	*obj.fieldPtr = append(*obj.fieldPtr, newObj)
	newLibObj := &dhcpv6ServerMetric{obj: newObj}
	newLibObj.setDefault()
	obj.dhcpv6ServerMetricSlice = append(obj.dhcpv6ServerMetricSlice, newLibObj)
	return newLibObj
}

func (obj *metricsResponseDhcpv6ServerMetricIter) Append(items ...Dhcpv6ServerMetric) MetricsResponseDhcpv6ServerMetricIter {
	for _, item := range items {
		newObj := item.msg()
		*obj.fieldPtr = append(*obj.fieldPtr, newObj)
		obj.dhcpv6ServerMetricSlice = append(obj.dhcpv6ServerMetricSlice, item)
	}
	return obj
}

func (obj *metricsResponseDhcpv6ServerMetricIter) Set(index int, newObj Dhcpv6ServerMetric) MetricsResponseDhcpv6ServerMetricIter {
	(*obj.fieldPtr)[index] = newObj.msg()
	obj.dhcpv6ServerMetricSlice[index] = newObj
	return obj
}
func (obj *metricsResponseDhcpv6ServerMetricIter) Clear() MetricsResponseDhcpv6ServerMetricIter {
	if len(*obj.fieldPtr) > 0 {
		*obj.fieldPtr = []*otg.Dhcpv6ServerMetric{}
		obj.dhcpv6ServerMetricSlice = []Dhcpv6ServerMetric{}
	}
	return obj
}
func (obj *metricsResponseDhcpv6ServerMetricIter) clearHolderSlice() MetricsResponseDhcpv6ServerMetricIter {
	if len(obj.dhcpv6ServerMetricSlice) > 0 {
		obj.dhcpv6ServerMetricSlice = []Dhcpv6ServerMetric{}
	}
	return obj
}
func (obj *metricsResponseDhcpv6ServerMetricIter) appendHolderSlice(item Dhcpv6ServerMetric) MetricsResponseDhcpv6ServerMetricIter {
	obj.dhcpv6ServerMetricSlice = append(obj.dhcpv6ServerMetricSlice, item)
	return obj
}

// description is TBD
// Ospfv2Metrics returns a []Ospfv2Metric
func (obj *metricsResponse) Ospfv2Metrics() MetricsResponseOspfv2MetricIter {
	if len(obj.obj.Ospfv2Metrics) == 0 {
		obj.setChoice(MetricsResponseChoice.OSPFV2_METRICS)
	}
	if obj.ospfv2MetricsHolder == nil {
		obj.ospfv2MetricsHolder = newMetricsResponseOspfv2MetricIter(&obj.obj.Ospfv2Metrics).setMsg(obj)
	}
	return obj.ospfv2MetricsHolder
}

type metricsResponseOspfv2MetricIter struct {
	obj               *metricsResponse
	ospfv2MetricSlice []Ospfv2Metric
	fieldPtr          *[]*otg.Ospfv2Metric
}

func newMetricsResponseOspfv2MetricIter(ptr *[]*otg.Ospfv2Metric) MetricsResponseOspfv2MetricIter {
	return &metricsResponseOspfv2MetricIter{fieldPtr: ptr}
}

type MetricsResponseOspfv2MetricIter interface {
	setMsg(*metricsResponse) MetricsResponseOspfv2MetricIter
	Items() []Ospfv2Metric
	Add() Ospfv2Metric
	Append(items ...Ospfv2Metric) MetricsResponseOspfv2MetricIter
	Set(index int, newObj Ospfv2Metric) MetricsResponseOspfv2MetricIter
	Clear() MetricsResponseOspfv2MetricIter
	clearHolderSlice() MetricsResponseOspfv2MetricIter
	appendHolderSlice(item Ospfv2Metric) MetricsResponseOspfv2MetricIter
}

func (obj *metricsResponseOspfv2MetricIter) setMsg(msg *metricsResponse) MetricsResponseOspfv2MetricIter {
	obj.clearHolderSlice()
	for _, val := range *obj.fieldPtr {
		obj.appendHolderSlice(&ospfv2Metric{obj: val})
	}
	obj.obj = msg
	return obj
}

func (obj *metricsResponseOspfv2MetricIter) Items() []Ospfv2Metric {
	return obj.ospfv2MetricSlice
}

func (obj *metricsResponseOspfv2MetricIter) Add() Ospfv2Metric {
	newObj := &otg.Ospfv2Metric{}
	*obj.fieldPtr = append(*obj.fieldPtr, newObj)
	newLibObj := &ospfv2Metric{obj: newObj}
	newLibObj.setDefault()
	obj.ospfv2MetricSlice = append(obj.ospfv2MetricSlice, newLibObj)
	return newLibObj
}

func (obj *metricsResponseOspfv2MetricIter) Append(items ...Ospfv2Metric) MetricsResponseOspfv2MetricIter {
	for _, item := range items {
		newObj := item.msg()
		*obj.fieldPtr = append(*obj.fieldPtr, newObj)
		obj.ospfv2MetricSlice = append(obj.ospfv2MetricSlice, item)
	}
	return obj
}

func (obj *metricsResponseOspfv2MetricIter) Set(index int, newObj Ospfv2Metric) MetricsResponseOspfv2MetricIter {
	(*obj.fieldPtr)[index] = newObj.msg()
	obj.ospfv2MetricSlice[index] = newObj
	return obj
}
func (obj *metricsResponseOspfv2MetricIter) Clear() MetricsResponseOspfv2MetricIter {
	if len(*obj.fieldPtr) > 0 {
		*obj.fieldPtr = []*otg.Ospfv2Metric{}
		obj.ospfv2MetricSlice = []Ospfv2Metric{}
	}
	return obj
}
func (obj *metricsResponseOspfv2MetricIter) clearHolderSlice() MetricsResponseOspfv2MetricIter {
	if len(obj.ospfv2MetricSlice) > 0 {
		obj.ospfv2MetricSlice = []Ospfv2Metric{}
	}
	return obj
}
func (obj *metricsResponseOspfv2MetricIter) appendHolderSlice(item Ospfv2Metric) MetricsResponseOspfv2MetricIter {
	obj.ospfv2MetricSlice = append(obj.ospfv2MetricSlice, item)
	return obj
}

// description is TBD
// ConvergenceMetrics returns a []ConvergenceMetric
func (obj *metricsResponse) ConvergenceMetrics() MetricsResponseConvergenceMetricIter {
	if len(obj.obj.ConvergenceMetrics) == 0 {
		obj.setChoice(MetricsResponseChoice.CONVERGENCE_METRICS)
	}
	if obj.convergenceMetricsHolder == nil {
		obj.convergenceMetricsHolder = newMetricsResponseConvergenceMetricIter(&obj.obj.ConvergenceMetrics).setMsg(obj)
	}
	return obj.convergenceMetricsHolder
}

type metricsResponseConvergenceMetricIter struct {
	obj                    *metricsResponse
	convergenceMetricSlice []ConvergenceMetric
	fieldPtr               *[]*otg.ConvergenceMetric
}

func newMetricsResponseConvergenceMetricIter(ptr *[]*otg.ConvergenceMetric) MetricsResponseConvergenceMetricIter {
	return &metricsResponseConvergenceMetricIter{fieldPtr: ptr}
}

type MetricsResponseConvergenceMetricIter interface {
	setMsg(*metricsResponse) MetricsResponseConvergenceMetricIter
	Items() []ConvergenceMetric
	Add() ConvergenceMetric
	Append(items ...ConvergenceMetric) MetricsResponseConvergenceMetricIter
	Set(index int, newObj ConvergenceMetric) MetricsResponseConvergenceMetricIter
	Clear() MetricsResponseConvergenceMetricIter
	clearHolderSlice() MetricsResponseConvergenceMetricIter
	appendHolderSlice(item ConvergenceMetric) MetricsResponseConvergenceMetricIter
}

func (obj *metricsResponseConvergenceMetricIter) setMsg(msg *metricsResponse) MetricsResponseConvergenceMetricIter {
	obj.clearHolderSlice()
	for _, val := range *obj.fieldPtr {
		obj.appendHolderSlice(&convergenceMetric{obj: val})
	}
	obj.obj = msg
	return obj
}

func (obj *metricsResponseConvergenceMetricIter) Items() []ConvergenceMetric {
	return obj.convergenceMetricSlice
}

func (obj *metricsResponseConvergenceMetricIter) Add() ConvergenceMetric {
	newObj := &otg.ConvergenceMetric{}
	*obj.fieldPtr = append(*obj.fieldPtr, newObj)
	newLibObj := &convergenceMetric{obj: newObj}
	newLibObj.setDefault()
	obj.convergenceMetricSlice = append(obj.convergenceMetricSlice, newLibObj)
	return newLibObj
}

func (obj *metricsResponseConvergenceMetricIter) Append(items ...ConvergenceMetric) MetricsResponseConvergenceMetricIter {
	for _, item := range items {
		newObj := item.msg()
		*obj.fieldPtr = append(*obj.fieldPtr, newObj)
		obj.convergenceMetricSlice = append(obj.convergenceMetricSlice, item)
	}
	return obj
}

func (obj *metricsResponseConvergenceMetricIter) Set(index int, newObj ConvergenceMetric) MetricsResponseConvergenceMetricIter {
	(*obj.fieldPtr)[index] = newObj.msg()
	obj.convergenceMetricSlice[index] = newObj
	return obj
}
func (obj *metricsResponseConvergenceMetricIter) Clear() MetricsResponseConvergenceMetricIter {
	if len(*obj.fieldPtr) > 0 {
		*obj.fieldPtr = []*otg.ConvergenceMetric{}
		obj.convergenceMetricSlice = []ConvergenceMetric{}
	}
	return obj
}
func (obj *metricsResponseConvergenceMetricIter) clearHolderSlice() MetricsResponseConvergenceMetricIter {
	if len(obj.convergenceMetricSlice) > 0 {
		obj.convergenceMetricSlice = []ConvergenceMetric{}
	}
	return obj
}
func (obj *metricsResponseConvergenceMetricIter) appendHolderSlice(item ConvergenceMetric) MetricsResponseConvergenceMetricIter {
	obj.convergenceMetricSlice = append(obj.convergenceMetricSlice, item)
	return obj
}

// description is TBD
// Ospfv3Metrics returns a []Ospfv3Metric
func (obj *metricsResponse) Ospfv3Metrics() MetricsResponseOspfv3MetricIter {
	if len(obj.obj.Ospfv3Metrics) == 0 {
		obj.setChoice(MetricsResponseChoice.OSPFV3_METRICS)
	}
	if obj.ospfv3MetricsHolder == nil {
		obj.ospfv3MetricsHolder = newMetricsResponseOspfv3MetricIter(&obj.obj.Ospfv3Metrics).setMsg(obj)
	}
	return obj.ospfv3MetricsHolder
}

type metricsResponseOspfv3MetricIter struct {
	obj               *metricsResponse
	ospfv3MetricSlice []Ospfv3Metric
	fieldPtr          *[]*otg.Ospfv3Metric
}

func newMetricsResponseOspfv3MetricIter(ptr *[]*otg.Ospfv3Metric) MetricsResponseOspfv3MetricIter {
	return &metricsResponseOspfv3MetricIter{fieldPtr: ptr}
}

type MetricsResponseOspfv3MetricIter interface {
	setMsg(*metricsResponse) MetricsResponseOspfv3MetricIter
	Items() []Ospfv3Metric
	Add() Ospfv3Metric
	Append(items ...Ospfv3Metric) MetricsResponseOspfv3MetricIter
	Set(index int, newObj Ospfv3Metric) MetricsResponseOspfv3MetricIter
	Clear() MetricsResponseOspfv3MetricIter
	clearHolderSlice() MetricsResponseOspfv3MetricIter
	appendHolderSlice(item Ospfv3Metric) MetricsResponseOspfv3MetricIter
}

func (obj *metricsResponseOspfv3MetricIter) setMsg(msg *metricsResponse) MetricsResponseOspfv3MetricIter {
	obj.clearHolderSlice()
	for _, val := range *obj.fieldPtr {
		obj.appendHolderSlice(&ospfv3Metric{obj: val})
	}
	obj.obj = msg
	return obj
}

func (obj *metricsResponseOspfv3MetricIter) Items() []Ospfv3Metric {
	return obj.ospfv3MetricSlice
}

func (obj *metricsResponseOspfv3MetricIter) Add() Ospfv3Metric {
	newObj := &otg.Ospfv3Metric{}
	*obj.fieldPtr = append(*obj.fieldPtr, newObj)
	newLibObj := &ospfv3Metric{obj: newObj}
	newLibObj.setDefault()
	obj.ospfv3MetricSlice = append(obj.ospfv3MetricSlice, newLibObj)
	return newLibObj
}

func (obj *metricsResponseOspfv3MetricIter) Append(items ...Ospfv3Metric) MetricsResponseOspfv3MetricIter {
	for _, item := range items {
		newObj := item.msg()
		*obj.fieldPtr = append(*obj.fieldPtr, newObj)
		obj.ospfv3MetricSlice = append(obj.ospfv3MetricSlice, item)
	}
	return obj
}

func (obj *metricsResponseOspfv3MetricIter) Set(index int, newObj Ospfv3Metric) MetricsResponseOspfv3MetricIter {
	(*obj.fieldPtr)[index] = newObj.msg()
	obj.ospfv3MetricSlice[index] = newObj
	return obj
}
func (obj *metricsResponseOspfv3MetricIter) Clear() MetricsResponseOspfv3MetricIter {
	if len(*obj.fieldPtr) > 0 {
		*obj.fieldPtr = []*otg.Ospfv3Metric{}
		obj.ospfv3MetricSlice = []Ospfv3Metric{}
	}
	return obj
}
func (obj *metricsResponseOspfv3MetricIter) clearHolderSlice() MetricsResponseOspfv3MetricIter {
	if len(obj.ospfv3MetricSlice) > 0 {
		obj.ospfv3MetricSlice = []Ospfv3Metric{}
	}
	return obj
}
func (obj *metricsResponseOspfv3MetricIter) appendHolderSlice(item Ospfv3Metric) MetricsResponseOspfv3MetricIter {
	obj.ospfv3MetricSlice = append(obj.ospfv3MetricSlice, item)
	return obj
}

func (obj *metricsResponse) validateObj(vObj *validation, set_default bool) {
	if set_default {
		obj.setDefault()
	}

	if len(obj.obj.PortMetrics) != 0 {

		if set_default {
			obj.PortMetrics().clearHolderSlice()
			for _, item := range obj.obj.PortMetrics {
				obj.PortMetrics().appendHolderSlice(&portMetric{obj: item})
			}
		}
		for _, item := range obj.PortMetrics().Items() {
			item.validateObj(vObj, set_default)
		}

	}

	if len(obj.obj.FlowMetrics) != 0 {

		if set_default {
			obj.FlowMetrics().clearHolderSlice()
			for _, item := range obj.obj.FlowMetrics {
				obj.FlowMetrics().appendHolderSlice(&flowMetric{obj: item})
			}
		}
		for _, item := range obj.FlowMetrics().Items() {
			item.validateObj(vObj, set_default)
		}

	}

	if len(obj.obj.Bgpv4Metrics) != 0 {

		if set_default {
			obj.Bgpv4Metrics().clearHolderSlice()
			for _, item := range obj.obj.Bgpv4Metrics {
				obj.Bgpv4Metrics().appendHolderSlice(&bgpv4Metric{obj: item})
			}
		}
		for _, item := range obj.Bgpv4Metrics().Items() {
			item.validateObj(vObj, set_default)
		}

	}

	if len(obj.obj.Bgpv6Metrics) != 0 {

		if set_default {
			obj.Bgpv6Metrics().clearHolderSlice()
			for _, item := range obj.obj.Bgpv6Metrics {
				obj.Bgpv6Metrics().appendHolderSlice(&bgpv6Metric{obj: item})
			}
		}
		for _, item := range obj.Bgpv6Metrics().Items() {
			item.validateObj(vObj, set_default)
		}

	}

	if len(obj.obj.IsisMetrics) != 0 {

		if set_default {
			obj.IsisMetrics().clearHolderSlice()
			for _, item := range obj.obj.IsisMetrics {
				obj.IsisMetrics().appendHolderSlice(&isisMetric{obj: item})
			}
		}
		for _, item := range obj.IsisMetrics().Items() {
			item.validateObj(vObj, set_default)
		}

	}

	if len(obj.obj.LagMetrics) != 0 {

		if set_default {
			obj.LagMetrics().clearHolderSlice()
			for _, item := range obj.obj.LagMetrics {
				obj.LagMetrics().appendHolderSlice(&lagMetric{obj: item})
			}
		}
		for _, item := range obj.LagMetrics().Items() {
			item.validateObj(vObj, set_default)
		}

	}

	if len(obj.obj.LacpMetrics) != 0 {

		if set_default {
			obj.LacpMetrics().clearHolderSlice()
			for _, item := range obj.obj.LacpMetrics {
				obj.LacpMetrics().appendHolderSlice(&lacpMetric{obj: item})
			}
		}
		for _, item := range obj.LacpMetrics().Items() {
			item.validateObj(vObj, set_default)
		}

	}

	if len(obj.obj.LldpMetrics) != 0 {

		if set_default {
			obj.LldpMetrics().clearHolderSlice()
			for _, item := range obj.obj.LldpMetrics {
				obj.LldpMetrics().appendHolderSlice(&lldpMetric{obj: item})
			}
		}
		for _, item := range obj.LldpMetrics().Items() {
			item.validateObj(vObj, set_default)
		}

	}

	if len(obj.obj.RsvpMetrics) != 0 {

		if set_default {
			obj.RsvpMetrics().clearHolderSlice()
			for _, item := range obj.obj.RsvpMetrics {
				obj.RsvpMetrics().appendHolderSlice(&rsvpMetric{obj: item})
			}
		}
		for _, item := range obj.RsvpMetrics().Items() {
			item.validateObj(vObj, set_default)
		}

	}

	if len(obj.obj.Dhcpv4ClientMetrics) != 0 {

		if set_default {
			obj.Dhcpv4ClientMetrics().clearHolderSlice()
			for _, item := range obj.obj.Dhcpv4ClientMetrics {
				obj.Dhcpv4ClientMetrics().appendHolderSlice(&dhcpv4ClientMetric{obj: item})
			}
		}
		for _, item := range obj.Dhcpv4ClientMetrics().Items() {
			item.validateObj(vObj, set_default)
		}

	}

	if len(obj.obj.Dhcpv4ServerMetrics) != 0 {

		if set_default {
			obj.Dhcpv4ServerMetrics().clearHolderSlice()
			for _, item := range obj.obj.Dhcpv4ServerMetrics {
				obj.Dhcpv4ServerMetrics().appendHolderSlice(&dhcpv4ServerMetric{obj: item})
			}
		}
		for _, item := range obj.Dhcpv4ServerMetrics().Items() {
			item.validateObj(vObj, set_default)
		}

	}

	if len(obj.obj.Dhcpv6ClientMetrics) != 0 {

		if set_default {
			obj.Dhcpv6ClientMetrics().clearHolderSlice()
			for _, item := range obj.obj.Dhcpv6ClientMetrics {
				obj.Dhcpv6ClientMetrics().appendHolderSlice(&dhcpv6ClientMetric{obj: item})
			}
		}
		for _, item := range obj.Dhcpv6ClientMetrics().Items() {
			item.validateObj(vObj, set_default)
		}

	}

	if len(obj.obj.Dhcpv6ServerMetrics) != 0 {

		if set_default {
			obj.Dhcpv6ServerMetrics().clearHolderSlice()
			for _, item := range obj.obj.Dhcpv6ServerMetrics {
				obj.Dhcpv6ServerMetrics().appendHolderSlice(&dhcpv6ServerMetric{obj: item})
			}
		}
		for _, item := range obj.Dhcpv6ServerMetrics().Items() {
			item.validateObj(vObj, set_default)
		}

	}

	if len(obj.obj.Ospfv2Metrics) != 0 {

		if set_default {
			obj.Ospfv2Metrics().clearHolderSlice()
			for _, item := range obj.obj.Ospfv2Metrics {
				obj.Ospfv2Metrics().appendHolderSlice(&ospfv2Metric{obj: item})
			}
		}
		for _, item := range obj.Ospfv2Metrics().Items() {
			item.validateObj(vObj, set_default)
		}

	}

	if len(obj.obj.ConvergenceMetrics) != 0 {

		if set_default {
			obj.ConvergenceMetrics().clearHolderSlice()
			for _, item := range obj.obj.ConvergenceMetrics {
				obj.ConvergenceMetrics().appendHolderSlice(&convergenceMetric{obj: item})
			}
		}
		for _, item := range obj.ConvergenceMetrics().Items() {
			item.validateObj(vObj, set_default)
		}

	}

	if len(obj.obj.Ospfv3Metrics) != 0 {

		if set_default {
			obj.Ospfv3Metrics().clearHolderSlice()
			for _, item := range obj.obj.Ospfv3Metrics {
				obj.Ospfv3Metrics().appendHolderSlice(&ospfv3Metric{obj: item})
			}
		}
		for _, item := range obj.Ospfv3Metrics().Items() {
			item.validateObj(vObj, set_default)
		}

	}

}

func (obj *metricsResponse) setDefault() {
	var choices_set int = 0
	var choice MetricsResponseChoiceEnum

	if len(obj.obj.FlowMetrics) > 0 {
		choices_set += 1
		choice = MetricsResponseChoice.FLOW_METRICS
	}

	if len(obj.obj.PortMetrics) > 0 {
		choices_set += 1
		choice = MetricsResponseChoice.PORT_METRICS
	}

	if len(obj.obj.Bgpv4Metrics) > 0 {
		choices_set += 1
		choice = MetricsResponseChoice.BGPV4_METRICS
	}

	if len(obj.obj.Bgpv6Metrics) > 0 {
		choices_set += 1
		choice = MetricsResponseChoice.BGPV6_METRICS
	}

	if len(obj.obj.IsisMetrics) > 0 {
		choices_set += 1
		choice = MetricsResponseChoice.ISIS_METRICS
	}

	if len(obj.obj.LagMetrics) > 0 {
		choices_set += 1
		choice = MetricsResponseChoice.LAG_METRICS
	}

	if len(obj.obj.LacpMetrics) > 0 {
		choices_set += 1
		choice = MetricsResponseChoice.LACP_METRICS
	}

	if len(obj.obj.LldpMetrics) > 0 {
		choices_set += 1
		choice = MetricsResponseChoice.LLDP_METRICS
	}

	if len(obj.obj.RsvpMetrics) > 0 {
		choices_set += 1
		choice = MetricsResponseChoice.RSVP_METRICS
	}

	if len(obj.obj.Ospfv2Metrics) > 0 {
		choices_set += 1
		choice = MetricsResponseChoice.OSPFV2_METRICS
	}

	if len(obj.obj.ConvergenceMetrics) > 0 {
		choices_set += 1
		choice = MetricsResponseChoice.CONVERGENCE_METRICS
	}

	if len(obj.obj.Ospfv3Metrics) > 0 {
		choices_set += 1
		choice = MetricsResponseChoice.OSPFV3_METRICS
	}
	if choices_set == 0 {
		if obj.obj.Choice == nil {
			obj.setChoice(MetricsResponseChoice.PORT_METRICS)

		}

	} else if choices_set == 1 && choice != "" {
		if obj.obj.Choice != nil {
			if obj.Choice() != choice {
				obj.validationErrors = append(obj.validationErrors, "choice not matching with property in MetricsResponse")
			}
		} else {
			intVal := otg.MetricsResponse_Choice_Enum_value[string(choice)]
			enumValue := otg.MetricsResponse_Choice_Enum(intVal)
			obj.obj.Choice = &enumValue
		}
	}

}<|MERGE_RESOLUTION|>--- conflicted
+++ resolved
@@ -314,13 +314,6 @@
 	Dhcpv4Server()
 	// getter for Dhcpv6Client to set choice.
 	Dhcpv6Client()
-<<<<<<< HEAD
-	// getter for Dhcpv4Client to set choice.
-	Dhcpv4Client()
-	// getter for Dhcpv4Server to set choice.
-	Dhcpv4Server()
-=======
->>>>>>> d06e3274
 	// getter for Dhcpv6Server to set choice.
 	Dhcpv6Server()
 	// PortMetrics returns MetricsResponsePortMetricIterIter, set in MetricsResponse
@@ -421,19 +414,6 @@
 	obj.setChoice(MetricsResponseChoice.DHCPV4_CLIENT)
 }
 
-<<<<<<< HEAD
-// getter for Dhcpv4Server to set choice
-func (obj *metricsResponse) Dhcpv4Server() {
-	obj.setChoice(MetricsResponseChoice.DHCPV4_SERVER)
-}
-
-// getter for Dhcpv6Server to set choice
-func (obj *metricsResponse) Dhcpv6Server() {
-	obj.setChoice(MetricsResponseChoice.DHCPV6_SERVER)
-}
-
-=======
->>>>>>> d06e3274
 // description is TBD
 // Choice returns a string
 func (obj *metricsResponse) HasChoice() bool {
