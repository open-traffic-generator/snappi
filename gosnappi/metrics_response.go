package gosnappi

import (
	"fmt"
	"strings"

	"github.com/ghodss/yaml"
	otg "github.com/open-traffic-generator/snappi/gosnappi/otg"
	"google.golang.org/protobuf/encoding/protojson"
	"google.golang.org/protobuf/proto"
)

// ***** MetricsResponse *****
type metricsResponse struct {
	validation
	obj                       *otg.MetricsResponse
	marshaller                marshalMetricsResponse
	unMarshaller              unMarshalMetricsResponse
	portMetricsHolder         MetricsResponsePortMetricIter
	flowMetricsHolder         MetricsResponseFlowMetricIter
	bgpv4MetricsHolder        MetricsResponseBgpv4MetricIter
	bgpv6MetricsHolder        MetricsResponseBgpv6MetricIter
	isisMetricsHolder         MetricsResponseIsisMetricIter
	lagMetricsHolder          MetricsResponseLagMetricIter
	lacpMetricsHolder         MetricsResponseLacpMetricIter
	lldpMetricsHolder         MetricsResponseLldpMetricIter
	rsvpMetricsHolder         MetricsResponseRsvpMetricIter
	dhcpv4ClientMetricsHolder MetricsResponseDhcpv4ClientMetricIter
	dhcpv4ServerMetricsHolder MetricsResponseDhcpv4ServerMetricIter
	dhcpv6ClientMetricsHolder MetricsResponseDhcpv6ClientMetricIter
	dhcpv6ServerMetricsHolder MetricsResponseDhcpv6ServerMetricIter
	ospfv2MetricsHolder       MetricsResponseOspfv2MetricIter
	convergenceMetricsHolder  MetricsResponseConvergenceMetricIter
	macsecMetricsHolder       MetricsResponseMacsecMetricIter
	mkaMetricsHolder          MetricsResponseMkaMetricIter
	ospfv3MetricsHolder       MetricsResponseOspfv3MetricIter
}

func NewMetricsResponse() MetricsResponse {
	obj := metricsResponse{obj: &otg.MetricsResponse{}}
	obj.setDefault()
	return &obj
}

func (obj *metricsResponse) msg() *otg.MetricsResponse {
	return obj.obj
}

func (obj *metricsResponse) setMsg(msg *otg.MetricsResponse) MetricsResponse {
	obj.setNil()
	proto.Merge(obj.obj, msg)
	return obj
}

type marshalmetricsResponse struct {
	obj *metricsResponse
}

type marshalMetricsResponse interface {
	// ToProto marshals MetricsResponse to protobuf object *otg.MetricsResponse
	ToProto() (*otg.MetricsResponse, error)
	// ToPbText marshals MetricsResponse to protobuf text
	ToPbText() (string, error)
	// ToYaml marshals MetricsResponse to YAML text
	ToYaml() (string, error)
	// ToJson marshals MetricsResponse to JSON text
	ToJson() (string, error)
}

type unMarshalmetricsResponse struct {
	obj *metricsResponse
}

type unMarshalMetricsResponse interface {
	// FromProto unmarshals MetricsResponse from protobuf object *otg.MetricsResponse
	FromProto(msg *otg.MetricsResponse) (MetricsResponse, error)
	// FromPbText unmarshals MetricsResponse from protobuf text
	FromPbText(value string) error
	// FromYaml unmarshals MetricsResponse from YAML text
	FromYaml(value string) error
	// FromJson unmarshals MetricsResponse from JSON text
	FromJson(value string) error
}

func (obj *metricsResponse) Marshal() marshalMetricsResponse {
	if obj.marshaller == nil {
		obj.marshaller = &marshalmetricsResponse{obj: obj}
	}
	return obj.marshaller
}

func (obj *metricsResponse) Unmarshal() unMarshalMetricsResponse {
	if obj.unMarshaller == nil {
		obj.unMarshaller = &unMarshalmetricsResponse{obj: obj}
	}
	return obj.unMarshaller
}

func (m *marshalmetricsResponse) ToProto() (*otg.MetricsResponse, error) {
	err := m.obj.validateToAndFrom()
	if err != nil {
		return nil, err
	}
	return m.obj.msg(), nil
}

func (m *unMarshalmetricsResponse) FromProto(msg *otg.MetricsResponse) (MetricsResponse, error) {
	newObj := m.obj.setMsg(msg)
	err := newObj.validateToAndFrom()
	if err != nil {
		return nil, err
	}
	return newObj, nil
}

func (m *marshalmetricsResponse) ToPbText() (string, error) {
	vErr := m.obj.validateToAndFrom()
	if vErr != nil {
		return "", vErr
	}
	protoMarshal, err := proto.Marshal(m.obj.msg())
	if err != nil {
		return "", err
	}
	return string(protoMarshal), nil
}

func (m *unMarshalmetricsResponse) FromPbText(value string) error {
	retObj := proto.Unmarshal([]byte(value), m.obj.msg())
	if retObj != nil {
		return retObj
	}
	m.obj.setNil()
	vErr := m.obj.validateToAndFrom()
	if vErr != nil {
		return vErr
	}
	return retObj
}

func (m *marshalmetricsResponse) ToYaml() (string, error) {
	vErr := m.obj.validateToAndFrom()
	if vErr != nil {
		return "", vErr
	}
	opts := protojson.MarshalOptions{
		UseProtoNames:   true,
		AllowPartial:    true,
		EmitUnpopulated: false,
	}
	data, err := opts.Marshal(m.obj.msg())
	if err != nil {
		return "", err
	}
	data, err = yaml.JSONToYAML(data)
	if err != nil {
		return "", err
	}
	return string(data), nil
}

func (m *unMarshalmetricsResponse) FromYaml(value string) error {
	if value == "" {
		value = "{}"
	}
	data, err := yaml.YAMLToJSON([]byte(value))
	if err != nil {
		return err
	}
	opts := protojson.UnmarshalOptions{
		AllowPartial:   true,
		DiscardUnknown: false,
	}
	uError := opts.Unmarshal([]byte(data), m.obj.msg())
	if uError != nil {
		return fmt.Errorf("unmarshal error %s", strings.Replace(
			uError.Error(), "\u00a0", " ", -1)[7:])
	}
	m.obj.setNil()
	vErr := m.obj.validateToAndFrom()
	if vErr != nil {
		return vErr
	}
	return nil
}

func (m *marshalmetricsResponse) ToJson() (string, error) {
	vErr := m.obj.validateToAndFrom()
	if vErr != nil {
		return "", vErr
	}
	opts := protojson.MarshalOptions{
		UseProtoNames:   true,
		AllowPartial:    true,
		EmitUnpopulated: false,
		Indent:          "  ",
	}
	data, err := opts.Marshal(m.obj.msg())
	if err != nil {
		return "", err
	}
	return string(data), nil
}

func (m *unMarshalmetricsResponse) FromJson(value string) error {
	opts := protojson.UnmarshalOptions{
		AllowPartial:   true,
		DiscardUnknown: false,
	}
	if value == "" {
		value = "{}"
	}
	uError := opts.Unmarshal([]byte(value), m.obj.msg())
	if uError != nil {
		return fmt.Errorf("unmarshal error %s", strings.Replace(
			uError.Error(), "\u00a0", " ", -1)[7:])
	}
	m.obj.setNil()
	err := m.obj.validateToAndFrom()
	if err != nil {
		return err
	}
	return nil
}

func (obj *metricsResponse) validateToAndFrom() error {
	// emptyVars()
	obj.validateObj(&obj.validation, true)
	return obj.validationResult()
}

func (obj *metricsResponse) validate() error {
	// emptyVars()
	obj.validateObj(&obj.validation, false)
	return obj.validationResult()
}

func (obj *metricsResponse) String() string {
	str, err := obj.Marshal().ToYaml()
	if err != nil {
		return err.Error()
	}
	return str
}

func (obj *metricsResponse) Clone() (MetricsResponse, error) {
	vErr := obj.validate()
	if vErr != nil {
		return nil, vErr
	}
	newObj := NewMetricsResponse()
	data, err := proto.Marshal(obj.msg())
	if err != nil {
		return nil, err
	}
	pbErr := proto.Unmarshal(data, newObj.msg())
	if pbErr != nil {
		return nil, pbErr
	}
	return newObj, nil
}

func (obj *metricsResponse) setNil() {
	obj.portMetricsHolder = nil
	obj.flowMetricsHolder = nil
	obj.bgpv4MetricsHolder = nil
	obj.bgpv6MetricsHolder = nil
	obj.isisMetricsHolder = nil
	obj.lagMetricsHolder = nil
	obj.lacpMetricsHolder = nil
	obj.lldpMetricsHolder = nil
	obj.rsvpMetricsHolder = nil
	obj.dhcpv4ClientMetricsHolder = nil
	obj.dhcpv4ServerMetricsHolder = nil
	obj.dhcpv6ClientMetricsHolder = nil
	obj.dhcpv6ServerMetricsHolder = nil
	obj.ospfv2MetricsHolder = nil
	obj.convergenceMetricsHolder = nil
	obj.macsecMetricsHolder = nil
	obj.mkaMetricsHolder = nil
	obj.ospfv3MetricsHolder = nil
	obj.validationErrors = nil
	obj.warnings = nil
	obj.constraints = make(map[string]map[string]Constraints)
}

// MetricsResponse is response containing chosen traffic generator metrics.
type MetricsResponse interface {
	Validation
	// msg marshals MetricsResponse to protobuf object *otg.MetricsResponse
	// and doesn't set defaults
	msg() *otg.MetricsResponse
	// setMsg unmarshals MetricsResponse from protobuf object *otg.MetricsResponse
	// and doesn't set defaults
	setMsg(*otg.MetricsResponse) MetricsResponse
	// provides marshal interface
	Marshal() marshalMetricsResponse
	// provides unmarshal interface
	Unmarshal() unMarshalMetricsResponse
	// validate validates MetricsResponse
	validate() error
	// A stringer function
	String() string
	// Clones the object
	Clone() (MetricsResponse, error)
	validateToAndFrom() error
	validateObj(vObj *validation, set_default bool)
	setDefault()
	// Choice returns MetricsResponseChoiceEnum, set in MetricsResponse
	Choice() MetricsResponseChoiceEnum
	// setChoice assigns MetricsResponseChoiceEnum provided by user to MetricsResponse
	setChoice(value MetricsResponseChoiceEnum) MetricsResponse
	// HasChoice checks if Choice has been set in MetricsResponse
	HasChoice() bool
	// getter for Dhcpv4Client to set choice.
	Dhcpv4Client()
<<<<<<< HEAD
	// getter for Dhcpv4Server to set choice.
	Dhcpv4Server()
	// getter for Dhcpv6Client to set choice.
	Dhcpv6Client()
=======
	// getter for Dhcpv6Client to set choice.
	Dhcpv6Client()
	// getter for Dhcpv4Server to set choice.
	Dhcpv4Server()
>>>>>>> f91601d8
	// getter for Dhcpv6Server to set choice.
	Dhcpv6Server()
	// PortMetrics returns MetricsResponsePortMetricIterIter, set in MetricsResponse
	PortMetrics() MetricsResponsePortMetricIter
	// FlowMetrics returns MetricsResponseFlowMetricIterIter, set in MetricsResponse
	FlowMetrics() MetricsResponseFlowMetricIter
	// Bgpv4Metrics returns MetricsResponseBgpv4MetricIterIter, set in MetricsResponse
	Bgpv4Metrics() MetricsResponseBgpv4MetricIter
	// Bgpv6Metrics returns MetricsResponseBgpv6MetricIterIter, set in MetricsResponse
	Bgpv6Metrics() MetricsResponseBgpv6MetricIter
	// IsisMetrics returns MetricsResponseIsisMetricIterIter, set in MetricsResponse
	IsisMetrics() MetricsResponseIsisMetricIter
	// LagMetrics returns MetricsResponseLagMetricIterIter, set in MetricsResponse
	LagMetrics() MetricsResponseLagMetricIter
	// LacpMetrics returns MetricsResponseLacpMetricIterIter, set in MetricsResponse
	LacpMetrics() MetricsResponseLacpMetricIter
	// LldpMetrics returns MetricsResponseLldpMetricIterIter, set in MetricsResponse
	LldpMetrics() MetricsResponseLldpMetricIter
	// RsvpMetrics returns MetricsResponseRsvpMetricIterIter, set in MetricsResponse
	RsvpMetrics() MetricsResponseRsvpMetricIter
	// Dhcpv4ClientMetrics returns MetricsResponseDhcpv4ClientMetricIterIter, set in MetricsResponse
	Dhcpv4ClientMetrics() MetricsResponseDhcpv4ClientMetricIter
	// Dhcpv4ServerMetrics returns MetricsResponseDhcpv4ServerMetricIterIter, set in MetricsResponse
	Dhcpv4ServerMetrics() MetricsResponseDhcpv4ServerMetricIter
	// Dhcpv6ClientMetrics returns MetricsResponseDhcpv6ClientMetricIterIter, set in MetricsResponse
	Dhcpv6ClientMetrics() MetricsResponseDhcpv6ClientMetricIter
	// Dhcpv6ServerMetrics returns MetricsResponseDhcpv6ServerMetricIterIter, set in MetricsResponse
	Dhcpv6ServerMetrics() MetricsResponseDhcpv6ServerMetricIter
	// Ospfv2Metrics returns MetricsResponseOspfv2MetricIterIter, set in MetricsResponse
	Ospfv2Metrics() MetricsResponseOspfv2MetricIter
	// ConvergenceMetrics returns MetricsResponseConvergenceMetricIterIter, set in MetricsResponse
	ConvergenceMetrics() MetricsResponseConvergenceMetricIter
	// MacsecMetrics returns MetricsResponseMacsecMetricIterIter, set in MetricsResponse
	MacsecMetrics() MetricsResponseMacsecMetricIter
	// MkaMetrics returns MetricsResponseMkaMetricIterIter, set in MetricsResponse
	MkaMetrics() MetricsResponseMkaMetricIter
	// Ospfv3Metrics returns MetricsResponseOspfv3MetricIterIter, set in MetricsResponse
	Ospfv3Metrics() MetricsResponseOspfv3MetricIter
	setNil()
}

type MetricsResponseChoiceEnum string

// Enum of Choice on MetricsResponse
var MetricsResponseChoice = struct {
	FLOW_METRICS        MetricsResponseChoiceEnum
	PORT_METRICS        MetricsResponseChoiceEnum
	BGPV4_METRICS       MetricsResponseChoiceEnum
	BGPV6_METRICS       MetricsResponseChoiceEnum
	ISIS_METRICS        MetricsResponseChoiceEnum
	LAG_METRICS         MetricsResponseChoiceEnum
	LACP_METRICS        MetricsResponseChoiceEnum
	LLDP_METRICS        MetricsResponseChoiceEnum
	RSVP_METRICS        MetricsResponseChoiceEnum
	DHCPV4_CLIENT       MetricsResponseChoiceEnum
	DHCPV4_SERVER       MetricsResponseChoiceEnum
	DHCPV6_CLIENT       MetricsResponseChoiceEnum
	DHCPV6_SERVER       MetricsResponseChoiceEnum
	OSPFV2_METRICS      MetricsResponseChoiceEnum
	CONVERGENCE_METRICS MetricsResponseChoiceEnum
	MACSEC_METRICS      MetricsResponseChoiceEnum
	MKA_METRICS         MetricsResponseChoiceEnum
	OSPFV3_METRICS      MetricsResponseChoiceEnum
}{
	FLOW_METRICS:        MetricsResponseChoiceEnum("flow_metrics"),
	PORT_METRICS:        MetricsResponseChoiceEnum("port_metrics"),
	BGPV4_METRICS:       MetricsResponseChoiceEnum("bgpv4_metrics"),
	BGPV6_METRICS:       MetricsResponseChoiceEnum("bgpv6_metrics"),
	ISIS_METRICS:        MetricsResponseChoiceEnum("isis_metrics"),
	LAG_METRICS:         MetricsResponseChoiceEnum("lag_metrics"),
	LACP_METRICS:        MetricsResponseChoiceEnum("lacp_metrics"),
	LLDP_METRICS:        MetricsResponseChoiceEnum("lldp_metrics"),
	RSVP_METRICS:        MetricsResponseChoiceEnum("rsvp_metrics"),
	DHCPV4_CLIENT:       MetricsResponseChoiceEnum("dhcpv4_client"),
	DHCPV4_SERVER:       MetricsResponseChoiceEnum("dhcpv4_server"),
	DHCPV6_CLIENT:       MetricsResponseChoiceEnum("dhcpv6_client"),
	DHCPV6_SERVER:       MetricsResponseChoiceEnum("dhcpv6_server"),
	OSPFV2_METRICS:      MetricsResponseChoiceEnum("ospfv2_metrics"),
	CONVERGENCE_METRICS: MetricsResponseChoiceEnum("convergence_metrics"),
	MACSEC_METRICS:      MetricsResponseChoiceEnum("macsec_metrics"),
	MKA_METRICS:         MetricsResponseChoiceEnum("mka_metrics"),
	OSPFV3_METRICS:      MetricsResponseChoiceEnum("ospfv3_metrics"),
}

func (obj *metricsResponse) Choice() MetricsResponseChoiceEnum {
	return MetricsResponseChoiceEnum(obj.obj.Choice.Enum().String())
}

// getter for Dhcpv4Client to set choice
func (obj *metricsResponse) Dhcpv4Client() {
	obj.setChoice(MetricsResponseChoice.DHCPV4_CLIENT)
<<<<<<< HEAD
}

// getter for Dhcpv4Server to set choice
func (obj *metricsResponse) Dhcpv4Server() {
	obj.setChoice(MetricsResponseChoice.DHCPV4_SERVER)
=======
>>>>>>> f91601d8
}

// getter for Dhcpv6Client to set choice
func (obj *metricsResponse) Dhcpv6Client() {
	obj.setChoice(MetricsResponseChoice.DHCPV6_CLIENT)
}

<<<<<<< HEAD
=======
// getter for Dhcpv4Server to set choice
func (obj *metricsResponse) Dhcpv4Server() {
	obj.setChoice(MetricsResponseChoice.DHCPV4_SERVER)
}

>>>>>>> f91601d8
// getter for Dhcpv6Server to set choice
func (obj *metricsResponse) Dhcpv6Server() {
	obj.setChoice(MetricsResponseChoice.DHCPV6_SERVER)
}

// description is TBD
// Choice returns a string
func (obj *metricsResponse) HasChoice() bool {
	return obj.obj.Choice != nil
}

func (obj *metricsResponse) setChoice(value MetricsResponseChoiceEnum) MetricsResponse {
	intValue, ok := otg.MetricsResponse_Choice_Enum_value[string(value)]
	if !ok {
		obj.validationErrors = append(obj.validationErrors, fmt.Sprintf(
			"%s is not a valid choice on MetricsResponseChoiceEnum", string(value)))
		return obj
	}
	enumValue := otg.MetricsResponse_Choice_Enum(intValue)
	obj.obj.Choice = &enumValue
	obj.obj.Ospfv3Metrics = nil
	obj.ospfv3MetricsHolder = nil
	obj.obj.MkaMetrics = nil
	obj.mkaMetricsHolder = nil
	obj.obj.MacsecMetrics = nil
	obj.macsecMetricsHolder = nil
	obj.obj.ConvergenceMetrics = nil
	obj.convergenceMetricsHolder = nil
	obj.obj.Ospfv2Metrics = nil
	obj.ospfv2MetricsHolder = nil
	obj.obj.RsvpMetrics = nil
	obj.rsvpMetricsHolder = nil
	obj.obj.LldpMetrics = nil
	obj.lldpMetricsHolder = nil
	obj.obj.LacpMetrics = nil
	obj.lacpMetricsHolder = nil
	obj.obj.LagMetrics = nil
	obj.lagMetricsHolder = nil
	obj.obj.IsisMetrics = nil
	obj.isisMetricsHolder = nil
	obj.obj.Bgpv6Metrics = nil
	obj.bgpv6MetricsHolder = nil
	obj.obj.Bgpv4Metrics = nil
	obj.bgpv4MetricsHolder = nil
	obj.obj.FlowMetrics = nil
	obj.flowMetricsHolder = nil
	obj.obj.PortMetrics = nil
	obj.portMetricsHolder = nil

	if value == MetricsResponseChoice.PORT_METRICS {
		obj.obj.PortMetrics = []*otg.PortMetric{}
	}

	if value == MetricsResponseChoice.FLOW_METRICS {
		obj.obj.FlowMetrics = []*otg.FlowMetric{}
	}

	if value == MetricsResponseChoice.BGPV4_METRICS {
		obj.obj.Bgpv4Metrics = []*otg.Bgpv4Metric{}
	}

	if value == MetricsResponseChoice.BGPV6_METRICS {
		obj.obj.Bgpv6Metrics = []*otg.Bgpv6Metric{}
	}

	if value == MetricsResponseChoice.ISIS_METRICS {
		obj.obj.IsisMetrics = []*otg.IsisMetric{}
	}

	if value == MetricsResponseChoice.LAG_METRICS {
		obj.obj.LagMetrics = []*otg.LagMetric{}
	}

	if value == MetricsResponseChoice.LACP_METRICS {
		obj.obj.LacpMetrics = []*otg.LacpMetric{}
	}

	if value == MetricsResponseChoice.LLDP_METRICS {
		obj.obj.LldpMetrics = []*otg.LldpMetric{}
	}

	if value == MetricsResponseChoice.RSVP_METRICS {
		obj.obj.RsvpMetrics = []*otg.RsvpMetric{}
	}

	if value == MetricsResponseChoice.OSPFV2_METRICS {
		obj.obj.Ospfv2Metrics = []*otg.Ospfv2Metric{}
	}

	if value == MetricsResponseChoice.CONVERGENCE_METRICS {
		obj.obj.ConvergenceMetrics = []*otg.ConvergenceMetric{}
	}

	if value == MetricsResponseChoice.MACSEC_METRICS {
		obj.obj.MacsecMetrics = []*otg.MacsecMetric{}
	}

	if value == MetricsResponseChoice.MKA_METRICS {
		obj.obj.MkaMetrics = []*otg.MkaMetric{}
	}

	if value == MetricsResponseChoice.OSPFV3_METRICS {
		obj.obj.Ospfv3Metrics = []*otg.Ospfv3Metric{}
	}

	return obj
}

// description is TBD
// PortMetrics returns a []PortMetric
func (obj *metricsResponse) PortMetrics() MetricsResponsePortMetricIter {
	if len(obj.obj.PortMetrics) == 0 {
		obj.setChoice(MetricsResponseChoice.PORT_METRICS)
	}
	if obj.portMetricsHolder == nil {
		obj.portMetricsHolder = newMetricsResponsePortMetricIter(&obj.obj.PortMetrics).setMsg(obj)
	}
	return obj.portMetricsHolder
}

type metricsResponsePortMetricIter struct {
	obj             *metricsResponse
	portMetricSlice []PortMetric
	fieldPtr        *[]*otg.PortMetric
}

func newMetricsResponsePortMetricIter(ptr *[]*otg.PortMetric) MetricsResponsePortMetricIter {
	return &metricsResponsePortMetricIter{fieldPtr: ptr}
}

type MetricsResponsePortMetricIter interface {
	setMsg(*metricsResponse) MetricsResponsePortMetricIter
	Items() []PortMetric
	Add() PortMetric
	Append(items ...PortMetric) MetricsResponsePortMetricIter
	Set(index int, newObj PortMetric) MetricsResponsePortMetricIter
	Clear() MetricsResponsePortMetricIter
	clearHolderSlice() MetricsResponsePortMetricIter
	appendHolderSlice(item PortMetric) MetricsResponsePortMetricIter
}

func (obj *metricsResponsePortMetricIter) setMsg(msg *metricsResponse) MetricsResponsePortMetricIter {
	obj.clearHolderSlice()
	for _, val := range *obj.fieldPtr {
		obj.appendHolderSlice(&portMetric{obj: val})
	}
	obj.obj = msg
	return obj
}

func (obj *metricsResponsePortMetricIter) Items() []PortMetric {
	return obj.portMetricSlice
}

func (obj *metricsResponsePortMetricIter) Add() PortMetric {
	newObj := &otg.PortMetric{}
	*obj.fieldPtr = append(*obj.fieldPtr, newObj)
	newLibObj := &portMetric{obj: newObj}
	newLibObj.setDefault()
	obj.portMetricSlice = append(obj.portMetricSlice, newLibObj)
	return newLibObj
}

func (obj *metricsResponsePortMetricIter) Append(items ...PortMetric) MetricsResponsePortMetricIter {
	for _, item := range items {
		newObj := item.msg()
		*obj.fieldPtr = append(*obj.fieldPtr, newObj)
		obj.portMetricSlice = append(obj.portMetricSlice, item)
	}
	return obj
}

func (obj *metricsResponsePortMetricIter) Set(index int, newObj PortMetric) MetricsResponsePortMetricIter {
	(*obj.fieldPtr)[index] = newObj.msg()
	obj.portMetricSlice[index] = newObj
	return obj
}
func (obj *metricsResponsePortMetricIter) Clear() MetricsResponsePortMetricIter {
	if len(*obj.fieldPtr) > 0 {
		*obj.fieldPtr = []*otg.PortMetric{}
		obj.portMetricSlice = []PortMetric{}
	}
	return obj
}
func (obj *metricsResponsePortMetricIter) clearHolderSlice() MetricsResponsePortMetricIter {
	if len(obj.portMetricSlice) > 0 {
		obj.portMetricSlice = []PortMetric{}
	}
	return obj
}
func (obj *metricsResponsePortMetricIter) appendHolderSlice(item PortMetric) MetricsResponsePortMetricIter {
	obj.portMetricSlice = append(obj.portMetricSlice, item)
	return obj
}

// description is TBD
// FlowMetrics returns a []FlowMetric
func (obj *metricsResponse) FlowMetrics() MetricsResponseFlowMetricIter {
	if len(obj.obj.FlowMetrics) == 0 {
		obj.setChoice(MetricsResponseChoice.FLOW_METRICS)
	}
	if obj.flowMetricsHolder == nil {
		obj.flowMetricsHolder = newMetricsResponseFlowMetricIter(&obj.obj.FlowMetrics).setMsg(obj)
	}
	return obj.flowMetricsHolder
}

type metricsResponseFlowMetricIter struct {
	obj             *metricsResponse
	flowMetricSlice []FlowMetric
	fieldPtr        *[]*otg.FlowMetric
}

func newMetricsResponseFlowMetricIter(ptr *[]*otg.FlowMetric) MetricsResponseFlowMetricIter {
	return &metricsResponseFlowMetricIter{fieldPtr: ptr}
}

type MetricsResponseFlowMetricIter interface {
	setMsg(*metricsResponse) MetricsResponseFlowMetricIter
	Items() []FlowMetric
	Add() FlowMetric
	Append(items ...FlowMetric) MetricsResponseFlowMetricIter
	Set(index int, newObj FlowMetric) MetricsResponseFlowMetricIter
	Clear() MetricsResponseFlowMetricIter
	clearHolderSlice() MetricsResponseFlowMetricIter
	appendHolderSlice(item FlowMetric) MetricsResponseFlowMetricIter
}

func (obj *metricsResponseFlowMetricIter) setMsg(msg *metricsResponse) MetricsResponseFlowMetricIter {
	obj.clearHolderSlice()
	for _, val := range *obj.fieldPtr {
		obj.appendHolderSlice(&flowMetric{obj: val})
	}
	obj.obj = msg
	return obj
}

func (obj *metricsResponseFlowMetricIter) Items() []FlowMetric {
	return obj.flowMetricSlice
}

func (obj *metricsResponseFlowMetricIter) Add() FlowMetric {
	newObj := &otg.FlowMetric{}
	*obj.fieldPtr = append(*obj.fieldPtr, newObj)
	newLibObj := &flowMetric{obj: newObj}
	newLibObj.setDefault()
	obj.flowMetricSlice = append(obj.flowMetricSlice, newLibObj)
	return newLibObj
}

func (obj *metricsResponseFlowMetricIter) Append(items ...FlowMetric) MetricsResponseFlowMetricIter {
	for _, item := range items {
		newObj := item.msg()
		*obj.fieldPtr = append(*obj.fieldPtr, newObj)
		obj.flowMetricSlice = append(obj.flowMetricSlice, item)
	}
	return obj
}

func (obj *metricsResponseFlowMetricIter) Set(index int, newObj FlowMetric) MetricsResponseFlowMetricIter {
	(*obj.fieldPtr)[index] = newObj.msg()
	obj.flowMetricSlice[index] = newObj
	return obj
}
func (obj *metricsResponseFlowMetricIter) Clear() MetricsResponseFlowMetricIter {
	if len(*obj.fieldPtr) > 0 {
		*obj.fieldPtr = []*otg.FlowMetric{}
		obj.flowMetricSlice = []FlowMetric{}
	}
	return obj
}
func (obj *metricsResponseFlowMetricIter) clearHolderSlice() MetricsResponseFlowMetricIter {
	if len(obj.flowMetricSlice) > 0 {
		obj.flowMetricSlice = []FlowMetric{}
	}
	return obj
}
func (obj *metricsResponseFlowMetricIter) appendHolderSlice(item FlowMetric) MetricsResponseFlowMetricIter {
	obj.flowMetricSlice = append(obj.flowMetricSlice, item)
	return obj
}

// description is TBD
// Bgpv4Metrics returns a []Bgpv4Metric
func (obj *metricsResponse) Bgpv4Metrics() MetricsResponseBgpv4MetricIter {
	if len(obj.obj.Bgpv4Metrics) == 0 {
		obj.setChoice(MetricsResponseChoice.BGPV4_METRICS)
	}
	if obj.bgpv4MetricsHolder == nil {
		obj.bgpv4MetricsHolder = newMetricsResponseBgpv4MetricIter(&obj.obj.Bgpv4Metrics).setMsg(obj)
	}
	return obj.bgpv4MetricsHolder
}

type metricsResponseBgpv4MetricIter struct {
	obj              *metricsResponse
	bgpv4MetricSlice []Bgpv4Metric
	fieldPtr         *[]*otg.Bgpv4Metric
}

func newMetricsResponseBgpv4MetricIter(ptr *[]*otg.Bgpv4Metric) MetricsResponseBgpv4MetricIter {
	return &metricsResponseBgpv4MetricIter{fieldPtr: ptr}
}

type MetricsResponseBgpv4MetricIter interface {
	setMsg(*metricsResponse) MetricsResponseBgpv4MetricIter
	Items() []Bgpv4Metric
	Add() Bgpv4Metric
	Append(items ...Bgpv4Metric) MetricsResponseBgpv4MetricIter
	Set(index int, newObj Bgpv4Metric) MetricsResponseBgpv4MetricIter
	Clear() MetricsResponseBgpv4MetricIter
	clearHolderSlice() MetricsResponseBgpv4MetricIter
	appendHolderSlice(item Bgpv4Metric) MetricsResponseBgpv4MetricIter
}

func (obj *metricsResponseBgpv4MetricIter) setMsg(msg *metricsResponse) MetricsResponseBgpv4MetricIter {
	obj.clearHolderSlice()
	for _, val := range *obj.fieldPtr {
		obj.appendHolderSlice(&bgpv4Metric{obj: val})
	}
	obj.obj = msg
	return obj
}

func (obj *metricsResponseBgpv4MetricIter) Items() []Bgpv4Metric {
	return obj.bgpv4MetricSlice
}

func (obj *metricsResponseBgpv4MetricIter) Add() Bgpv4Metric {
	newObj := &otg.Bgpv4Metric{}
	*obj.fieldPtr = append(*obj.fieldPtr, newObj)
	newLibObj := &bgpv4Metric{obj: newObj}
	newLibObj.setDefault()
	obj.bgpv4MetricSlice = append(obj.bgpv4MetricSlice, newLibObj)
	return newLibObj
}

func (obj *metricsResponseBgpv4MetricIter) Append(items ...Bgpv4Metric) MetricsResponseBgpv4MetricIter {
	for _, item := range items {
		newObj := item.msg()
		*obj.fieldPtr = append(*obj.fieldPtr, newObj)
		obj.bgpv4MetricSlice = append(obj.bgpv4MetricSlice, item)
	}
	return obj
}

func (obj *metricsResponseBgpv4MetricIter) Set(index int, newObj Bgpv4Metric) MetricsResponseBgpv4MetricIter {
	(*obj.fieldPtr)[index] = newObj.msg()
	obj.bgpv4MetricSlice[index] = newObj
	return obj
}
func (obj *metricsResponseBgpv4MetricIter) Clear() MetricsResponseBgpv4MetricIter {
	if len(*obj.fieldPtr) > 0 {
		*obj.fieldPtr = []*otg.Bgpv4Metric{}
		obj.bgpv4MetricSlice = []Bgpv4Metric{}
	}
	return obj
}
func (obj *metricsResponseBgpv4MetricIter) clearHolderSlice() MetricsResponseBgpv4MetricIter {
	if len(obj.bgpv4MetricSlice) > 0 {
		obj.bgpv4MetricSlice = []Bgpv4Metric{}
	}
	return obj
}
func (obj *metricsResponseBgpv4MetricIter) appendHolderSlice(item Bgpv4Metric) MetricsResponseBgpv4MetricIter {
	obj.bgpv4MetricSlice = append(obj.bgpv4MetricSlice, item)
	return obj
}

// description is TBD
// Bgpv6Metrics returns a []Bgpv6Metric
func (obj *metricsResponse) Bgpv6Metrics() MetricsResponseBgpv6MetricIter {
	if len(obj.obj.Bgpv6Metrics) == 0 {
		obj.setChoice(MetricsResponseChoice.BGPV6_METRICS)
	}
	if obj.bgpv6MetricsHolder == nil {
		obj.bgpv6MetricsHolder = newMetricsResponseBgpv6MetricIter(&obj.obj.Bgpv6Metrics).setMsg(obj)
	}
	return obj.bgpv6MetricsHolder
}

type metricsResponseBgpv6MetricIter struct {
	obj              *metricsResponse
	bgpv6MetricSlice []Bgpv6Metric
	fieldPtr         *[]*otg.Bgpv6Metric
}

func newMetricsResponseBgpv6MetricIter(ptr *[]*otg.Bgpv6Metric) MetricsResponseBgpv6MetricIter {
	return &metricsResponseBgpv6MetricIter{fieldPtr: ptr}
}

type MetricsResponseBgpv6MetricIter interface {
	setMsg(*metricsResponse) MetricsResponseBgpv6MetricIter
	Items() []Bgpv6Metric
	Add() Bgpv6Metric
	Append(items ...Bgpv6Metric) MetricsResponseBgpv6MetricIter
	Set(index int, newObj Bgpv6Metric) MetricsResponseBgpv6MetricIter
	Clear() MetricsResponseBgpv6MetricIter
	clearHolderSlice() MetricsResponseBgpv6MetricIter
	appendHolderSlice(item Bgpv6Metric) MetricsResponseBgpv6MetricIter
}

func (obj *metricsResponseBgpv6MetricIter) setMsg(msg *metricsResponse) MetricsResponseBgpv6MetricIter {
	obj.clearHolderSlice()
	for _, val := range *obj.fieldPtr {
		obj.appendHolderSlice(&bgpv6Metric{obj: val})
	}
	obj.obj = msg
	return obj
}

func (obj *metricsResponseBgpv6MetricIter) Items() []Bgpv6Metric {
	return obj.bgpv6MetricSlice
}

func (obj *metricsResponseBgpv6MetricIter) Add() Bgpv6Metric {
	newObj := &otg.Bgpv6Metric{}
	*obj.fieldPtr = append(*obj.fieldPtr, newObj)
	newLibObj := &bgpv6Metric{obj: newObj}
	newLibObj.setDefault()
	obj.bgpv6MetricSlice = append(obj.bgpv6MetricSlice, newLibObj)
	return newLibObj
}

func (obj *metricsResponseBgpv6MetricIter) Append(items ...Bgpv6Metric) MetricsResponseBgpv6MetricIter {
	for _, item := range items {
		newObj := item.msg()
		*obj.fieldPtr = append(*obj.fieldPtr, newObj)
		obj.bgpv6MetricSlice = append(obj.bgpv6MetricSlice, item)
	}
	return obj
}

func (obj *metricsResponseBgpv6MetricIter) Set(index int, newObj Bgpv6Metric) MetricsResponseBgpv6MetricIter {
	(*obj.fieldPtr)[index] = newObj.msg()
	obj.bgpv6MetricSlice[index] = newObj
	return obj
}
func (obj *metricsResponseBgpv6MetricIter) Clear() MetricsResponseBgpv6MetricIter {
	if len(*obj.fieldPtr) > 0 {
		*obj.fieldPtr = []*otg.Bgpv6Metric{}
		obj.bgpv6MetricSlice = []Bgpv6Metric{}
	}
	return obj
}
func (obj *metricsResponseBgpv6MetricIter) clearHolderSlice() MetricsResponseBgpv6MetricIter {
	if len(obj.bgpv6MetricSlice) > 0 {
		obj.bgpv6MetricSlice = []Bgpv6Metric{}
	}
	return obj
}
func (obj *metricsResponseBgpv6MetricIter) appendHolderSlice(item Bgpv6Metric) MetricsResponseBgpv6MetricIter {
	obj.bgpv6MetricSlice = append(obj.bgpv6MetricSlice, item)
	return obj
}

// description is TBD
// IsisMetrics returns a []IsisMetric
func (obj *metricsResponse) IsisMetrics() MetricsResponseIsisMetricIter {
	if len(obj.obj.IsisMetrics) == 0 {
		obj.setChoice(MetricsResponseChoice.ISIS_METRICS)
	}
	if obj.isisMetricsHolder == nil {
		obj.isisMetricsHolder = newMetricsResponseIsisMetricIter(&obj.obj.IsisMetrics).setMsg(obj)
	}
	return obj.isisMetricsHolder
}

type metricsResponseIsisMetricIter struct {
	obj             *metricsResponse
	isisMetricSlice []IsisMetric
	fieldPtr        *[]*otg.IsisMetric
}

func newMetricsResponseIsisMetricIter(ptr *[]*otg.IsisMetric) MetricsResponseIsisMetricIter {
	return &metricsResponseIsisMetricIter{fieldPtr: ptr}
}

type MetricsResponseIsisMetricIter interface {
	setMsg(*metricsResponse) MetricsResponseIsisMetricIter
	Items() []IsisMetric
	Add() IsisMetric
	Append(items ...IsisMetric) MetricsResponseIsisMetricIter
	Set(index int, newObj IsisMetric) MetricsResponseIsisMetricIter
	Clear() MetricsResponseIsisMetricIter
	clearHolderSlice() MetricsResponseIsisMetricIter
	appendHolderSlice(item IsisMetric) MetricsResponseIsisMetricIter
}

func (obj *metricsResponseIsisMetricIter) setMsg(msg *metricsResponse) MetricsResponseIsisMetricIter {
	obj.clearHolderSlice()
	for _, val := range *obj.fieldPtr {
		obj.appendHolderSlice(&isisMetric{obj: val})
	}
	obj.obj = msg
	return obj
}

func (obj *metricsResponseIsisMetricIter) Items() []IsisMetric {
	return obj.isisMetricSlice
}

func (obj *metricsResponseIsisMetricIter) Add() IsisMetric {
	newObj := &otg.IsisMetric{}
	*obj.fieldPtr = append(*obj.fieldPtr, newObj)
	newLibObj := &isisMetric{obj: newObj}
	newLibObj.setDefault()
	obj.isisMetricSlice = append(obj.isisMetricSlice, newLibObj)
	return newLibObj
}

func (obj *metricsResponseIsisMetricIter) Append(items ...IsisMetric) MetricsResponseIsisMetricIter {
	for _, item := range items {
		newObj := item.msg()
		*obj.fieldPtr = append(*obj.fieldPtr, newObj)
		obj.isisMetricSlice = append(obj.isisMetricSlice, item)
	}
	return obj
}

func (obj *metricsResponseIsisMetricIter) Set(index int, newObj IsisMetric) MetricsResponseIsisMetricIter {
	(*obj.fieldPtr)[index] = newObj.msg()
	obj.isisMetricSlice[index] = newObj
	return obj
}
func (obj *metricsResponseIsisMetricIter) Clear() MetricsResponseIsisMetricIter {
	if len(*obj.fieldPtr) > 0 {
		*obj.fieldPtr = []*otg.IsisMetric{}
		obj.isisMetricSlice = []IsisMetric{}
	}
	return obj
}
func (obj *metricsResponseIsisMetricIter) clearHolderSlice() MetricsResponseIsisMetricIter {
	if len(obj.isisMetricSlice) > 0 {
		obj.isisMetricSlice = []IsisMetric{}
	}
	return obj
}
func (obj *metricsResponseIsisMetricIter) appendHolderSlice(item IsisMetric) MetricsResponseIsisMetricIter {
	obj.isisMetricSlice = append(obj.isisMetricSlice, item)
	return obj
}

// description is TBD
// LagMetrics returns a []LagMetric
func (obj *metricsResponse) LagMetrics() MetricsResponseLagMetricIter {
	if len(obj.obj.LagMetrics) == 0 {
		obj.setChoice(MetricsResponseChoice.LAG_METRICS)
	}
	if obj.lagMetricsHolder == nil {
		obj.lagMetricsHolder = newMetricsResponseLagMetricIter(&obj.obj.LagMetrics).setMsg(obj)
	}
	return obj.lagMetricsHolder
}

type metricsResponseLagMetricIter struct {
	obj            *metricsResponse
	lagMetricSlice []LagMetric
	fieldPtr       *[]*otg.LagMetric
}

func newMetricsResponseLagMetricIter(ptr *[]*otg.LagMetric) MetricsResponseLagMetricIter {
	return &metricsResponseLagMetricIter{fieldPtr: ptr}
}

type MetricsResponseLagMetricIter interface {
	setMsg(*metricsResponse) MetricsResponseLagMetricIter
	Items() []LagMetric
	Add() LagMetric
	Append(items ...LagMetric) MetricsResponseLagMetricIter
	Set(index int, newObj LagMetric) MetricsResponseLagMetricIter
	Clear() MetricsResponseLagMetricIter
	clearHolderSlice() MetricsResponseLagMetricIter
	appendHolderSlice(item LagMetric) MetricsResponseLagMetricIter
}

func (obj *metricsResponseLagMetricIter) setMsg(msg *metricsResponse) MetricsResponseLagMetricIter {
	obj.clearHolderSlice()
	for _, val := range *obj.fieldPtr {
		obj.appendHolderSlice(&lagMetric{obj: val})
	}
	obj.obj = msg
	return obj
}

func (obj *metricsResponseLagMetricIter) Items() []LagMetric {
	return obj.lagMetricSlice
}

func (obj *metricsResponseLagMetricIter) Add() LagMetric {
	newObj := &otg.LagMetric{}
	*obj.fieldPtr = append(*obj.fieldPtr, newObj)
	newLibObj := &lagMetric{obj: newObj}
	newLibObj.setDefault()
	obj.lagMetricSlice = append(obj.lagMetricSlice, newLibObj)
	return newLibObj
}

func (obj *metricsResponseLagMetricIter) Append(items ...LagMetric) MetricsResponseLagMetricIter {
	for _, item := range items {
		newObj := item.msg()
		*obj.fieldPtr = append(*obj.fieldPtr, newObj)
		obj.lagMetricSlice = append(obj.lagMetricSlice, item)
	}
	return obj
}

func (obj *metricsResponseLagMetricIter) Set(index int, newObj LagMetric) MetricsResponseLagMetricIter {
	(*obj.fieldPtr)[index] = newObj.msg()
	obj.lagMetricSlice[index] = newObj
	return obj
}
func (obj *metricsResponseLagMetricIter) Clear() MetricsResponseLagMetricIter {
	if len(*obj.fieldPtr) > 0 {
		*obj.fieldPtr = []*otg.LagMetric{}
		obj.lagMetricSlice = []LagMetric{}
	}
	return obj
}
func (obj *metricsResponseLagMetricIter) clearHolderSlice() MetricsResponseLagMetricIter {
	if len(obj.lagMetricSlice) > 0 {
		obj.lagMetricSlice = []LagMetric{}
	}
	return obj
}
func (obj *metricsResponseLagMetricIter) appendHolderSlice(item LagMetric) MetricsResponseLagMetricIter {
	obj.lagMetricSlice = append(obj.lagMetricSlice, item)
	return obj
}

// description is TBD
// LacpMetrics returns a []LacpMetric
func (obj *metricsResponse) LacpMetrics() MetricsResponseLacpMetricIter {
	if len(obj.obj.LacpMetrics) == 0 {
		obj.setChoice(MetricsResponseChoice.LACP_METRICS)
	}
	if obj.lacpMetricsHolder == nil {
		obj.lacpMetricsHolder = newMetricsResponseLacpMetricIter(&obj.obj.LacpMetrics).setMsg(obj)
	}
	return obj.lacpMetricsHolder
}

type metricsResponseLacpMetricIter struct {
	obj             *metricsResponse
	lacpMetricSlice []LacpMetric
	fieldPtr        *[]*otg.LacpMetric
}

func newMetricsResponseLacpMetricIter(ptr *[]*otg.LacpMetric) MetricsResponseLacpMetricIter {
	return &metricsResponseLacpMetricIter{fieldPtr: ptr}
}

type MetricsResponseLacpMetricIter interface {
	setMsg(*metricsResponse) MetricsResponseLacpMetricIter
	Items() []LacpMetric
	Add() LacpMetric
	Append(items ...LacpMetric) MetricsResponseLacpMetricIter
	Set(index int, newObj LacpMetric) MetricsResponseLacpMetricIter
	Clear() MetricsResponseLacpMetricIter
	clearHolderSlice() MetricsResponseLacpMetricIter
	appendHolderSlice(item LacpMetric) MetricsResponseLacpMetricIter
}

func (obj *metricsResponseLacpMetricIter) setMsg(msg *metricsResponse) MetricsResponseLacpMetricIter {
	obj.clearHolderSlice()
	for _, val := range *obj.fieldPtr {
		obj.appendHolderSlice(&lacpMetric{obj: val})
	}
	obj.obj = msg
	return obj
}

func (obj *metricsResponseLacpMetricIter) Items() []LacpMetric {
	return obj.lacpMetricSlice
}

func (obj *metricsResponseLacpMetricIter) Add() LacpMetric {
	newObj := &otg.LacpMetric{}
	*obj.fieldPtr = append(*obj.fieldPtr, newObj)
	newLibObj := &lacpMetric{obj: newObj}
	newLibObj.setDefault()
	obj.lacpMetricSlice = append(obj.lacpMetricSlice, newLibObj)
	return newLibObj
}

func (obj *metricsResponseLacpMetricIter) Append(items ...LacpMetric) MetricsResponseLacpMetricIter {
	for _, item := range items {
		newObj := item.msg()
		*obj.fieldPtr = append(*obj.fieldPtr, newObj)
		obj.lacpMetricSlice = append(obj.lacpMetricSlice, item)
	}
	return obj
}

func (obj *metricsResponseLacpMetricIter) Set(index int, newObj LacpMetric) MetricsResponseLacpMetricIter {
	(*obj.fieldPtr)[index] = newObj.msg()
	obj.lacpMetricSlice[index] = newObj
	return obj
}
func (obj *metricsResponseLacpMetricIter) Clear() MetricsResponseLacpMetricIter {
	if len(*obj.fieldPtr) > 0 {
		*obj.fieldPtr = []*otg.LacpMetric{}
		obj.lacpMetricSlice = []LacpMetric{}
	}
	return obj
}
func (obj *metricsResponseLacpMetricIter) clearHolderSlice() MetricsResponseLacpMetricIter {
	if len(obj.lacpMetricSlice) > 0 {
		obj.lacpMetricSlice = []LacpMetric{}
	}
	return obj
}
func (obj *metricsResponseLacpMetricIter) appendHolderSlice(item LacpMetric) MetricsResponseLacpMetricIter {
	obj.lacpMetricSlice = append(obj.lacpMetricSlice, item)
	return obj
}

// description is TBD
// LldpMetrics returns a []LldpMetric
func (obj *metricsResponse) LldpMetrics() MetricsResponseLldpMetricIter {
	if len(obj.obj.LldpMetrics) == 0 {
		obj.setChoice(MetricsResponseChoice.LLDP_METRICS)
	}
	if obj.lldpMetricsHolder == nil {
		obj.lldpMetricsHolder = newMetricsResponseLldpMetricIter(&obj.obj.LldpMetrics).setMsg(obj)
	}
	return obj.lldpMetricsHolder
}

type metricsResponseLldpMetricIter struct {
	obj             *metricsResponse
	lldpMetricSlice []LldpMetric
	fieldPtr        *[]*otg.LldpMetric
}

func newMetricsResponseLldpMetricIter(ptr *[]*otg.LldpMetric) MetricsResponseLldpMetricIter {
	return &metricsResponseLldpMetricIter{fieldPtr: ptr}
}

type MetricsResponseLldpMetricIter interface {
	setMsg(*metricsResponse) MetricsResponseLldpMetricIter
	Items() []LldpMetric
	Add() LldpMetric
	Append(items ...LldpMetric) MetricsResponseLldpMetricIter
	Set(index int, newObj LldpMetric) MetricsResponseLldpMetricIter
	Clear() MetricsResponseLldpMetricIter
	clearHolderSlice() MetricsResponseLldpMetricIter
	appendHolderSlice(item LldpMetric) MetricsResponseLldpMetricIter
}

func (obj *metricsResponseLldpMetricIter) setMsg(msg *metricsResponse) MetricsResponseLldpMetricIter {
	obj.clearHolderSlice()
	for _, val := range *obj.fieldPtr {
		obj.appendHolderSlice(&lldpMetric{obj: val})
	}
	obj.obj = msg
	return obj
}

func (obj *metricsResponseLldpMetricIter) Items() []LldpMetric {
	return obj.lldpMetricSlice
}

func (obj *metricsResponseLldpMetricIter) Add() LldpMetric {
	newObj := &otg.LldpMetric{}
	*obj.fieldPtr = append(*obj.fieldPtr, newObj)
	newLibObj := &lldpMetric{obj: newObj}
	newLibObj.setDefault()
	obj.lldpMetricSlice = append(obj.lldpMetricSlice, newLibObj)
	return newLibObj
}

func (obj *metricsResponseLldpMetricIter) Append(items ...LldpMetric) MetricsResponseLldpMetricIter {
	for _, item := range items {
		newObj := item.msg()
		*obj.fieldPtr = append(*obj.fieldPtr, newObj)
		obj.lldpMetricSlice = append(obj.lldpMetricSlice, item)
	}
	return obj
}

func (obj *metricsResponseLldpMetricIter) Set(index int, newObj LldpMetric) MetricsResponseLldpMetricIter {
	(*obj.fieldPtr)[index] = newObj.msg()
	obj.lldpMetricSlice[index] = newObj
	return obj
}
func (obj *metricsResponseLldpMetricIter) Clear() MetricsResponseLldpMetricIter {
	if len(*obj.fieldPtr) > 0 {
		*obj.fieldPtr = []*otg.LldpMetric{}
		obj.lldpMetricSlice = []LldpMetric{}
	}
	return obj
}
func (obj *metricsResponseLldpMetricIter) clearHolderSlice() MetricsResponseLldpMetricIter {
	if len(obj.lldpMetricSlice) > 0 {
		obj.lldpMetricSlice = []LldpMetric{}
	}
	return obj
}
func (obj *metricsResponseLldpMetricIter) appendHolderSlice(item LldpMetric) MetricsResponseLldpMetricIter {
	obj.lldpMetricSlice = append(obj.lldpMetricSlice, item)
	return obj
}

// description is TBD
// RsvpMetrics returns a []RsvpMetric
func (obj *metricsResponse) RsvpMetrics() MetricsResponseRsvpMetricIter {
	if len(obj.obj.RsvpMetrics) == 0 {
		obj.setChoice(MetricsResponseChoice.RSVP_METRICS)
	}
	if obj.rsvpMetricsHolder == nil {
		obj.rsvpMetricsHolder = newMetricsResponseRsvpMetricIter(&obj.obj.RsvpMetrics).setMsg(obj)
	}
	return obj.rsvpMetricsHolder
}

type metricsResponseRsvpMetricIter struct {
	obj             *metricsResponse
	rsvpMetricSlice []RsvpMetric
	fieldPtr        *[]*otg.RsvpMetric
}

func newMetricsResponseRsvpMetricIter(ptr *[]*otg.RsvpMetric) MetricsResponseRsvpMetricIter {
	return &metricsResponseRsvpMetricIter{fieldPtr: ptr}
}

type MetricsResponseRsvpMetricIter interface {
	setMsg(*metricsResponse) MetricsResponseRsvpMetricIter
	Items() []RsvpMetric
	Add() RsvpMetric
	Append(items ...RsvpMetric) MetricsResponseRsvpMetricIter
	Set(index int, newObj RsvpMetric) MetricsResponseRsvpMetricIter
	Clear() MetricsResponseRsvpMetricIter
	clearHolderSlice() MetricsResponseRsvpMetricIter
	appendHolderSlice(item RsvpMetric) MetricsResponseRsvpMetricIter
}

func (obj *metricsResponseRsvpMetricIter) setMsg(msg *metricsResponse) MetricsResponseRsvpMetricIter {
	obj.clearHolderSlice()
	for _, val := range *obj.fieldPtr {
		obj.appendHolderSlice(&rsvpMetric{obj: val})
	}
	obj.obj = msg
	return obj
}

func (obj *metricsResponseRsvpMetricIter) Items() []RsvpMetric {
	return obj.rsvpMetricSlice
}

func (obj *metricsResponseRsvpMetricIter) Add() RsvpMetric {
	newObj := &otg.RsvpMetric{}
	*obj.fieldPtr = append(*obj.fieldPtr, newObj)
	newLibObj := &rsvpMetric{obj: newObj}
	newLibObj.setDefault()
	obj.rsvpMetricSlice = append(obj.rsvpMetricSlice, newLibObj)
	return newLibObj
}

func (obj *metricsResponseRsvpMetricIter) Append(items ...RsvpMetric) MetricsResponseRsvpMetricIter {
	for _, item := range items {
		newObj := item.msg()
		*obj.fieldPtr = append(*obj.fieldPtr, newObj)
		obj.rsvpMetricSlice = append(obj.rsvpMetricSlice, item)
	}
	return obj
}

func (obj *metricsResponseRsvpMetricIter) Set(index int, newObj RsvpMetric) MetricsResponseRsvpMetricIter {
	(*obj.fieldPtr)[index] = newObj.msg()
	obj.rsvpMetricSlice[index] = newObj
	return obj
}
func (obj *metricsResponseRsvpMetricIter) Clear() MetricsResponseRsvpMetricIter {
	if len(*obj.fieldPtr) > 0 {
		*obj.fieldPtr = []*otg.RsvpMetric{}
		obj.rsvpMetricSlice = []RsvpMetric{}
	}
	return obj
}
func (obj *metricsResponseRsvpMetricIter) clearHolderSlice() MetricsResponseRsvpMetricIter {
	if len(obj.rsvpMetricSlice) > 0 {
		obj.rsvpMetricSlice = []RsvpMetric{}
	}
	return obj
}
func (obj *metricsResponseRsvpMetricIter) appendHolderSlice(item RsvpMetric) MetricsResponseRsvpMetricIter {
	obj.rsvpMetricSlice = append(obj.rsvpMetricSlice, item)
	return obj
}

// description is TBD
// Dhcpv4ClientMetrics returns a []Dhcpv4ClientMetric
func (obj *metricsResponse) Dhcpv4ClientMetrics() MetricsResponseDhcpv4ClientMetricIter {
	if len(obj.obj.Dhcpv4ClientMetrics) == 0 {
		obj.obj.Dhcpv4ClientMetrics = []*otg.Dhcpv4ClientMetric{}
	}
	if obj.dhcpv4ClientMetricsHolder == nil {
		obj.dhcpv4ClientMetricsHolder = newMetricsResponseDhcpv4ClientMetricIter(&obj.obj.Dhcpv4ClientMetrics).setMsg(obj)
	}
	return obj.dhcpv4ClientMetricsHolder
}

type metricsResponseDhcpv4ClientMetricIter struct {
	obj                     *metricsResponse
	dhcpv4ClientMetricSlice []Dhcpv4ClientMetric
	fieldPtr                *[]*otg.Dhcpv4ClientMetric
}

func newMetricsResponseDhcpv4ClientMetricIter(ptr *[]*otg.Dhcpv4ClientMetric) MetricsResponseDhcpv4ClientMetricIter {
	return &metricsResponseDhcpv4ClientMetricIter{fieldPtr: ptr}
}

type MetricsResponseDhcpv4ClientMetricIter interface {
	setMsg(*metricsResponse) MetricsResponseDhcpv4ClientMetricIter
	Items() []Dhcpv4ClientMetric
	Add() Dhcpv4ClientMetric
	Append(items ...Dhcpv4ClientMetric) MetricsResponseDhcpv4ClientMetricIter
	Set(index int, newObj Dhcpv4ClientMetric) MetricsResponseDhcpv4ClientMetricIter
	Clear() MetricsResponseDhcpv4ClientMetricIter
	clearHolderSlice() MetricsResponseDhcpv4ClientMetricIter
	appendHolderSlice(item Dhcpv4ClientMetric) MetricsResponseDhcpv4ClientMetricIter
}

func (obj *metricsResponseDhcpv4ClientMetricIter) setMsg(msg *metricsResponse) MetricsResponseDhcpv4ClientMetricIter {
	obj.clearHolderSlice()
	for _, val := range *obj.fieldPtr {
		obj.appendHolderSlice(&dhcpv4ClientMetric{obj: val})
	}
	obj.obj = msg
	return obj
}

func (obj *metricsResponseDhcpv4ClientMetricIter) Items() []Dhcpv4ClientMetric {
	return obj.dhcpv4ClientMetricSlice
}

func (obj *metricsResponseDhcpv4ClientMetricIter) Add() Dhcpv4ClientMetric {
	newObj := &otg.Dhcpv4ClientMetric{}
	*obj.fieldPtr = append(*obj.fieldPtr, newObj)
	newLibObj := &dhcpv4ClientMetric{obj: newObj}
	newLibObj.setDefault()
	obj.dhcpv4ClientMetricSlice = append(obj.dhcpv4ClientMetricSlice, newLibObj)
	return newLibObj
}

func (obj *metricsResponseDhcpv4ClientMetricIter) Append(items ...Dhcpv4ClientMetric) MetricsResponseDhcpv4ClientMetricIter {
	for _, item := range items {
		newObj := item.msg()
		*obj.fieldPtr = append(*obj.fieldPtr, newObj)
		obj.dhcpv4ClientMetricSlice = append(obj.dhcpv4ClientMetricSlice, item)
	}
	return obj
}

func (obj *metricsResponseDhcpv4ClientMetricIter) Set(index int, newObj Dhcpv4ClientMetric) MetricsResponseDhcpv4ClientMetricIter {
	(*obj.fieldPtr)[index] = newObj.msg()
	obj.dhcpv4ClientMetricSlice[index] = newObj
	return obj
}
func (obj *metricsResponseDhcpv4ClientMetricIter) Clear() MetricsResponseDhcpv4ClientMetricIter {
	if len(*obj.fieldPtr) > 0 {
		*obj.fieldPtr = []*otg.Dhcpv4ClientMetric{}
		obj.dhcpv4ClientMetricSlice = []Dhcpv4ClientMetric{}
	}
	return obj
}
func (obj *metricsResponseDhcpv4ClientMetricIter) clearHolderSlice() MetricsResponseDhcpv4ClientMetricIter {
	if len(obj.dhcpv4ClientMetricSlice) > 0 {
		obj.dhcpv4ClientMetricSlice = []Dhcpv4ClientMetric{}
	}
	return obj
}
func (obj *metricsResponseDhcpv4ClientMetricIter) appendHolderSlice(item Dhcpv4ClientMetric) MetricsResponseDhcpv4ClientMetricIter {
	obj.dhcpv4ClientMetricSlice = append(obj.dhcpv4ClientMetricSlice, item)
	return obj
}

// description is TBD
// Dhcpv4ServerMetrics returns a []Dhcpv4ServerMetric
func (obj *metricsResponse) Dhcpv4ServerMetrics() MetricsResponseDhcpv4ServerMetricIter {
	if len(obj.obj.Dhcpv4ServerMetrics) == 0 {
		obj.obj.Dhcpv4ServerMetrics = []*otg.Dhcpv4ServerMetric{}
	}
	if obj.dhcpv4ServerMetricsHolder == nil {
		obj.dhcpv4ServerMetricsHolder = newMetricsResponseDhcpv4ServerMetricIter(&obj.obj.Dhcpv4ServerMetrics).setMsg(obj)
	}
	return obj.dhcpv4ServerMetricsHolder
}

type metricsResponseDhcpv4ServerMetricIter struct {
	obj                     *metricsResponse
	dhcpv4ServerMetricSlice []Dhcpv4ServerMetric
	fieldPtr                *[]*otg.Dhcpv4ServerMetric
}

func newMetricsResponseDhcpv4ServerMetricIter(ptr *[]*otg.Dhcpv4ServerMetric) MetricsResponseDhcpv4ServerMetricIter {
	return &metricsResponseDhcpv4ServerMetricIter{fieldPtr: ptr}
}

type MetricsResponseDhcpv4ServerMetricIter interface {
	setMsg(*metricsResponse) MetricsResponseDhcpv4ServerMetricIter
	Items() []Dhcpv4ServerMetric
	Add() Dhcpv4ServerMetric
	Append(items ...Dhcpv4ServerMetric) MetricsResponseDhcpv4ServerMetricIter
	Set(index int, newObj Dhcpv4ServerMetric) MetricsResponseDhcpv4ServerMetricIter
	Clear() MetricsResponseDhcpv4ServerMetricIter
	clearHolderSlice() MetricsResponseDhcpv4ServerMetricIter
	appendHolderSlice(item Dhcpv4ServerMetric) MetricsResponseDhcpv4ServerMetricIter
}

func (obj *metricsResponseDhcpv4ServerMetricIter) setMsg(msg *metricsResponse) MetricsResponseDhcpv4ServerMetricIter {
	obj.clearHolderSlice()
	for _, val := range *obj.fieldPtr {
		obj.appendHolderSlice(&dhcpv4ServerMetric{obj: val})
	}
	obj.obj = msg
	return obj
}

func (obj *metricsResponseDhcpv4ServerMetricIter) Items() []Dhcpv4ServerMetric {
	return obj.dhcpv4ServerMetricSlice
}

func (obj *metricsResponseDhcpv4ServerMetricIter) Add() Dhcpv4ServerMetric {
	newObj := &otg.Dhcpv4ServerMetric{}
	*obj.fieldPtr = append(*obj.fieldPtr, newObj)
	newLibObj := &dhcpv4ServerMetric{obj: newObj}
	newLibObj.setDefault()
	obj.dhcpv4ServerMetricSlice = append(obj.dhcpv4ServerMetricSlice, newLibObj)
	return newLibObj
}

func (obj *metricsResponseDhcpv4ServerMetricIter) Append(items ...Dhcpv4ServerMetric) MetricsResponseDhcpv4ServerMetricIter {
	for _, item := range items {
		newObj := item.msg()
		*obj.fieldPtr = append(*obj.fieldPtr, newObj)
		obj.dhcpv4ServerMetricSlice = append(obj.dhcpv4ServerMetricSlice, item)
	}
	return obj
}

func (obj *metricsResponseDhcpv4ServerMetricIter) Set(index int, newObj Dhcpv4ServerMetric) MetricsResponseDhcpv4ServerMetricIter {
	(*obj.fieldPtr)[index] = newObj.msg()
	obj.dhcpv4ServerMetricSlice[index] = newObj
	return obj
}
func (obj *metricsResponseDhcpv4ServerMetricIter) Clear() MetricsResponseDhcpv4ServerMetricIter {
	if len(*obj.fieldPtr) > 0 {
		*obj.fieldPtr = []*otg.Dhcpv4ServerMetric{}
		obj.dhcpv4ServerMetricSlice = []Dhcpv4ServerMetric{}
	}
	return obj
}
func (obj *metricsResponseDhcpv4ServerMetricIter) clearHolderSlice() MetricsResponseDhcpv4ServerMetricIter {
	if len(obj.dhcpv4ServerMetricSlice) > 0 {
		obj.dhcpv4ServerMetricSlice = []Dhcpv4ServerMetric{}
	}
	return obj
}
func (obj *metricsResponseDhcpv4ServerMetricIter) appendHolderSlice(item Dhcpv4ServerMetric) MetricsResponseDhcpv4ServerMetricIter {
	obj.dhcpv4ServerMetricSlice = append(obj.dhcpv4ServerMetricSlice, item)
	return obj
}

// description is TBD
// Dhcpv6ClientMetrics returns a []Dhcpv6ClientMetric
func (obj *metricsResponse) Dhcpv6ClientMetrics() MetricsResponseDhcpv6ClientMetricIter {
	if len(obj.obj.Dhcpv6ClientMetrics) == 0 {
		obj.obj.Dhcpv6ClientMetrics = []*otg.Dhcpv6ClientMetric{}
	}
	if obj.dhcpv6ClientMetricsHolder == nil {
		obj.dhcpv6ClientMetricsHolder = newMetricsResponseDhcpv6ClientMetricIter(&obj.obj.Dhcpv6ClientMetrics).setMsg(obj)
	}
	return obj.dhcpv6ClientMetricsHolder
}

type metricsResponseDhcpv6ClientMetricIter struct {
	obj                     *metricsResponse
	dhcpv6ClientMetricSlice []Dhcpv6ClientMetric
	fieldPtr                *[]*otg.Dhcpv6ClientMetric
}

func newMetricsResponseDhcpv6ClientMetricIter(ptr *[]*otg.Dhcpv6ClientMetric) MetricsResponseDhcpv6ClientMetricIter {
	return &metricsResponseDhcpv6ClientMetricIter{fieldPtr: ptr}
}

type MetricsResponseDhcpv6ClientMetricIter interface {
	setMsg(*metricsResponse) MetricsResponseDhcpv6ClientMetricIter
	Items() []Dhcpv6ClientMetric
	Add() Dhcpv6ClientMetric
	Append(items ...Dhcpv6ClientMetric) MetricsResponseDhcpv6ClientMetricIter
	Set(index int, newObj Dhcpv6ClientMetric) MetricsResponseDhcpv6ClientMetricIter
	Clear() MetricsResponseDhcpv6ClientMetricIter
	clearHolderSlice() MetricsResponseDhcpv6ClientMetricIter
	appendHolderSlice(item Dhcpv6ClientMetric) MetricsResponseDhcpv6ClientMetricIter
}

func (obj *metricsResponseDhcpv6ClientMetricIter) setMsg(msg *metricsResponse) MetricsResponseDhcpv6ClientMetricIter {
	obj.clearHolderSlice()
	for _, val := range *obj.fieldPtr {
		obj.appendHolderSlice(&dhcpv6ClientMetric{obj: val})
	}
	obj.obj = msg
	return obj
}

func (obj *metricsResponseDhcpv6ClientMetricIter) Items() []Dhcpv6ClientMetric {
	return obj.dhcpv6ClientMetricSlice
}

func (obj *metricsResponseDhcpv6ClientMetricIter) Add() Dhcpv6ClientMetric {
	newObj := &otg.Dhcpv6ClientMetric{}
	*obj.fieldPtr = append(*obj.fieldPtr, newObj)
	newLibObj := &dhcpv6ClientMetric{obj: newObj}
	newLibObj.setDefault()
	obj.dhcpv6ClientMetricSlice = append(obj.dhcpv6ClientMetricSlice, newLibObj)
	return newLibObj
}

func (obj *metricsResponseDhcpv6ClientMetricIter) Append(items ...Dhcpv6ClientMetric) MetricsResponseDhcpv6ClientMetricIter {
	for _, item := range items {
		newObj := item.msg()
		*obj.fieldPtr = append(*obj.fieldPtr, newObj)
		obj.dhcpv6ClientMetricSlice = append(obj.dhcpv6ClientMetricSlice, item)
	}
	return obj
}

func (obj *metricsResponseDhcpv6ClientMetricIter) Set(index int, newObj Dhcpv6ClientMetric) MetricsResponseDhcpv6ClientMetricIter {
	(*obj.fieldPtr)[index] = newObj.msg()
	obj.dhcpv6ClientMetricSlice[index] = newObj
	return obj
}
func (obj *metricsResponseDhcpv6ClientMetricIter) Clear() MetricsResponseDhcpv6ClientMetricIter {
	if len(*obj.fieldPtr) > 0 {
		*obj.fieldPtr = []*otg.Dhcpv6ClientMetric{}
		obj.dhcpv6ClientMetricSlice = []Dhcpv6ClientMetric{}
	}
	return obj
}
func (obj *metricsResponseDhcpv6ClientMetricIter) clearHolderSlice() MetricsResponseDhcpv6ClientMetricIter {
	if len(obj.dhcpv6ClientMetricSlice) > 0 {
		obj.dhcpv6ClientMetricSlice = []Dhcpv6ClientMetric{}
	}
	return obj
}
func (obj *metricsResponseDhcpv6ClientMetricIter) appendHolderSlice(item Dhcpv6ClientMetric) MetricsResponseDhcpv6ClientMetricIter {
	obj.dhcpv6ClientMetricSlice = append(obj.dhcpv6ClientMetricSlice, item)
	return obj
}

// description is TBD
// Dhcpv6ServerMetrics returns a []Dhcpv6ServerMetric
func (obj *metricsResponse) Dhcpv6ServerMetrics() MetricsResponseDhcpv6ServerMetricIter {
	if len(obj.obj.Dhcpv6ServerMetrics) == 0 {
		obj.obj.Dhcpv6ServerMetrics = []*otg.Dhcpv6ServerMetric{}
	}
	if obj.dhcpv6ServerMetricsHolder == nil {
		obj.dhcpv6ServerMetricsHolder = newMetricsResponseDhcpv6ServerMetricIter(&obj.obj.Dhcpv6ServerMetrics).setMsg(obj)
	}
	return obj.dhcpv6ServerMetricsHolder
}

type metricsResponseDhcpv6ServerMetricIter struct {
	obj                     *metricsResponse
	dhcpv6ServerMetricSlice []Dhcpv6ServerMetric
	fieldPtr                *[]*otg.Dhcpv6ServerMetric
}

func newMetricsResponseDhcpv6ServerMetricIter(ptr *[]*otg.Dhcpv6ServerMetric) MetricsResponseDhcpv6ServerMetricIter {
	return &metricsResponseDhcpv6ServerMetricIter{fieldPtr: ptr}
}

type MetricsResponseDhcpv6ServerMetricIter interface {
	setMsg(*metricsResponse) MetricsResponseDhcpv6ServerMetricIter
	Items() []Dhcpv6ServerMetric
	Add() Dhcpv6ServerMetric
	Append(items ...Dhcpv6ServerMetric) MetricsResponseDhcpv6ServerMetricIter
	Set(index int, newObj Dhcpv6ServerMetric) MetricsResponseDhcpv6ServerMetricIter
	Clear() MetricsResponseDhcpv6ServerMetricIter
	clearHolderSlice() MetricsResponseDhcpv6ServerMetricIter
	appendHolderSlice(item Dhcpv6ServerMetric) MetricsResponseDhcpv6ServerMetricIter
}

func (obj *metricsResponseDhcpv6ServerMetricIter) setMsg(msg *metricsResponse) MetricsResponseDhcpv6ServerMetricIter {
	obj.clearHolderSlice()
	for _, val := range *obj.fieldPtr {
		obj.appendHolderSlice(&dhcpv6ServerMetric{obj: val})
	}
	obj.obj = msg
	return obj
}

func (obj *metricsResponseDhcpv6ServerMetricIter) Items() []Dhcpv6ServerMetric {
	return obj.dhcpv6ServerMetricSlice
}

func (obj *metricsResponseDhcpv6ServerMetricIter) Add() Dhcpv6ServerMetric {
	newObj := &otg.Dhcpv6ServerMetric{}
	*obj.fieldPtr = append(*obj.fieldPtr, newObj)
	newLibObj := &dhcpv6ServerMetric{obj: newObj}
	newLibObj.setDefault()
	obj.dhcpv6ServerMetricSlice = append(obj.dhcpv6ServerMetricSlice, newLibObj)
	return newLibObj
}

func (obj *metricsResponseDhcpv6ServerMetricIter) Append(items ...Dhcpv6ServerMetric) MetricsResponseDhcpv6ServerMetricIter {
	for _, item := range items {
		newObj := item.msg()
		*obj.fieldPtr = append(*obj.fieldPtr, newObj)
		obj.dhcpv6ServerMetricSlice = append(obj.dhcpv6ServerMetricSlice, item)
	}
	return obj
}

func (obj *metricsResponseDhcpv6ServerMetricIter) Set(index int, newObj Dhcpv6ServerMetric) MetricsResponseDhcpv6ServerMetricIter {
	(*obj.fieldPtr)[index] = newObj.msg()
	obj.dhcpv6ServerMetricSlice[index] = newObj
	return obj
}
func (obj *metricsResponseDhcpv6ServerMetricIter) Clear() MetricsResponseDhcpv6ServerMetricIter {
	if len(*obj.fieldPtr) > 0 {
		*obj.fieldPtr = []*otg.Dhcpv6ServerMetric{}
		obj.dhcpv6ServerMetricSlice = []Dhcpv6ServerMetric{}
	}
	return obj
}
func (obj *metricsResponseDhcpv6ServerMetricIter) clearHolderSlice() MetricsResponseDhcpv6ServerMetricIter {
	if len(obj.dhcpv6ServerMetricSlice) > 0 {
		obj.dhcpv6ServerMetricSlice = []Dhcpv6ServerMetric{}
	}
	return obj
}
func (obj *metricsResponseDhcpv6ServerMetricIter) appendHolderSlice(item Dhcpv6ServerMetric) MetricsResponseDhcpv6ServerMetricIter {
	obj.dhcpv6ServerMetricSlice = append(obj.dhcpv6ServerMetricSlice, item)
	return obj
}

// description is TBD
// Ospfv2Metrics returns a []Ospfv2Metric
func (obj *metricsResponse) Ospfv2Metrics() MetricsResponseOspfv2MetricIter {
	if len(obj.obj.Ospfv2Metrics) == 0 {
		obj.setChoice(MetricsResponseChoice.OSPFV2_METRICS)
	}
	if obj.ospfv2MetricsHolder == nil {
		obj.ospfv2MetricsHolder = newMetricsResponseOspfv2MetricIter(&obj.obj.Ospfv2Metrics).setMsg(obj)
	}
	return obj.ospfv2MetricsHolder
}

type metricsResponseOspfv2MetricIter struct {
	obj               *metricsResponse
	ospfv2MetricSlice []Ospfv2Metric
	fieldPtr          *[]*otg.Ospfv2Metric
}

func newMetricsResponseOspfv2MetricIter(ptr *[]*otg.Ospfv2Metric) MetricsResponseOspfv2MetricIter {
	return &metricsResponseOspfv2MetricIter{fieldPtr: ptr}
}

type MetricsResponseOspfv2MetricIter interface {
	setMsg(*metricsResponse) MetricsResponseOspfv2MetricIter
	Items() []Ospfv2Metric
	Add() Ospfv2Metric
	Append(items ...Ospfv2Metric) MetricsResponseOspfv2MetricIter
	Set(index int, newObj Ospfv2Metric) MetricsResponseOspfv2MetricIter
	Clear() MetricsResponseOspfv2MetricIter
	clearHolderSlice() MetricsResponseOspfv2MetricIter
	appendHolderSlice(item Ospfv2Metric) MetricsResponseOspfv2MetricIter
}

func (obj *metricsResponseOspfv2MetricIter) setMsg(msg *metricsResponse) MetricsResponseOspfv2MetricIter {
	obj.clearHolderSlice()
	for _, val := range *obj.fieldPtr {
		obj.appendHolderSlice(&ospfv2Metric{obj: val})
	}
	obj.obj = msg
	return obj
}

func (obj *metricsResponseOspfv2MetricIter) Items() []Ospfv2Metric {
	return obj.ospfv2MetricSlice
}

func (obj *metricsResponseOspfv2MetricIter) Add() Ospfv2Metric {
	newObj := &otg.Ospfv2Metric{}
	*obj.fieldPtr = append(*obj.fieldPtr, newObj)
	newLibObj := &ospfv2Metric{obj: newObj}
	newLibObj.setDefault()
	obj.ospfv2MetricSlice = append(obj.ospfv2MetricSlice, newLibObj)
	return newLibObj
}

func (obj *metricsResponseOspfv2MetricIter) Append(items ...Ospfv2Metric) MetricsResponseOspfv2MetricIter {
	for _, item := range items {
		newObj := item.msg()
		*obj.fieldPtr = append(*obj.fieldPtr, newObj)
		obj.ospfv2MetricSlice = append(obj.ospfv2MetricSlice, item)
	}
	return obj
}

func (obj *metricsResponseOspfv2MetricIter) Set(index int, newObj Ospfv2Metric) MetricsResponseOspfv2MetricIter {
	(*obj.fieldPtr)[index] = newObj.msg()
	obj.ospfv2MetricSlice[index] = newObj
	return obj
}
func (obj *metricsResponseOspfv2MetricIter) Clear() MetricsResponseOspfv2MetricIter {
	if len(*obj.fieldPtr) > 0 {
		*obj.fieldPtr = []*otg.Ospfv2Metric{}
		obj.ospfv2MetricSlice = []Ospfv2Metric{}
	}
	return obj
}
func (obj *metricsResponseOspfv2MetricIter) clearHolderSlice() MetricsResponseOspfv2MetricIter {
	if len(obj.ospfv2MetricSlice) > 0 {
		obj.ospfv2MetricSlice = []Ospfv2Metric{}
	}
	return obj
}
func (obj *metricsResponseOspfv2MetricIter) appendHolderSlice(item Ospfv2Metric) MetricsResponseOspfv2MetricIter {
	obj.ospfv2MetricSlice = append(obj.ospfv2MetricSlice, item)
	return obj
}

// description is TBD
// ConvergenceMetrics returns a []ConvergenceMetric
func (obj *metricsResponse) ConvergenceMetrics() MetricsResponseConvergenceMetricIter {
	if len(obj.obj.ConvergenceMetrics) == 0 {
		obj.setChoice(MetricsResponseChoice.CONVERGENCE_METRICS)
	}
	if obj.convergenceMetricsHolder == nil {
		obj.convergenceMetricsHolder = newMetricsResponseConvergenceMetricIter(&obj.obj.ConvergenceMetrics).setMsg(obj)
	}
	return obj.convergenceMetricsHolder
}

type metricsResponseConvergenceMetricIter struct {
	obj                    *metricsResponse
	convergenceMetricSlice []ConvergenceMetric
	fieldPtr               *[]*otg.ConvergenceMetric
}

func newMetricsResponseConvergenceMetricIter(ptr *[]*otg.ConvergenceMetric) MetricsResponseConvergenceMetricIter {
	return &metricsResponseConvergenceMetricIter{fieldPtr: ptr}
}

type MetricsResponseConvergenceMetricIter interface {
	setMsg(*metricsResponse) MetricsResponseConvergenceMetricIter
	Items() []ConvergenceMetric
	Add() ConvergenceMetric
	Append(items ...ConvergenceMetric) MetricsResponseConvergenceMetricIter
	Set(index int, newObj ConvergenceMetric) MetricsResponseConvergenceMetricIter
	Clear() MetricsResponseConvergenceMetricIter
	clearHolderSlice() MetricsResponseConvergenceMetricIter
	appendHolderSlice(item ConvergenceMetric) MetricsResponseConvergenceMetricIter
}

func (obj *metricsResponseConvergenceMetricIter) setMsg(msg *metricsResponse) MetricsResponseConvergenceMetricIter {
	obj.clearHolderSlice()
	for _, val := range *obj.fieldPtr {
		obj.appendHolderSlice(&convergenceMetric{obj: val})
	}
	obj.obj = msg
	return obj
}

func (obj *metricsResponseConvergenceMetricIter) Items() []ConvergenceMetric {
	return obj.convergenceMetricSlice
}

func (obj *metricsResponseConvergenceMetricIter) Add() ConvergenceMetric {
	newObj := &otg.ConvergenceMetric{}
	*obj.fieldPtr = append(*obj.fieldPtr, newObj)
	newLibObj := &convergenceMetric{obj: newObj}
	newLibObj.setDefault()
	obj.convergenceMetricSlice = append(obj.convergenceMetricSlice, newLibObj)
	return newLibObj
}

func (obj *metricsResponseConvergenceMetricIter) Append(items ...ConvergenceMetric) MetricsResponseConvergenceMetricIter {
	for _, item := range items {
		newObj := item.msg()
		*obj.fieldPtr = append(*obj.fieldPtr, newObj)
		obj.convergenceMetricSlice = append(obj.convergenceMetricSlice, item)
	}
	return obj
}

func (obj *metricsResponseConvergenceMetricIter) Set(index int, newObj ConvergenceMetric) MetricsResponseConvergenceMetricIter {
	(*obj.fieldPtr)[index] = newObj.msg()
	obj.convergenceMetricSlice[index] = newObj
	return obj
}
func (obj *metricsResponseConvergenceMetricIter) Clear() MetricsResponseConvergenceMetricIter {
	if len(*obj.fieldPtr) > 0 {
		*obj.fieldPtr = []*otg.ConvergenceMetric{}
		obj.convergenceMetricSlice = []ConvergenceMetric{}
	}
	return obj
}
func (obj *metricsResponseConvergenceMetricIter) clearHolderSlice() MetricsResponseConvergenceMetricIter {
	if len(obj.convergenceMetricSlice) > 0 {
		obj.convergenceMetricSlice = []ConvergenceMetric{}
	}
	return obj
}
func (obj *metricsResponseConvergenceMetricIter) appendHolderSlice(item ConvergenceMetric) MetricsResponseConvergenceMetricIter {
	obj.convergenceMetricSlice = append(obj.convergenceMetricSlice, item)
	return obj
}

// description is TBD
// MacsecMetrics returns a []MacsecMetric
func (obj *metricsResponse) MacsecMetrics() MetricsResponseMacsecMetricIter {
	if len(obj.obj.MacsecMetrics) == 0 {
		obj.setChoice(MetricsResponseChoice.MACSEC_METRICS)
	}
	if obj.macsecMetricsHolder == nil {
		obj.macsecMetricsHolder = newMetricsResponseMacsecMetricIter(&obj.obj.MacsecMetrics).setMsg(obj)
	}
	return obj.macsecMetricsHolder
}

type metricsResponseMacsecMetricIter struct {
	obj               *metricsResponse
	macsecMetricSlice []MacsecMetric
	fieldPtr          *[]*otg.MacsecMetric
}

func newMetricsResponseMacsecMetricIter(ptr *[]*otg.MacsecMetric) MetricsResponseMacsecMetricIter {
	return &metricsResponseMacsecMetricIter{fieldPtr: ptr}
}

type MetricsResponseMacsecMetricIter interface {
	setMsg(*metricsResponse) MetricsResponseMacsecMetricIter
	Items() []MacsecMetric
	Add() MacsecMetric
	Append(items ...MacsecMetric) MetricsResponseMacsecMetricIter
	Set(index int, newObj MacsecMetric) MetricsResponseMacsecMetricIter
	Clear() MetricsResponseMacsecMetricIter
	clearHolderSlice() MetricsResponseMacsecMetricIter
	appendHolderSlice(item MacsecMetric) MetricsResponseMacsecMetricIter
}

func (obj *metricsResponseMacsecMetricIter) setMsg(msg *metricsResponse) MetricsResponseMacsecMetricIter {
	obj.clearHolderSlice()
	for _, val := range *obj.fieldPtr {
		obj.appendHolderSlice(&macsecMetric{obj: val})
	}
	obj.obj = msg
	return obj
}

func (obj *metricsResponseMacsecMetricIter) Items() []MacsecMetric {
	return obj.macsecMetricSlice
}

func (obj *metricsResponseMacsecMetricIter) Add() MacsecMetric {
	newObj := &otg.MacsecMetric{}
	*obj.fieldPtr = append(*obj.fieldPtr, newObj)
	newLibObj := &macsecMetric{obj: newObj}
	newLibObj.setDefault()
	obj.macsecMetricSlice = append(obj.macsecMetricSlice, newLibObj)
	return newLibObj
}

func (obj *metricsResponseMacsecMetricIter) Append(items ...MacsecMetric) MetricsResponseMacsecMetricIter {
	for _, item := range items {
		newObj := item.msg()
		*obj.fieldPtr = append(*obj.fieldPtr, newObj)
		obj.macsecMetricSlice = append(obj.macsecMetricSlice, item)
	}
	return obj
}

func (obj *metricsResponseMacsecMetricIter) Set(index int, newObj MacsecMetric) MetricsResponseMacsecMetricIter {
	(*obj.fieldPtr)[index] = newObj.msg()
	obj.macsecMetricSlice[index] = newObj
	return obj
}
func (obj *metricsResponseMacsecMetricIter) Clear() MetricsResponseMacsecMetricIter {
	if len(*obj.fieldPtr) > 0 {
		*obj.fieldPtr = []*otg.MacsecMetric{}
		obj.macsecMetricSlice = []MacsecMetric{}
	}
	return obj
}
func (obj *metricsResponseMacsecMetricIter) clearHolderSlice() MetricsResponseMacsecMetricIter {
	if len(obj.macsecMetricSlice) > 0 {
		obj.macsecMetricSlice = []MacsecMetric{}
	}
	return obj
}
func (obj *metricsResponseMacsecMetricIter) appendHolderSlice(item MacsecMetric) MetricsResponseMacsecMetricIter {
	obj.macsecMetricSlice = append(obj.macsecMetricSlice, item)
	return obj
}

// description is TBD
// MkaMetrics returns a []MkaMetric
func (obj *metricsResponse) MkaMetrics() MetricsResponseMkaMetricIter {
	if len(obj.obj.MkaMetrics) == 0 {
		obj.setChoice(MetricsResponseChoice.MKA_METRICS)
	}
	if obj.mkaMetricsHolder == nil {
		obj.mkaMetricsHolder = newMetricsResponseMkaMetricIter(&obj.obj.MkaMetrics).setMsg(obj)
	}
	return obj.mkaMetricsHolder
}

type metricsResponseMkaMetricIter struct {
	obj            *metricsResponse
	mkaMetricSlice []MkaMetric
	fieldPtr       *[]*otg.MkaMetric
}

func newMetricsResponseMkaMetricIter(ptr *[]*otg.MkaMetric) MetricsResponseMkaMetricIter {
	return &metricsResponseMkaMetricIter{fieldPtr: ptr}
}

type MetricsResponseMkaMetricIter interface {
	setMsg(*metricsResponse) MetricsResponseMkaMetricIter
	Items() []MkaMetric
	Add() MkaMetric
	Append(items ...MkaMetric) MetricsResponseMkaMetricIter
	Set(index int, newObj MkaMetric) MetricsResponseMkaMetricIter
	Clear() MetricsResponseMkaMetricIter
	clearHolderSlice() MetricsResponseMkaMetricIter
	appendHolderSlice(item MkaMetric) MetricsResponseMkaMetricIter
}

func (obj *metricsResponseMkaMetricIter) setMsg(msg *metricsResponse) MetricsResponseMkaMetricIter {
	obj.clearHolderSlice()
	for _, val := range *obj.fieldPtr {
		obj.appendHolderSlice(&mkaMetric{obj: val})
	}
	obj.obj = msg
	return obj
}

func (obj *metricsResponseMkaMetricIter) Items() []MkaMetric {
	return obj.mkaMetricSlice
}

func (obj *metricsResponseMkaMetricIter) Add() MkaMetric {
	newObj := &otg.MkaMetric{}
	*obj.fieldPtr = append(*obj.fieldPtr, newObj)
	newLibObj := &mkaMetric{obj: newObj}
	newLibObj.setDefault()
	obj.mkaMetricSlice = append(obj.mkaMetricSlice, newLibObj)
	return newLibObj
}

func (obj *metricsResponseMkaMetricIter) Append(items ...MkaMetric) MetricsResponseMkaMetricIter {
	for _, item := range items {
		newObj := item.msg()
		*obj.fieldPtr = append(*obj.fieldPtr, newObj)
		obj.mkaMetricSlice = append(obj.mkaMetricSlice, item)
	}
	return obj
}

func (obj *metricsResponseMkaMetricIter) Set(index int, newObj MkaMetric) MetricsResponseMkaMetricIter {
	(*obj.fieldPtr)[index] = newObj.msg()
	obj.mkaMetricSlice[index] = newObj
	return obj
}
func (obj *metricsResponseMkaMetricIter) Clear() MetricsResponseMkaMetricIter {
	if len(*obj.fieldPtr) > 0 {
		*obj.fieldPtr = []*otg.MkaMetric{}
		obj.mkaMetricSlice = []MkaMetric{}
	}
	return obj
}
func (obj *metricsResponseMkaMetricIter) clearHolderSlice() MetricsResponseMkaMetricIter {
	if len(obj.mkaMetricSlice) > 0 {
		obj.mkaMetricSlice = []MkaMetric{}
	}
	return obj
}
func (obj *metricsResponseMkaMetricIter) appendHolderSlice(item MkaMetric) MetricsResponseMkaMetricIter {
	obj.mkaMetricSlice = append(obj.mkaMetricSlice, item)
	return obj
}

// description is TBD
// Ospfv3Metrics returns a []Ospfv3Metric
func (obj *metricsResponse) Ospfv3Metrics() MetricsResponseOspfv3MetricIter {
	if len(obj.obj.Ospfv3Metrics) == 0 {
		obj.setChoice(MetricsResponseChoice.OSPFV3_METRICS)
	}
	if obj.ospfv3MetricsHolder == nil {
		obj.ospfv3MetricsHolder = newMetricsResponseOspfv3MetricIter(&obj.obj.Ospfv3Metrics).setMsg(obj)
	}
	return obj.ospfv3MetricsHolder
}

type metricsResponseOspfv3MetricIter struct {
	obj               *metricsResponse
	ospfv3MetricSlice []Ospfv3Metric
	fieldPtr          *[]*otg.Ospfv3Metric
}

func newMetricsResponseOspfv3MetricIter(ptr *[]*otg.Ospfv3Metric) MetricsResponseOspfv3MetricIter {
	return &metricsResponseOspfv3MetricIter{fieldPtr: ptr}
}

type MetricsResponseOspfv3MetricIter interface {
	setMsg(*metricsResponse) MetricsResponseOspfv3MetricIter
	Items() []Ospfv3Metric
	Add() Ospfv3Metric
	Append(items ...Ospfv3Metric) MetricsResponseOspfv3MetricIter
	Set(index int, newObj Ospfv3Metric) MetricsResponseOspfv3MetricIter
	Clear() MetricsResponseOspfv3MetricIter
	clearHolderSlice() MetricsResponseOspfv3MetricIter
	appendHolderSlice(item Ospfv3Metric) MetricsResponseOspfv3MetricIter
}

func (obj *metricsResponseOspfv3MetricIter) setMsg(msg *metricsResponse) MetricsResponseOspfv3MetricIter {
	obj.clearHolderSlice()
	for _, val := range *obj.fieldPtr {
		obj.appendHolderSlice(&ospfv3Metric{obj: val})
	}
	obj.obj = msg
	return obj
}

func (obj *metricsResponseOspfv3MetricIter) Items() []Ospfv3Metric {
	return obj.ospfv3MetricSlice
}

func (obj *metricsResponseOspfv3MetricIter) Add() Ospfv3Metric {
	newObj := &otg.Ospfv3Metric{}
	*obj.fieldPtr = append(*obj.fieldPtr, newObj)
	newLibObj := &ospfv3Metric{obj: newObj}
	newLibObj.setDefault()
	obj.ospfv3MetricSlice = append(obj.ospfv3MetricSlice, newLibObj)
	return newLibObj
}

func (obj *metricsResponseOspfv3MetricIter) Append(items ...Ospfv3Metric) MetricsResponseOspfv3MetricIter {
	for _, item := range items {
		newObj := item.msg()
		*obj.fieldPtr = append(*obj.fieldPtr, newObj)
		obj.ospfv3MetricSlice = append(obj.ospfv3MetricSlice, item)
	}
	return obj
}

func (obj *metricsResponseOspfv3MetricIter) Set(index int, newObj Ospfv3Metric) MetricsResponseOspfv3MetricIter {
	(*obj.fieldPtr)[index] = newObj.msg()
	obj.ospfv3MetricSlice[index] = newObj
	return obj
}
func (obj *metricsResponseOspfv3MetricIter) Clear() MetricsResponseOspfv3MetricIter {
	if len(*obj.fieldPtr) > 0 {
		*obj.fieldPtr = []*otg.Ospfv3Metric{}
		obj.ospfv3MetricSlice = []Ospfv3Metric{}
	}
	return obj
}
func (obj *metricsResponseOspfv3MetricIter) clearHolderSlice() MetricsResponseOspfv3MetricIter {
	if len(obj.ospfv3MetricSlice) > 0 {
		obj.ospfv3MetricSlice = []Ospfv3Metric{}
	}
	return obj
}
func (obj *metricsResponseOspfv3MetricIter) appendHolderSlice(item Ospfv3Metric) MetricsResponseOspfv3MetricIter {
	obj.ospfv3MetricSlice = append(obj.ospfv3MetricSlice, item)
	return obj
}

func (obj *metricsResponse) validateObj(vObj *validation, set_default bool) {
	if set_default {
		obj.setDefault()
	}

	if len(obj.obj.PortMetrics) != 0 {

		if set_default {
			obj.PortMetrics().clearHolderSlice()
			for _, item := range obj.obj.PortMetrics {
				obj.PortMetrics().appendHolderSlice(&portMetric{obj: item})
			}
		}
		for _, item := range obj.PortMetrics().Items() {
			item.validateObj(vObj, set_default)
		}

	}

	if len(obj.obj.FlowMetrics) != 0 {

		if set_default {
			obj.FlowMetrics().clearHolderSlice()
			for _, item := range obj.obj.FlowMetrics {
				obj.FlowMetrics().appendHolderSlice(&flowMetric{obj: item})
			}
		}
		for _, item := range obj.FlowMetrics().Items() {
			item.validateObj(vObj, set_default)
		}

	}

	if len(obj.obj.Bgpv4Metrics) != 0 {

		if set_default {
			obj.Bgpv4Metrics().clearHolderSlice()
			for _, item := range obj.obj.Bgpv4Metrics {
				obj.Bgpv4Metrics().appendHolderSlice(&bgpv4Metric{obj: item})
			}
		}
		for _, item := range obj.Bgpv4Metrics().Items() {
			item.validateObj(vObj, set_default)
		}

	}

	if len(obj.obj.Bgpv6Metrics) != 0 {

		if set_default {
			obj.Bgpv6Metrics().clearHolderSlice()
			for _, item := range obj.obj.Bgpv6Metrics {
				obj.Bgpv6Metrics().appendHolderSlice(&bgpv6Metric{obj: item})
			}
		}
		for _, item := range obj.Bgpv6Metrics().Items() {
			item.validateObj(vObj, set_default)
		}

	}

	if len(obj.obj.IsisMetrics) != 0 {

		if set_default {
			obj.IsisMetrics().clearHolderSlice()
			for _, item := range obj.obj.IsisMetrics {
				obj.IsisMetrics().appendHolderSlice(&isisMetric{obj: item})
			}
		}
		for _, item := range obj.IsisMetrics().Items() {
			item.validateObj(vObj, set_default)
		}

	}

	if len(obj.obj.LagMetrics) != 0 {

		if set_default {
			obj.LagMetrics().clearHolderSlice()
			for _, item := range obj.obj.LagMetrics {
				obj.LagMetrics().appendHolderSlice(&lagMetric{obj: item})
			}
		}
		for _, item := range obj.LagMetrics().Items() {
			item.validateObj(vObj, set_default)
		}

	}

	if len(obj.obj.LacpMetrics) != 0 {

		if set_default {
			obj.LacpMetrics().clearHolderSlice()
			for _, item := range obj.obj.LacpMetrics {
				obj.LacpMetrics().appendHolderSlice(&lacpMetric{obj: item})
			}
		}
		for _, item := range obj.LacpMetrics().Items() {
			item.validateObj(vObj, set_default)
		}

	}

	if len(obj.obj.LldpMetrics) != 0 {

		if set_default {
			obj.LldpMetrics().clearHolderSlice()
			for _, item := range obj.obj.LldpMetrics {
				obj.LldpMetrics().appendHolderSlice(&lldpMetric{obj: item})
			}
		}
		for _, item := range obj.LldpMetrics().Items() {
			item.validateObj(vObj, set_default)
		}

	}

	if len(obj.obj.RsvpMetrics) != 0 {

		if set_default {
			obj.RsvpMetrics().clearHolderSlice()
			for _, item := range obj.obj.RsvpMetrics {
				obj.RsvpMetrics().appendHolderSlice(&rsvpMetric{obj: item})
			}
		}
		for _, item := range obj.RsvpMetrics().Items() {
			item.validateObj(vObj, set_default)
		}

	}

	if len(obj.obj.Dhcpv4ClientMetrics) != 0 {

		if set_default {
			obj.Dhcpv4ClientMetrics().clearHolderSlice()
			for _, item := range obj.obj.Dhcpv4ClientMetrics {
				obj.Dhcpv4ClientMetrics().appendHolderSlice(&dhcpv4ClientMetric{obj: item})
			}
		}
		for _, item := range obj.Dhcpv4ClientMetrics().Items() {
			item.validateObj(vObj, set_default)
		}

	}

	if len(obj.obj.Dhcpv4ServerMetrics) != 0 {

		if set_default {
			obj.Dhcpv4ServerMetrics().clearHolderSlice()
			for _, item := range obj.obj.Dhcpv4ServerMetrics {
				obj.Dhcpv4ServerMetrics().appendHolderSlice(&dhcpv4ServerMetric{obj: item})
			}
		}
		for _, item := range obj.Dhcpv4ServerMetrics().Items() {
			item.validateObj(vObj, set_default)
		}

	}

	if len(obj.obj.Dhcpv6ClientMetrics) != 0 {

		if set_default {
			obj.Dhcpv6ClientMetrics().clearHolderSlice()
			for _, item := range obj.obj.Dhcpv6ClientMetrics {
				obj.Dhcpv6ClientMetrics().appendHolderSlice(&dhcpv6ClientMetric{obj: item})
			}
		}
		for _, item := range obj.Dhcpv6ClientMetrics().Items() {
			item.validateObj(vObj, set_default)
		}

	}

	if len(obj.obj.Dhcpv6ServerMetrics) != 0 {

		if set_default {
			obj.Dhcpv6ServerMetrics().clearHolderSlice()
			for _, item := range obj.obj.Dhcpv6ServerMetrics {
				obj.Dhcpv6ServerMetrics().appendHolderSlice(&dhcpv6ServerMetric{obj: item})
			}
		}
		for _, item := range obj.Dhcpv6ServerMetrics().Items() {
			item.validateObj(vObj, set_default)
		}

	}

	if len(obj.obj.Ospfv2Metrics) != 0 {

		if set_default {
			obj.Ospfv2Metrics().clearHolderSlice()
			for _, item := range obj.obj.Ospfv2Metrics {
				obj.Ospfv2Metrics().appendHolderSlice(&ospfv2Metric{obj: item})
			}
		}
		for _, item := range obj.Ospfv2Metrics().Items() {
			item.validateObj(vObj, set_default)
		}

	}

	if len(obj.obj.ConvergenceMetrics) != 0 {

		if set_default {
			obj.ConvergenceMetrics().clearHolderSlice()
			for _, item := range obj.obj.ConvergenceMetrics {
				obj.ConvergenceMetrics().appendHolderSlice(&convergenceMetric{obj: item})
			}
		}
		for _, item := range obj.ConvergenceMetrics().Items() {
			item.validateObj(vObj, set_default)
		}

	}

	if len(obj.obj.MacsecMetrics) != 0 {

		if set_default {
			obj.MacsecMetrics().clearHolderSlice()
			for _, item := range obj.obj.MacsecMetrics {
				obj.MacsecMetrics().appendHolderSlice(&macsecMetric{obj: item})
			}
		}
		for _, item := range obj.MacsecMetrics().Items() {
			item.validateObj(vObj, set_default)
		}

	}

	if len(obj.obj.MkaMetrics) != 0 {

		if set_default {
			obj.MkaMetrics().clearHolderSlice()
			for _, item := range obj.obj.MkaMetrics {
				obj.MkaMetrics().appendHolderSlice(&mkaMetric{obj: item})
			}
		}
		for _, item := range obj.MkaMetrics().Items() {
			item.validateObj(vObj, set_default)
		}

	}

	if len(obj.obj.Ospfv3Metrics) != 0 {

		if set_default {
			obj.Ospfv3Metrics().clearHolderSlice()
			for _, item := range obj.obj.Ospfv3Metrics {
				obj.Ospfv3Metrics().appendHolderSlice(&ospfv3Metric{obj: item})
			}
		}
		for _, item := range obj.Ospfv3Metrics().Items() {
			item.validateObj(vObj, set_default)
		}

	}

}

func (obj *metricsResponse) setDefault() {
	var choices_set int = 0
	var choice MetricsResponseChoiceEnum

	if len(obj.obj.FlowMetrics) > 0 {
		choices_set += 1
		choice = MetricsResponseChoice.FLOW_METRICS
	}

	if len(obj.obj.PortMetrics) > 0 {
		choices_set += 1
		choice = MetricsResponseChoice.PORT_METRICS
	}

	if len(obj.obj.Bgpv4Metrics) > 0 {
		choices_set += 1
		choice = MetricsResponseChoice.BGPV4_METRICS
	}

	if len(obj.obj.Bgpv6Metrics) > 0 {
		choices_set += 1
		choice = MetricsResponseChoice.BGPV6_METRICS
	}

	if len(obj.obj.IsisMetrics) > 0 {
		choices_set += 1
		choice = MetricsResponseChoice.ISIS_METRICS
	}

	if len(obj.obj.LagMetrics) > 0 {
		choices_set += 1
		choice = MetricsResponseChoice.LAG_METRICS
	}

	if len(obj.obj.LacpMetrics) > 0 {
		choices_set += 1
		choice = MetricsResponseChoice.LACP_METRICS
	}

	if len(obj.obj.LldpMetrics) > 0 {
		choices_set += 1
		choice = MetricsResponseChoice.LLDP_METRICS
	}

	if len(obj.obj.RsvpMetrics) > 0 {
		choices_set += 1
		choice = MetricsResponseChoice.RSVP_METRICS
	}

	if len(obj.obj.Ospfv2Metrics) > 0 {
		choices_set += 1
		choice = MetricsResponseChoice.OSPFV2_METRICS
	}

	if len(obj.obj.ConvergenceMetrics) > 0 {
		choices_set += 1
		choice = MetricsResponseChoice.CONVERGENCE_METRICS
	}

	if len(obj.obj.MacsecMetrics) > 0 {
		choices_set += 1
		choice = MetricsResponseChoice.MACSEC_METRICS
	}

	if len(obj.obj.MkaMetrics) > 0 {
		choices_set += 1
		choice = MetricsResponseChoice.MKA_METRICS
	}

	if len(obj.obj.Ospfv3Metrics) > 0 {
		choices_set += 1
		choice = MetricsResponseChoice.OSPFV3_METRICS
	}
	if choices_set == 0 {
		if obj.obj.Choice == nil {
			obj.setChoice(MetricsResponseChoice.PORT_METRICS)

		}

	} else if choices_set == 1 && choice != "" {
		if obj.obj.Choice != nil {
			if obj.Choice() != choice {
				obj.validationErrors = append(obj.validationErrors, "choice not matching with property in MetricsResponse")
			}
		} else {
			intVal := otg.MetricsResponse_Choice_Enum_value[string(choice)]
			enumValue := otg.MetricsResponse_Choice_Enum(intVal)
			obj.obj.Choice = &enumValue
		}
	}

}<|MERGE_RESOLUTION|>--- conflicted
+++ resolved
@@ -314,17 +314,10 @@
 	HasChoice() bool
 	// getter for Dhcpv4Client to set choice.
 	Dhcpv4Client()
-<<<<<<< HEAD
-	// getter for Dhcpv4Server to set choice.
-	Dhcpv4Server()
-	// getter for Dhcpv6Client to set choice.
-	Dhcpv6Client()
-=======
 	// getter for Dhcpv6Client to set choice.
 	Dhcpv6Client()
 	// getter for Dhcpv4Server to set choice.
 	Dhcpv4Server()
->>>>>>> f91601d8
 	// getter for Dhcpv6Server to set choice.
 	Dhcpv6Server()
 	// PortMetrics returns MetricsResponsePortMetricIterIter, set in MetricsResponse
@@ -416,29 +409,18 @@
 // getter for Dhcpv4Client to set choice
 func (obj *metricsResponse) Dhcpv4Client() {
 	obj.setChoice(MetricsResponseChoice.DHCPV4_CLIENT)
-<<<<<<< HEAD
+}
+
+// getter for Dhcpv6Client to set choice
+func (obj *metricsResponse) Dhcpv6Client() {
+	obj.setChoice(MetricsResponseChoice.DHCPV6_CLIENT)
 }
 
 // getter for Dhcpv4Server to set choice
 func (obj *metricsResponse) Dhcpv4Server() {
 	obj.setChoice(MetricsResponseChoice.DHCPV4_SERVER)
-=======
->>>>>>> f91601d8
-}
-
-// getter for Dhcpv6Client to set choice
-func (obj *metricsResponse) Dhcpv6Client() {
-	obj.setChoice(MetricsResponseChoice.DHCPV6_CLIENT)
-}
-
-<<<<<<< HEAD
-=======
-// getter for Dhcpv4Server to set choice
-func (obj *metricsResponse) Dhcpv4Server() {
-	obj.setChoice(MetricsResponseChoice.DHCPV4_SERVER)
-}
-
->>>>>>> f91601d8
+}
+
 // getter for Dhcpv6Server to set choice
 func (obj *metricsResponse) Dhcpv6Server() {
 	obj.setChoice(MetricsResponseChoice.DHCPV6_SERVER)
