package gosnappi

import (
	"fmt"
	"strings"

	"github.com/ghodss/yaml"
	otg "github.com/open-traffic-generator/snappi/gosnappi/otg"
	"google.golang.org/protobuf/encoding/protojson"
	"google.golang.org/protobuf/proto"
)

// ***** MetricsResponse *****
type metricsResponse struct {
	validation
	obj                       *otg.MetricsResponse
	marshaller                marshalMetricsResponse
	unMarshaller              unMarshalMetricsResponse
	portMetricsHolder         MetricsResponsePortMetricIter
	flowMetricsHolder         MetricsResponseFlowMetricIter
	bgpv4MetricsHolder        MetricsResponseBgpv4MetricIter
	bgpv6MetricsHolder        MetricsResponseBgpv6MetricIter
	isisMetricsHolder         MetricsResponseIsisMetricIter
	lagMetricsHolder          MetricsResponseLagMetricIter
	lacpMetricsHolder         MetricsResponseLacpMetricIter
	lldpMetricsHolder         MetricsResponseLldpMetricIter
	rsvpMetricsHolder         MetricsResponseRsvpMetricIter
	dhcpv4ClientMetricsHolder MetricsResponseDhcpv4ClientMetricIter
	dhcpv4ServerMetricsHolder MetricsResponseDhcpv4ServerMetricIter
	dhcpv6ClientMetricsHolder MetricsResponseDhcpv6ClientMetricIter
	dhcpv6ServerMetricsHolder MetricsResponseDhcpv6ServerMetricIter
	ospfv2MetricsHolder       MetricsResponseOspfv2MetricIter
}

func NewMetricsResponse() MetricsResponse {
	obj := metricsResponse{obj: &otg.MetricsResponse{}}
	obj.setDefault()
	return &obj
}

func (obj *metricsResponse) msg() *otg.MetricsResponse {
	return obj.obj
}

func (obj *metricsResponse) setMsg(msg *otg.MetricsResponse) MetricsResponse {
	obj.setNil()
	proto.Merge(obj.obj, msg)
	return obj
}

type marshalmetricsResponse struct {
	obj *metricsResponse
}

type marshalMetricsResponse interface {
	// ToProto marshals MetricsResponse to protobuf object *otg.MetricsResponse
	ToProto() (*otg.MetricsResponse, error)
	// ToPbText marshals MetricsResponse to protobuf text
	ToPbText() (string, error)
	// ToYaml marshals MetricsResponse to YAML text
	ToYaml() (string, error)
	// ToJson marshals MetricsResponse to JSON text
	ToJson() (string, error)
}

type unMarshalmetricsResponse struct {
	obj *metricsResponse
}

type unMarshalMetricsResponse interface {
	// FromProto unmarshals MetricsResponse from protobuf object *otg.MetricsResponse
	FromProto(msg *otg.MetricsResponse) (MetricsResponse, error)
	// FromPbText unmarshals MetricsResponse from protobuf text
	FromPbText(value string) error
	// FromYaml unmarshals MetricsResponse from YAML text
	FromYaml(value string) error
	// FromJson unmarshals MetricsResponse from JSON text
	FromJson(value string) error
}

func (obj *metricsResponse) Marshal() marshalMetricsResponse {
	if obj.marshaller == nil {
		obj.marshaller = &marshalmetricsResponse{obj: obj}
	}
	return obj.marshaller
}

func (obj *metricsResponse) Unmarshal() unMarshalMetricsResponse {
	if obj.unMarshaller == nil {
		obj.unMarshaller = &unMarshalmetricsResponse{obj: obj}
	}
	return obj.unMarshaller
}

func (m *marshalmetricsResponse) ToProto() (*otg.MetricsResponse, error) {
	err := m.obj.validateToAndFrom()
	if err != nil {
		return nil, err
	}
	return m.obj.msg(), nil
}

func (m *unMarshalmetricsResponse) FromProto(msg *otg.MetricsResponse) (MetricsResponse, error) {
	newObj := m.obj.setMsg(msg)
	err := newObj.validateToAndFrom()
	if err != nil {
		return nil, err
	}
	return newObj, nil
}

func (m *marshalmetricsResponse) ToPbText() (string, error) {
	vErr := m.obj.validateToAndFrom()
	if vErr != nil {
		return "", vErr
	}
	protoMarshal, err := proto.Marshal(m.obj.msg())
	if err != nil {
		return "", err
	}
	return string(protoMarshal), nil
}

func (m *unMarshalmetricsResponse) FromPbText(value string) error {
	retObj := proto.Unmarshal([]byte(value), m.obj.msg())
	if retObj != nil {
		return retObj
	}
	m.obj.setNil()
	vErr := m.obj.validateToAndFrom()
	if vErr != nil {
		return vErr
	}
	return retObj
}

func (m *marshalmetricsResponse) ToYaml() (string, error) {
	vErr := m.obj.validateToAndFrom()
	if vErr != nil {
		return "", vErr
	}
	opts := protojson.MarshalOptions{
		UseProtoNames:   true,
		AllowPartial:    true,
		EmitUnpopulated: false,
	}
	data, err := opts.Marshal(m.obj.msg())
	if err != nil {
		return "", err
	}
	data, err = yaml.JSONToYAML(data)
	if err != nil {
		return "", err
	}
	return string(data), nil
}

func (m *unMarshalmetricsResponse) FromYaml(value string) error {
	if value == "" {
		value = "{}"
	}
	data, err := yaml.YAMLToJSON([]byte(value))
	if err != nil {
		return err
	}
	opts := protojson.UnmarshalOptions{
		AllowPartial:   true,
		DiscardUnknown: false,
	}
	uError := opts.Unmarshal([]byte(data), m.obj.msg())
	if uError != nil {
		return fmt.Errorf("unmarshal error %s", strings.Replace(
			uError.Error(), "\u00a0", " ", -1)[7:])
	}
	m.obj.setNil()
	vErr := m.obj.validateToAndFrom()
	if vErr != nil {
		return vErr
	}
	return nil
}

func (m *marshalmetricsResponse) ToJson() (string, error) {
	vErr := m.obj.validateToAndFrom()
	if vErr != nil {
		return "", vErr
	}
	opts := protojson.MarshalOptions{
		UseProtoNames:   true,
		AllowPartial:    true,
		EmitUnpopulated: false,
		Indent:          "  ",
	}
	data, err := opts.Marshal(m.obj.msg())
	if err != nil {
		return "", err
	}
	return string(data), nil
}

func (m *unMarshalmetricsResponse) FromJson(value string) error {
	opts := protojson.UnmarshalOptions{
		AllowPartial:   true,
		DiscardUnknown: false,
	}
	if value == "" {
		value = "{}"
	}
	uError := opts.Unmarshal([]byte(value), m.obj.msg())
	if uError != nil {
		return fmt.Errorf("unmarshal error %s", strings.Replace(
			uError.Error(), "\u00a0", " ", -1)[7:])
	}
	m.obj.setNil()
	err := m.obj.validateToAndFrom()
	if err != nil {
		return err
	}
	return nil
}

func (obj *metricsResponse) validateToAndFrom() error {
	// emptyVars()
	obj.validateObj(&obj.validation, true)
	return obj.validationResult()
}

func (obj *metricsResponse) validate() error {
	// emptyVars()
	obj.validateObj(&obj.validation, false)
	return obj.validationResult()
}

func (obj *metricsResponse) String() string {
	str, err := obj.Marshal().ToYaml()
	if err != nil {
		return err.Error()
	}
	return str
}

func (obj *metricsResponse) Clone() (MetricsResponse, error) {
	vErr := obj.validate()
	if vErr != nil {
		return nil, vErr
	}
	newObj := NewMetricsResponse()
	data, err := proto.Marshal(obj.msg())
	if err != nil {
		return nil, err
	}
	pbErr := proto.Unmarshal(data, newObj.msg())
	if pbErr != nil {
		return nil, pbErr
	}
	return newObj, nil
}

func (obj *metricsResponse) setNil() {
	obj.portMetricsHolder = nil
	obj.flowMetricsHolder = nil
	obj.bgpv4MetricsHolder = nil
	obj.bgpv6MetricsHolder = nil
	obj.isisMetricsHolder = nil
	obj.lagMetricsHolder = nil
	obj.lacpMetricsHolder = nil
	obj.lldpMetricsHolder = nil
	obj.rsvpMetricsHolder = nil
	obj.dhcpv4ClientMetricsHolder = nil
	obj.dhcpv4ServerMetricsHolder = nil
	obj.dhcpv6ClientMetricsHolder = nil
	obj.dhcpv6ServerMetricsHolder = nil
	obj.ospfv2MetricsHolder = nil
	obj.validationErrors = nil
	obj.warnings = nil
	obj.constraints = make(map[string]map[string]Constraints)
}

// MetricsResponse is response containing chosen traffic generator metrics.
type MetricsResponse interface {
	Validation
	// msg marshals MetricsResponse to protobuf object *otg.MetricsResponse
	// and doesn't set defaults
	msg() *otg.MetricsResponse
	// setMsg unmarshals MetricsResponse from protobuf object *otg.MetricsResponse
	// and doesn't set defaults
	setMsg(*otg.MetricsResponse) MetricsResponse
	// provides marshal interface
	Marshal() marshalMetricsResponse
	// provides unmarshal interface
	Unmarshal() unMarshalMetricsResponse
	// validate validates MetricsResponse
	validate() error
	// A stringer function
	String() string
	// Clones the object
	Clone() (MetricsResponse, error)
	validateToAndFrom() error
	validateObj(vObj *validation, set_default bool)
	setDefault()
	// Choice returns MetricsResponseChoiceEnum, set in MetricsResponse
	Choice() MetricsResponseChoiceEnum
	// setChoice assigns MetricsResponseChoiceEnum provided by user to MetricsResponse
	setChoice(value MetricsResponseChoiceEnum) MetricsResponse
	// HasChoice checks if Choice has been set in MetricsResponse
	HasChoice() bool
<<<<<<< HEAD
	// getter for Dhcpv6Server to set choice.
	Dhcpv6Server()
=======
>>>>>>> 233a1760
	// getter for Dhcpv6Client to set choice.
	Dhcpv6Client()
	// getter for Dhcpv4Server to set choice.
	Dhcpv4Server()
	// getter for Dhcpv4Client to set choice.
	Dhcpv4Client()
<<<<<<< HEAD
=======
	// getter for Dhcpv6Server to set choice.
	Dhcpv6Server()
>>>>>>> 233a1760
	// PortMetrics returns MetricsResponsePortMetricIterIter, set in MetricsResponse
	PortMetrics() MetricsResponsePortMetricIter
	// FlowMetrics returns MetricsResponseFlowMetricIterIter, set in MetricsResponse
	FlowMetrics() MetricsResponseFlowMetricIter
	// Bgpv4Metrics returns MetricsResponseBgpv4MetricIterIter, set in MetricsResponse
	Bgpv4Metrics() MetricsResponseBgpv4MetricIter
	// Bgpv6Metrics returns MetricsResponseBgpv6MetricIterIter, set in MetricsResponse
	Bgpv6Metrics() MetricsResponseBgpv6MetricIter
	// IsisMetrics returns MetricsResponseIsisMetricIterIter, set in MetricsResponse
	IsisMetrics() MetricsResponseIsisMetricIter
	// LagMetrics returns MetricsResponseLagMetricIterIter, set in MetricsResponse
	LagMetrics() MetricsResponseLagMetricIter
	// LacpMetrics returns MetricsResponseLacpMetricIterIter, set in MetricsResponse
	LacpMetrics() MetricsResponseLacpMetricIter
	// LldpMetrics returns MetricsResponseLldpMetricIterIter, set in MetricsResponse
	LldpMetrics() MetricsResponseLldpMetricIter
	// RsvpMetrics returns MetricsResponseRsvpMetricIterIter, set in MetricsResponse
	RsvpMetrics() MetricsResponseRsvpMetricIter
	// Dhcpv4ClientMetrics returns MetricsResponseDhcpv4ClientMetricIterIter, set in MetricsResponse
	Dhcpv4ClientMetrics() MetricsResponseDhcpv4ClientMetricIter
	// Dhcpv4ServerMetrics returns MetricsResponseDhcpv4ServerMetricIterIter, set in MetricsResponse
	Dhcpv4ServerMetrics() MetricsResponseDhcpv4ServerMetricIter
	// Dhcpv6ClientMetrics returns MetricsResponseDhcpv6ClientMetricIterIter, set in MetricsResponse
	Dhcpv6ClientMetrics() MetricsResponseDhcpv6ClientMetricIter
	// Dhcpv6ServerMetrics returns MetricsResponseDhcpv6ServerMetricIterIter, set in MetricsResponse
	Dhcpv6ServerMetrics() MetricsResponseDhcpv6ServerMetricIter
	// Ospfv2Metrics returns MetricsResponseOspfv2MetricIterIter, set in MetricsResponse
	Ospfv2Metrics() MetricsResponseOspfv2MetricIter
	setNil()
}

type MetricsResponseChoiceEnum string

// Enum of Choice on MetricsResponse
var MetricsResponseChoice = struct {
	FLOW_METRICS   MetricsResponseChoiceEnum
	PORT_METRICS   MetricsResponseChoiceEnum
	BGPV4_METRICS  MetricsResponseChoiceEnum
	BGPV6_METRICS  MetricsResponseChoiceEnum
	ISIS_METRICS   MetricsResponseChoiceEnum
	LAG_METRICS    MetricsResponseChoiceEnum
	LACP_METRICS   MetricsResponseChoiceEnum
	LLDP_METRICS   MetricsResponseChoiceEnum
	RSVP_METRICS   MetricsResponseChoiceEnum
	DHCPV4_CLIENT  MetricsResponseChoiceEnum
	DHCPV4_SERVER  MetricsResponseChoiceEnum
	DHCPV6_CLIENT  MetricsResponseChoiceEnum
	DHCPV6_SERVER  MetricsResponseChoiceEnum
	OSPFV2_METRICS MetricsResponseChoiceEnum
}{
	FLOW_METRICS:   MetricsResponseChoiceEnum("flow_metrics"),
	PORT_METRICS:   MetricsResponseChoiceEnum("port_metrics"),
	BGPV4_METRICS:  MetricsResponseChoiceEnum("bgpv4_metrics"),
	BGPV6_METRICS:  MetricsResponseChoiceEnum("bgpv6_metrics"),
	ISIS_METRICS:   MetricsResponseChoiceEnum("isis_metrics"),
	LAG_METRICS:    MetricsResponseChoiceEnum("lag_metrics"),
	LACP_METRICS:   MetricsResponseChoiceEnum("lacp_metrics"),
	LLDP_METRICS:   MetricsResponseChoiceEnum("lldp_metrics"),
	RSVP_METRICS:   MetricsResponseChoiceEnum("rsvp_metrics"),
	DHCPV4_CLIENT:  MetricsResponseChoiceEnum("dhcpv4_client"),
	DHCPV4_SERVER:  MetricsResponseChoiceEnum("dhcpv4_server"),
	DHCPV6_CLIENT:  MetricsResponseChoiceEnum("dhcpv6_client"),
	DHCPV6_SERVER:  MetricsResponseChoiceEnum("dhcpv6_server"),
	OSPFV2_METRICS: MetricsResponseChoiceEnum("ospfv2_metrics"),
}

func (obj *metricsResponse) Choice() MetricsResponseChoiceEnum {
	return MetricsResponseChoiceEnum(obj.obj.Choice.Enum().String())
}

<<<<<<< HEAD
// getter for Dhcpv6Server to set choice
func (obj *metricsResponse) Dhcpv6Server() {
	obj.setChoice(MetricsResponseChoice.DHCPV6_SERVER)
}

=======
>>>>>>> 233a1760
// getter for Dhcpv6Client to set choice
func (obj *metricsResponse) Dhcpv6Client() {
	obj.setChoice(MetricsResponseChoice.DHCPV6_CLIENT)
}

// getter for Dhcpv4Server to set choice
func (obj *metricsResponse) Dhcpv4Server() {
	obj.setChoice(MetricsResponseChoice.DHCPV4_SERVER)
}

// getter for Dhcpv4Client to set choice
func (obj *metricsResponse) Dhcpv4Client() {
	obj.setChoice(MetricsResponseChoice.DHCPV4_CLIENT)
}

<<<<<<< HEAD
=======
// getter for Dhcpv6Server to set choice
func (obj *metricsResponse) Dhcpv6Server() {
	obj.setChoice(MetricsResponseChoice.DHCPV6_SERVER)
}

>>>>>>> 233a1760
// description is TBD
// Choice returns a string
func (obj *metricsResponse) HasChoice() bool {
	return obj.obj.Choice != nil
}

func (obj *metricsResponse) setChoice(value MetricsResponseChoiceEnum) MetricsResponse {
	intValue, ok := otg.MetricsResponse_Choice_Enum_value[string(value)]
	if !ok {
		obj.validationErrors = append(obj.validationErrors, fmt.Sprintf(
			"%s is not a valid choice on MetricsResponseChoiceEnum", string(value)))
		return obj
	}
	enumValue := otg.MetricsResponse_Choice_Enum(intValue)
	obj.obj.Choice = &enumValue
	obj.obj.Ospfv2Metrics = nil
	obj.ospfv2MetricsHolder = nil
	obj.obj.RsvpMetrics = nil
	obj.rsvpMetricsHolder = nil
	obj.obj.LldpMetrics = nil
	obj.lldpMetricsHolder = nil
	obj.obj.LacpMetrics = nil
	obj.lacpMetricsHolder = nil
	obj.obj.LagMetrics = nil
	obj.lagMetricsHolder = nil
	obj.obj.IsisMetrics = nil
	obj.isisMetricsHolder = nil
	obj.obj.Bgpv6Metrics = nil
	obj.bgpv6MetricsHolder = nil
	obj.obj.Bgpv4Metrics = nil
	obj.bgpv4MetricsHolder = nil
	obj.obj.FlowMetrics = nil
	obj.flowMetricsHolder = nil
	obj.obj.PortMetrics = nil
	obj.portMetricsHolder = nil

	if value == MetricsResponseChoice.PORT_METRICS {
		obj.obj.PortMetrics = []*otg.PortMetric{}
	}

	if value == MetricsResponseChoice.FLOW_METRICS {
		obj.obj.FlowMetrics = []*otg.FlowMetric{}
	}

	if value == MetricsResponseChoice.BGPV4_METRICS {
		obj.obj.Bgpv4Metrics = []*otg.Bgpv4Metric{}
	}

	if value == MetricsResponseChoice.BGPV6_METRICS {
		obj.obj.Bgpv6Metrics = []*otg.Bgpv6Metric{}
	}

	if value == MetricsResponseChoice.ISIS_METRICS {
		obj.obj.IsisMetrics = []*otg.IsisMetric{}
	}

	if value == MetricsResponseChoice.LAG_METRICS {
		obj.obj.LagMetrics = []*otg.LagMetric{}
	}

	if value == MetricsResponseChoice.LACP_METRICS {
		obj.obj.LacpMetrics = []*otg.LacpMetric{}
	}

	if value == MetricsResponseChoice.LLDP_METRICS {
		obj.obj.LldpMetrics = []*otg.LldpMetric{}
	}

	if value == MetricsResponseChoice.RSVP_METRICS {
		obj.obj.RsvpMetrics = []*otg.RsvpMetric{}
	}

	if value == MetricsResponseChoice.OSPFV2_METRICS {
		obj.obj.Ospfv2Metrics = []*otg.Ospfv2Metric{}
	}

	return obj
}

// description is TBD
// PortMetrics returns a []PortMetric
func (obj *metricsResponse) PortMetrics() MetricsResponsePortMetricIter {
	if len(obj.obj.PortMetrics) == 0 {
		obj.setChoice(MetricsResponseChoice.PORT_METRICS)
	}
	if obj.portMetricsHolder == nil {
		obj.portMetricsHolder = newMetricsResponsePortMetricIter(&obj.obj.PortMetrics).setMsg(obj)
	}
	return obj.portMetricsHolder
}

type metricsResponsePortMetricIter struct {
	obj             *metricsResponse
	portMetricSlice []PortMetric
	fieldPtr        *[]*otg.PortMetric
}

func newMetricsResponsePortMetricIter(ptr *[]*otg.PortMetric) MetricsResponsePortMetricIter {
	return &metricsResponsePortMetricIter{fieldPtr: ptr}
}

type MetricsResponsePortMetricIter interface {
	setMsg(*metricsResponse) MetricsResponsePortMetricIter
	Items() []PortMetric
	Add() PortMetric
	Append(items ...PortMetric) MetricsResponsePortMetricIter
	Set(index int, newObj PortMetric) MetricsResponsePortMetricIter
	Clear() MetricsResponsePortMetricIter
	clearHolderSlice() MetricsResponsePortMetricIter
	appendHolderSlice(item PortMetric) MetricsResponsePortMetricIter
}

func (obj *metricsResponsePortMetricIter) setMsg(msg *metricsResponse) MetricsResponsePortMetricIter {
	obj.clearHolderSlice()
	for _, val := range *obj.fieldPtr {
		obj.appendHolderSlice(&portMetric{obj: val})
	}
	obj.obj = msg
	return obj
}

func (obj *metricsResponsePortMetricIter) Items() []PortMetric {
	return obj.portMetricSlice
}

func (obj *metricsResponsePortMetricIter) Add() PortMetric {
	newObj := &otg.PortMetric{}
	*obj.fieldPtr = append(*obj.fieldPtr, newObj)
	newLibObj := &portMetric{obj: newObj}
	newLibObj.setDefault()
	obj.portMetricSlice = append(obj.portMetricSlice, newLibObj)
	return newLibObj
}

func (obj *metricsResponsePortMetricIter) Append(items ...PortMetric) MetricsResponsePortMetricIter {
	for _, item := range items {
		newObj := item.msg()
		*obj.fieldPtr = append(*obj.fieldPtr, newObj)
		obj.portMetricSlice = append(obj.portMetricSlice, item)
	}
	return obj
}

func (obj *metricsResponsePortMetricIter) Set(index int, newObj PortMetric) MetricsResponsePortMetricIter {
	(*obj.fieldPtr)[index] = newObj.msg()
	obj.portMetricSlice[index] = newObj
	return obj
}
func (obj *metricsResponsePortMetricIter) Clear() MetricsResponsePortMetricIter {
	if len(*obj.fieldPtr) > 0 {
		*obj.fieldPtr = []*otg.PortMetric{}
		obj.portMetricSlice = []PortMetric{}
	}
	return obj
}
func (obj *metricsResponsePortMetricIter) clearHolderSlice() MetricsResponsePortMetricIter {
	if len(obj.portMetricSlice) > 0 {
		obj.portMetricSlice = []PortMetric{}
	}
	return obj
}
func (obj *metricsResponsePortMetricIter) appendHolderSlice(item PortMetric) MetricsResponsePortMetricIter {
	obj.portMetricSlice = append(obj.portMetricSlice, item)
	return obj
}

// description is TBD
// FlowMetrics returns a []FlowMetric
func (obj *metricsResponse) FlowMetrics() MetricsResponseFlowMetricIter {
	if len(obj.obj.FlowMetrics) == 0 {
		obj.setChoice(MetricsResponseChoice.FLOW_METRICS)
	}
	if obj.flowMetricsHolder == nil {
		obj.flowMetricsHolder = newMetricsResponseFlowMetricIter(&obj.obj.FlowMetrics).setMsg(obj)
	}
	return obj.flowMetricsHolder
}

type metricsResponseFlowMetricIter struct {
	obj             *metricsResponse
	flowMetricSlice []FlowMetric
	fieldPtr        *[]*otg.FlowMetric
}

func newMetricsResponseFlowMetricIter(ptr *[]*otg.FlowMetric) MetricsResponseFlowMetricIter {
	return &metricsResponseFlowMetricIter{fieldPtr: ptr}
}

type MetricsResponseFlowMetricIter interface {
	setMsg(*metricsResponse) MetricsResponseFlowMetricIter
	Items() []FlowMetric
	Add() FlowMetric
	Append(items ...FlowMetric) MetricsResponseFlowMetricIter
	Set(index int, newObj FlowMetric) MetricsResponseFlowMetricIter
	Clear() MetricsResponseFlowMetricIter
	clearHolderSlice() MetricsResponseFlowMetricIter
	appendHolderSlice(item FlowMetric) MetricsResponseFlowMetricIter
}

func (obj *metricsResponseFlowMetricIter) setMsg(msg *metricsResponse) MetricsResponseFlowMetricIter {
	obj.clearHolderSlice()
	for _, val := range *obj.fieldPtr {
		obj.appendHolderSlice(&flowMetric{obj: val})
	}
	obj.obj = msg
	return obj
}

func (obj *metricsResponseFlowMetricIter) Items() []FlowMetric {
	return obj.flowMetricSlice
}

func (obj *metricsResponseFlowMetricIter) Add() FlowMetric {
	newObj := &otg.FlowMetric{}
	*obj.fieldPtr = append(*obj.fieldPtr, newObj)
	newLibObj := &flowMetric{obj: newObj}
	newLibObj.setDefault()
	obj.flowMetricSlice = append(obj.flowMetricSlice, newLibObj)
	return newLibObj
}

func (obj *metricsResponseFlowMetricIter) Append(items ...FlowMetric) MetricsResponseFlowMetricIter {
	for _, item := range items {
		newObj := item.msg()
		*obj.fieldPtr = append(*obj.fieldPtr, newObj)
		obj.flowMetricSlice = append(obj.flowMetricSlice, item)
	}
	return obj
}

func (obj *metricsResponseFlowMetricIter) Set(index int, newObj FlowMetric) MetricsResponseFlowMetricIter {
	(*obj.fieldPtr)[index] = newObj.msg()
	obj.flowMetricSlice[index] = newObj
	return obj
}
func (obj *metricsResponseFlowMetricIter) Clear() MetricsResponseFlowMetricIter {
	if len(*obj.fieldPtr) > 0 {
		*obj.fieldPtr = []*otg.FlowMetric{}
		obj.flowMetricSlice = []FlowMetric{}
	}
	return obj
}
func (obj *metricsResponseFlowMetricIter) clearHolderSlice() MetricsResponseFlowMetricIter {
	if len(obj.flowMetricSlice) > 0 {
		obj.flowMetricSlice = []FlowMetric{}
	}
	return obj
}
func (obj *metricsResponseFlowMetricIter) appendHolderSlice(item FlowMetric) MetricsResponseFlowMetricIter {
	obj.flowMetricSlice = append(obj.flowMetricSlice, item)
	return obj
}

// description is TBD
// Bgpv4Metrics returns a []Bgpv4Metric
func (obj *metricsResponse) Bgpv4Metrics() MetricsResponseBgpv4MetricIter {
	if len(obj.obj.Bgpv4Metrics) == 0 {
		obj.setChoice(MetricsResponseChoice.BGPV4_METRICS)
	}
	if obj.bgpv4MetricsHolder == nil {
		obj.bgpv4MetricsHolder = newMetricsResponseBgpv4MetricIter(&obj.obj.Bgpv4Metrics).setMsg(obj)
	}
	return obj.bgpv4MetricsHolder
}

type metricsResponseBgpv4MetricIter struct {
	obj              *metricsResponse
	bgpv4MetricSlice []Bgpv4Metric
	fieldPtr         *[]*otg.Bgpv4Metric
}

func newMetricsResponseBgpv4MetricIter(ptr *[]*otg.Bgpv4Metric) MetricsResponseBgpv4MetricIter {
	return &metricsResponseBgpv4MetricIter{fieldPtr: ptr}
}

type MetricsResponseBgpv4MetricIter interface {
	setMsg(*metricsResponse) MetricsResponseBgpv4MetricIter
	Items() []Bgpv4Metric
	Add() Bgpv4Metric
	Append(items ...Bgpv4Metric) MetricsResponseBgpv4MetricIter
	Set(index int, newObj Bgpv4Metric) MetricsResponseBgpv4MetricIter
	Clear() MetricsResponseBgpv4MetricIter
	clearHolderSlice() MetricsResponseBgpv4MetricIter
	appendHolderSlice(item Bgpv4Metric) MetricsResponseBgpv4MetricIter
}

func (obj *metricsResponseBgpv4MetricIter) setMsg(msg *metricsResponse) MetricsResponseBgpv4MetricIter {
	obj.clearHolderSlice()
	for _, val := range *obj.fieldPtr {
		obj.appendHolderSlice(&bgpv4Metric{obj: val})
	}
	obj.obj = msg
	return obj
}

func (obj *metricsResponseBgpv4MetricIter) Items() []Bgpv4Metric {
	return obj.bgpv4MetricSlice
}

func (obj *metricsResponseBgpv4MetricIter) Add() Bgpv4Metric {
	newObj := &otg.Bgpv4Metric{}
	*obj.fieldPtr = append(*obj.fieldPtr, newObj)
	newLibObj := &bgpv4Metric{obj: newObj}
	newLibObj.setDefault()
	obj.bgpv4MetricSlice = append(obj.bgpv4MetricSlice, newLibObj)
	return newLibObj
}

func (obj *metricsResponseBgpv4MetricIter) Append(items ...Bgpv4Metric) MetricsResponseBgpv4MetricIter {
	for _, item := range items {
		newObj := item.msg()
		*obj.fieldPtr = append(*obj.fieldPtr, newObj)
		obj.bgpv4MetricSlice = append(obj.bgpv4MetricSlice, item)
	}
	return obj
}

func (obj *metricsResponseBgpv4MetricIter) Set(index int, newObj Bgpv4Metric) MetricsResponseBgpv4MetricIter {
	(*obj.fieldPtr)[index] = newObj.msg()
	obj.bgpv4MetricSlice[index] = newObj
	return obj
}
func (obj *metricsResponseBgpv4MetricIter) Clear() MetricsResponseBgpv4MetricIter {
	if len(*obj.fieldPtr) > 0 {
		*obj.fieldPtr = []*otg.Bgpv4Metric{}
		obj.bgpv4MetricSlice = []Bgpv4Metric{}
	}
	return obj
}
func (obj *metricsResponseBgpv4MetricIter) clearHolderSlice() MetricsResponseBgpv4MetricIter {
	if len(obj.bgpv4MetricSlice) > 0 {
		obj.bgpv4MetricSlice = []Bgpv4Metric{}
	}
	return obj
}
func (obj *metricsResponseBgpv4MetricIter) appendHolderSlice(item Bgpv4Metric) MetricsResponseBgpv4MetricIter {
	obj.bgpv4MetricSlice = append(obj.bgpv4MetricSlice, item)
	return obj
}

// description is TBD
// Bgpv6Metrics returns a []Bgpv6Metric
func (obj *metricsResponse) Bgpv6Metrics() MetricsResponseBgpv6MetricIter {
	if len(obj.obj.Bgpv6Metrics) == 0 {
		obj.setChoice(MetricsResponseChoice.BGPV6_METRICS)
	}
	if obj.bgpv6MetricsHolder == nil {
		obj.bgpv6MetricsHolder = newMetricsResponseBgpv6MetricIter(&obj.obj.Bgpv6Metrics).setMsg(obj)
	}
	return obj.bgpv6MetricsHolder
}

type metricsResponseBgpv6MetricIter struct {
	obj              *metricsResponse
	bgpv6MetricSlice []Bgpv6Metric
	fieldPtr         *[]*otg.Bgpv6Metric
}

func newMetricsResponseBgpv6MetricIter(ptr *[]*otg.Bgpv6Metric) MetricsResponseBgpv6MetricIter {
	return &metricsResponseBgpv6MetricIter{fieldPtr: ptr}
}

type MetricsResponseBgpv6MetricIter interface {
	setMsg(*metricsResponse) MetricsResponseBgpv6MetricIter
	Items() []Bgpv6Metric
	Add() Bgpv6Metric
	Append(items ...Bgpv6Metric) MetricsResponseBgpv6MetricIter
	Set(index int, newObj Bgpv6Metric) MetricsResponseBgpv6MetricIter
	Clear() MetricsResponseBgpv6MetricIter
	clearHolderSlice() MetricsResponseBgpv6MetricIter
	appendHolderSlice(item Bgpv6Metric) MetricsResponseBgpv6MetricIter
}

func (obj *metricsResponseBgpv6MetricIter) setMsg(msg *metricsResponse) MetricsResponseBgpv6MetricIter {
	obj.clearHolderSlice()
	for _, val := range *obj.fieldPtr {
		obj.appendHolderSlice(&bgpv6Metric{obj: val})
	}
	obj.obj = msg
	return obj
}

func (obj *metricsResponseBgpv6MetricIter) Items() []Bgpv6Metric {
	return obj.bgpv6MetricSlice
}

func (obj *metricsResponseBgpv6MetricIter) Add() Bgpv6Metric {
	newObj := &otg.Bgpv6Metric{}
	*obj.fieldPtr = append(*obj.fieldPtr, newObj)
	newLibObj := &bgpv6Metric{obj: newObj}
	newLibObj.setDefault()
	obj.bgpv6MetricSlice = append(obj.bgpv6MetricSlice, newLibObj)
	return newLibObj
}

func (obj *metricsResponseBgpv6MetricIter) Append(items ...Bgpv6Metric) MetricsResponseBgpv6MetricIter {
	for _, item := range items {
		newObj := item.msg()
		*obj.fieldPtr = append(*obj.fieldPtr, newObj)
		obj.bgpv6MetricSlice = append(obj.bgpv6MetricSlice, item)
	}
	return obj
}

func (obj *metricsResponseBgpv6MetricIter) Set(index int, newObj Bgpv6Metric) MetricsResponseBgpv6MetricIter {
	(*obj.fieldPtr)[index] = newObj.msg()
	obj.bgpv6MetricSlice[index] = newObj
	return obj
}
func (obj *metricsResponseBgpv6MetricIter) Clear() MetricsResponseBgpv6MetricIter {
	if len(*obj.fieldPtr) > 0 {
		*obj.fieldPtr = []*otg.Bgpv6Metric{}
		obj.bgpv6MetricSlice = []Bgpv6Metric{}
	}
	return obj
}
func (obj *metricsResponseBgpv6MetricIter) clearHolderSlice() MetricsResponseBgpv6MetricIter {
	if len(obj.bgpv6MetricSlice) > 0 {
		obj.bgpv6MetricSlice = []Bgpv6Metric{}
	}
	return obj
}
func (obj *metricsResponseBgpv6MetricIter) appendHolderSlice(item Bgpv6Metric) MetricsResponseBgpv6MetricIter {
	obj.bgpv6MetricSlice = append(obj.bgpv6MetricSlice, item)
	return obj
}

// description is TBD
// IsisMetrics returns a []IsisMetric
func (obj *metricsResponse) IsisMetrics() MetricsResponseIsisMetricIter {
	if len(obj.obj.IsisMetrics) == 0 {
		obj.setChoice(MetricsResponseChoice.ISIS_METRICS)
	}
	if obj.isisMetricsHolder == nil {
		obj.isisMetricsHolder = newMetricsResponseIsisMetricIter(&obj.obj.IsisMetrics).setMsg(obj)
	}
	return obj.isisMetricsHolder
}

type metricsResponseIsisMetricIter struct {
	obj             *metricsResponse
	isisMetricSlice []IsisMetric
	fieldPtr        *[]*otg.IsisMetric
}

func newMetricsResponseIsisMetricIter(ptr *[]*otg.IsisMetric) MetricsResponseIsisMetricIter {
	return &metricsResponseIsisMetricIter{fieldPtr: ptr}
}

type MetricsResponseIsisMetricIter interface {
	setMsg(*metricsResponse) MetricsResponseIsisMetricIter
	Items() []IsisMetric
	Add() IsisMetric
	Append(items ...IsisMetric) MetricsResponseIsisMetricIter
	Set(index int, newObj IsisMetric) MetricsResponseIsisMetricIter
	Clear() MetricsResponseIsisMetricIter
	clearHolderSlice() MetricsResponseIsisMetricIter
	appendHolderSlice(item IsisMetric) MetricsResponseIsisMetricIter
}

func (obj *metricsResponseIsisMetricIter) setMsg(msg *metricsResponse) MetricsResponseIsisMetricIter {
	obj.clearHolderSlice()
	for _, val := range *obj.fieldPtr {
		obj.appendHolderSlice(&isisMetric{obj: val})
	}
	obj.obj = msg
	return obj
}

func (obj *metricsResponseIsisMetricIter) Items() []IsisMetric {
	return obj.isisMetricSlice
}

func (obj *metricsResponseIsisMetricIter) Add() IsisMetric {
	newObj := &otg.IsisMetric{}
	*obj.fieldPtr = append(*obj.fieldPtr, newObj)
	newLibObj := &isisMetric{obj: newObj}
	newLibObj.setDefault()
	obj.isisMetricSlice = append(obj.isisMetricSlice, newLibObj)
	return newLibObj
}

func (obj *metricsResponseIsisMetricIter) Append(items ...IsisMetric) MetricsResponseIsisMetricIter {
	for _, item := range items {
		newObj := item.msg()
		*obj.fieldPtr = append(*obj.fieldPtr, newObj)
		obj.isisMetricSlice = append(obj.isisMetricSlice, item)
	}
	return obj
}

func (obj *metricsResponseIsisMetricIter) Set(index int, newObj IsisMetric) MetricsResponseIsisMetricIter {
	(*obj.fieldPtr)[index] = newObj.msg()
	obj.isisMetricSlice[index] = newObj
	return obj
}
func (obj *metricsResponseIsisMetricIter) Clear() MetricsResponseIsisMetricIter {
	if len(*obj.fieldPtr) > 0 {
		*obj.fieldPtr = []*otg.IsisMetric{}
		obj.isisMetricSlice = []IsisMetric{}
	}
	return obj
}
func (obj *metricsResponseIsisMetricIter) clearHolderSlice() MetricsResponseIsisMetricIter {
	if len(obj.isisMetricSlice) > 0 {
		obj.isisMetricSlice = []IsisMetric{}
	}
	return obj
}
func (obj *metricsResponseIsisMetricIter) appendHolderSlice(item IsisMetric) MetricsResponseIsisMetricIter {
	obj.isisMetricSlice = append(obj.isisMetricSlice, item)
	return obj
}

// description is TBD
// LagMetrics returns a []LagMetric
func (obj *metricsResponse) LagMetrics() MetricsResponseLagMetricIter {
	if len(obj.obj.LagMetrics) == 0 {
		obj.setChoice(MetricsResponseChoice.LAG_METRICS)
	}
	if obj.lagMetricsHolder == nil {
		obj.lagMetricsHolder = newMetricsResponseLagMetricIter(&obj.obj.LagMetrics).setMsg(obj)
	}
	return obj.lagMetricsHolder
}

type metricsResponseLagMetricIter struct {
	obj            *metricsResponse
	lagMetricSlice []LagMetric
	fieldPtr       *[]*otg.LagMetric
}

func newMetricsResponseLagMetricIter(ptr *[]*otg.LagMetric) MetricsResponseLagMetricIter {
	return &metricsResponseLagMetricIter{fieldPtr: ptr}
}

type MetricsResponseLagMetricIter interface {
	setMsg(*metricsResponse) MetricsResponseLagMetricIter
	Items() []LagMetric
	Add() LagMetric
	Append(items ...LagMetric) MetricsResponseLagMetricIter
	Set(index int, newObj LagMetric) MetricsResponseLagMetricIter
	Clear() MetricsResponseLagMetricIter
	clearHolderSlice() MetricsResponseLagMetricIter
	appendHolderSlice(item LagMetric) MetricsResponseLagMetricIter
}

func (obj *metricsResponseLagMetricIter) setMsg(msg *metricsResponse) MetricsResponseLagMetricIter {
	obj.clearHolderSlice()
	for _, val := range *obj.fieldPtr {
		obj.appendHolderSlice(&lagMetric{obj: val})
	}
	obj.obj = msg
	return obj
}

func (obj *metricsResponseLagMetricIter) Items() []LagMetric {
	return obj.lagMetricSlice
}

func (obj *metricsResponseLagMetricIter) Add() LagMetric {
	newObj := &otg.LagMetric{}
	*obj.fieldPtr = append(*obj.fieldPtr, newObj)
	newLibObj := &lagMetric{obj: newObj}
	newLibObj.setDefault()
	obj.lagMetricSlice = append(obj.lagMetricSlice, newLibObj)
	return newLibObj
}

func (obj *metricsResponseLagMetricIter) Append(items ...LagMetric) MetricsResponseLagMetricIter {
	for _, item := range items {
		newObj := item.msg()
		*obj.fieldPtr = append(*obj.fieldPtr, newObj)
		obj.lagMetricSlice = append(obj.lagMetricSlice, item)
	}
	return obj
}

func (obj *metricsResponseLagMetricIter) Set(index int, newObj LagMetric) MetricsResponseLagMetricIter {
	(*obj.fieldPtr)[index] = newObj.msg()
	obj.lagMetricSlice[index] = newObj
	return obj
}
func (obj *metricsResponseLagMetricIter) Clear() MetricsResponseLagMetricIter {
	if len(*obj.fieldPtr) > 0 {
		*obj.fieldPtr = []*otg.LagMetric{}
		obj.lagMetricSlice = []LagMetric{}
	}
	return obj
}
func (obj *metricsResponseLagMetricIter) clearHolderSlice() MetricsResponseLagMetricIter {
	if len(obj.lagMetricSlice) > 0 {
		obj.lagMetricSlice = []LagMetric{}
	}
	return obj
}
func (obj *metricsResponseLagMetricIter) appendHolderSlice(item LagMetric) MetricsResponseLagMetricIter {
	obj.lagMetricSlice = append(obj.lagMetricSlice, item)
	return obj
}

// description is TBD
// LacpMetrics returns a []LacpMetric
func (obj *metricsResponse) LacpMetrics() MetricsResponseLacpMetricIter {
	if len(obj.obj.LacpMetrics) == 0 {
		obj.setChoice(MetricsResponseChoice.LACP_METRICS)
	}
	if obj.lacpMetricsHolder == nil {
		obj.lacpMetricsHolder = newMetricsResponseLacpMetricIter(&obj.obj.LacpMetrics).setMsg(obj)
	}
	return obj.lacpMetricsHolder
}

type metricsResponseLacpMetricIter struct {
	obj             *metricsResponse
	lacpMetricSlice []LacpMetric
	fieldPtr        *[]*otg.LacpMetric
}

func newMetricsResponseLacpMetricIter(ptr *[]*otg.LacpMetric) MetricsResponseLacpMetricIter {
	return &metricsResponseLacpMetricIter{fieldPtr: ptr}
}

type MetricsResponseLacpMetricIter interface {
	setMsg(*metricsResponse) MetricsResponseLacpMetricIter
	Items() []LacpMetric
	Add() LacpMetric
	Append(items ...LacpMetric) MetricsResponseLacpMetricIter
	Set(index int, newObj LacpMetric) MetricsResponseLacpMetricIter
	Clear() MetricsResponseLacpMetricIter
	clearHolderSlice() MetricsResponseLacpMetricIter
	appendHolderSlice(item LacpMetric) MetricsResponseLacpMetricIter
}

func (obj *metricsResponseLacpMetricIter) setMsg(msg *metricsResponse) MetricsResponseLacpMetricIter {
	obj.clearHolderSlice()
	for _, val := range *obj.fieldPtr {
		obj.appendHolderSlice(&lacpMetric{obj: val})
	}
	obj.obj = msg
	return obj
}

func (obj *metricsResponseLacpMetricIter) Items() []LacpMetric {
	return obj.lacpMetricSlice
}

func (obj *metricsResponseLacpMetricIter) Add() LacpMetric {
	newObj := &otg.LacpMetric{}
	*obj.fieldPtr = append(*obj.fieldPtr, newObj)
	newLibObj := &lacpMetric{obj: newObj}
	newLibObj.setDefault()
	obj.lacpMetricSlice = append(obj.lacpMetricSlice, newLibObj)
	return newLibObj
}

func (obj *metricsResponseLacpMetricIter) Append(items ...LacpMetric) MetricsResponseLacpMetricIter {
	for _, item := range items {
		newObj := item.msg()
		*obj.fieldPtr = append(*obj.fieldPtr, newObj)
		obj.lacpMetricSlice = append(obj.lacpMetricSlice, item)
	}
	return obj
}

func (obj *metricsResponseLacpMetricIter) Set(index int, newObj LacpMetric) MetricsResponseLacpMetricIter {
	(*obj.fieldPtr)[index] = newObj.msg()
	obj.lacpMetricSlice[index] = newObj
	return obj
}
func (obj *metricsResponseLacpMetricIter) Clear() MetricsResponseLacpMetricIter {
	if len(*obj.fieldPtr) > 0 {
		*obj.fieldPtr = []*otg.LacpMetric{}
		obj.lacpMetricSlice = []LacpMetric{}
	}
	return obj
}
func (obj *metricsResponseLacpMetricIter) clearHolderSlice() MetricsResponseLacpMetricIter {
	if len(obj.lacpMetricSlice) > 0 {
		obj.lacpMetricSlice = []LacpMetric{}
	}
	return obj
}
func (obj *metricsResponseLacpMetricIter) appendHolderSlice(item LacpMetric) MetricsResponseLacpMetricIter {
	obj.lacpMetricSlice = append(obj.lacpMetricSlice, item)
	return obj
}

// description is TBD
// LldpMetrics returns a []LldpMetric
func (obj *metricsResponse) LldpMetrics() MetricsResponseLldpMetricIter {
	if len(obj.obj.LldpMetrics) == 0 {
		obj.setChoice(MetricsResponseChoice.LLDP_METRICS)
	}
	if obj.lldpMetricsHolder == nil {
		obj.lldpMetricsHolder = newMetricsResponseLldpMetricIter(&obj.obj.LldpMetrics).setMsg(obj)
	}
	return obj.lldpMetricsHolder
}

type metricsResponseLldpMetricIter struct {
	obj             *metricsResponse
	lldpMetricSlice []LldpMetric
	fieldPtr        *[]*otg.LldpMetric
}

func newMetricsResponseLldpMetricIter(ptr *[]*otg.LldpMetric) MetricsResponseLldpMetricIter {
	return &metricsResponseLldpMetricIter{fieldPtr: ptr}
}

type MetricsResponseLldpMetricIter interface {
	setMsg(*metricsResponse) MetricsResponseLldpMetricIter
	Items() []LldpMetric
	Add() LldpMetric
	Append(items ...LldpMetric) MetricsResponseLldpMetricIter
	Set(index int, newObj LldpMetric) MetricsResponseLldpMetricIter
	Clear() MetricsResponseLldpMetricIter
	clearHolderSlice() MetricsResponseLldpMetricIter
	appendHolderSlice(item LldpMetric) MetricsResponseLldpMetricIter
}

func (obj *metricsResponseLldpMetricIter) setMsg(msg *metricsResponse) MetricsResponseLldpMetricIter {
	obj.clearHolderSlice()
	for _, val := range *obj.fieldPtr {
		obj.appendHolderSlice(&lldpMetric{obj: val})
	}
	obj.obj = msg
	return obj
}

func (obj *metricsResponseLldpMetricIter) Items() []LldpMetric {
	return obj.lldpMetricSlice
}

func (obj *metricsResponseLldpMetricIter) Add() LldpMetric {
	newObj := &otg.LldpMetric{}
	*obj.fieldPtr = append(*obj.fieldPtr, newObj)
	newLibObj := &lldpMetric{obj: newObj}
	newLibObj.setDefault()
	obj.lldpMetricSlice = append(obj.lldpMetricSlice, newLibObj)
	return newLibObj
}

func (obj *metricsResponseLldpMetricIter) Append(items ...LldpMetric) MetricsResponseLldpMetricIter {
	for _, item := range items {
		newObj := item.msg()
		*obj.fieldPtr = append(*obj.fieldPtr, newObj)
		obj.lldpMetricSlice = append(obj.lldpMetricSlice, item)
	}
	return obj
}

func (obj *metricsResponseLldpMetricIter) Set(index int, newObj LldpMetric) MetricsResponseLldpMetricIter {
	(*obj.fieldPtr)[index] = newObj.msg()
	obj.lldpMetricSlice[index] = newObj
	return obj
}
func (obj *metricsResponseLldpMetricIter) Clear() MetricsResponseLldpMetricIter {
	if len(*obj.fieldPtr) > 0 {
		*obj.fieldPtr = []*otg.LldpMetric{}
		obj.lldpMetricSlice = []LldpMetric{}
	}
	return obj
}
func (obj *metricsResponseLldpMetricIter) clearHolderSlice() MetricsResponseLldpMetricIter {
	if len(obj.lldpMetricSlice) > 0 {
		obj.lldpMetricSlice = []LldpMetric{}
	}
	return obj
}
func (obj *metricsResponseLldpMetricIter) appendHolderSlice(item LldpMetric) MetricsResponseLldpMetricIter {
	obj.lldpMetricSlice = append(obj.lldpMetricSlice, item)
	return obj
}

// description is TBD
// RsvpMetrics returns a []RsvpMetric
func (obj *metricsResponse) RsvpMetrics() MetricsResponseRsvpMetricIter {
	if len(obj.obj.RsvpMetrics) == 0 {
		obj.setChoice(MetricsResponseChoice.RSVP_METRICS)
	}
	if obj.rsvpMetricsHolder == nil {
		obj.rsvpMetricsHolder = newMetricsResponseRsvpMetricIter(&obj.obj.RsvpMetrics).setMsg(obj)
	}
	return obj.rsvpMetricsHolder
}

type metricsResponseRsvpMetricIter struct {
	obj             *metricsResponse
	rsvpMetricSlice []RsvpMetric
	fieldPtr        *[]*otg.RsvpMetric
}

func newMetricsResponseRsvpMetricIter(ptr *[]*otg.RsvpMetric) MetricsResponseRsvpMetricIter {
	return &metricsResponseRsvpMetricIter{fieldPtr: ptr}
}

type MetricsResponseRsvpMetricIter interface {
	setMsg(*metricsResponse) MetricsResponseRsvpMetricIter
	Items() []RsvpMetric
	Add() RsvpMetric
	Append(items ...RsvpMetric) MetricsResponseRsvpMetricIter
	Set(index int, newObj RsvpMetric) MetricsResponseRsvpMetricIter
	Clear() MetricsResponseRsvpMetricIter
	clearHolderSlice() MetricsResponseRsvpMetricIter
	appendHolderSlice(item RsvpMetric) MetricsResponseRsvpMetricIter
}

func (obj *metricsResponseRsvpMetricIter) setMsg(msg *metricsResponse) MetricsResponseRsvpMetricIter {
	obj.clearHolderSlice()
	for _, val := range *obj.fieldPtr {
		obj.appendHolderSlice(&rsvpMetric{obj: val})
	}
	obj.obj = msg
	return obj
}

func (obj *metricsResponseRsvpMetricIter) Items() []RsvpMetric {
	return obj.rsvpMetricSlice
}

func (obj *metricsResponseRsvpMetricIter) Add() RsvpMetric {
	newObj := &otg.RsvpMetric{}
	*obj.fieldPtr = append(*obj.fieldPtr, newObj)
	newLibObj := &rsvpMetric{obj: newObj}
	newLibObj.setDefault()
	obj.rsvpMetricSlice = append(obj.rsvpMetricSlice, newLibObj)
	return newLibObj
}

func (obj *metricsResponseRsvpMetricIter) Append(items ...RsvpMetric) MetricsResponseRsvpMetricIter {
	for _, item := range items {
		newObj := item.msg()
		*obj.fieldPtr = append(*obj.fieldPtr, newObj)
		obj.rsvpMetricSlice = append(obj.rsvpMetricSlice, item)
	}
	return obj
}

func (obj *metricsResponseRsvpMetricIter) Set(index int, newObj RsvpMetric) MetricsResponseRsvpMetricIter {
	(*obj.fieldPtr)[index] = newObj.msg()
	obj.rsvpMetricSlice[index] = newObj
	return obj
}
func (obj *metricsResponseRsvpMetricIter) Clear() MetricsResponseRsvpMetricIter {
	if len(*obj.fieldPtr) > 0 {
		*obj.fieldPtr = []*otg.RsvpMetric{}
		obj.rsvpMetricSlice = []RsvpMetric{}
	}
	return obj
}
func (obj *metricsResponseRsvpMetricIter) clearHolderSlice() MetricsResponseRsvpMetricIter {
	if len(obj.rsvpMetricSlice) > 0 {
		obj.rsvpMetricSlice = []RsvpMetric{}
	}
	return obj
}
func (obj *metricsResponseRsvpMetricIter) appendHolderSlice(item RsvpMetric) MetricsResponseRsvpMetricIter {
	obj.rsvpMetricSlice = append(obj.rsvpMetricSlice, item)
	return obj
}

// description is TBD
// Dhcpv4ClientMetrics returns a []Dhcpv4ClientMetric
func (obj *metricsResponse) Dhcpv4ClientMetrics() MetricsResponseDhcpv4ClientMetricIter {
	if len(obj.obj.Dhcpv4ClientMetrics) == 0 {
		obj.obj.Dhcpv4ClientMetrics = []*otg.Dhcpv4ClientMetric{}
	}
	if obj.dhcpv4ClientMetricsHolder == nil {
		obj.dhcpv4ClientMetricsHolder = newMetricsResponseDhcpv4ClientMetricIter(&obj.obj.Dhcpv4ClientMetrics).setMsg(obj)
	}
	return obj.dhcpv4ClientMetricsHolder
}

type metricsResponseDhcpv4ClientMetricIter struct {
	obj                     *metricsResponse
	dhcpv4ClientMetricSlice []Dhcpv4ClientMetric
	fieldPtr                *[]*otg.Dhcpv4ClientMetric
}

func newMetricsResponseDhcpv4ClientMetricIter(ptr *[]*otg.Dhcpv4ClientMetric) MetricsResponseDhcpv4ClientMetricIter {
	return &metricsResponseDhcpv4ClientMetricIter{fieldPtr: ptr}
}

type MetricsResponseDhcpv4ClientMetricIter interface {
	setMsg(*metricsResponse) MetricsResponseDhcpv4ClientMetricIter
	Items() []Dhcpv4ClientMetric
	Add() Dhcpv4ClientMetric
	Append(items ...Dhcpv4ClientMetric) MetricsResponseDhcpv4ClientMetricIter
	Set(index int, newObj Dhcpv4ClientMetric) MetricsResponseDhcpv4ClientMetricIter
	Clear() MetricsResponseDhcpv4ClientMetricIter
	clearHolderSlice() MetricsResponseDhcpv4ClientMetricIter
	appendHolderSlice(item Dhcpv4ClientMetric) MetricsResponseDhcpv4ClientMetricIter
}

func (obj *metricsResponseDhcpv4ClientMetricIter) setMsg(msg *metricsResponse) MetricsResponseDhcpv4ClientMetricIter {
	obj.clearHolderSlice()
	for _, val := range *obj.fieldPtr {
		obj.appendHolderSlice(&dhcpv4ClientMetric{obj: val})
	}
	obj.obj = msg
	return obj
}

func (obj *metricsResponseDhcpv4ClientMetricIter) Items() []Dhcpv4ClientMetric {
	return obj.dhcpv4ClientMetricSlice
}

func (obj *metricsResponseDhcpv4ClientMetricIter) Add() Dhcpv4ClientMetric {
	newObj := &otg.Dhcpv4ClientMetric{}
	*obj.fieldPtr = append(*obj.fieldPtr, newObj)
	newLibObj := &dhcpv4ClientMetric{obj: newObj}
	newLibObj.setDefault()
	obj.dhcpv4ClientMetricSlice = append(obj.dhcpv4ClientMetricSlice, newLibObj)
	return newLibObj
}

func (obj *metricsResponseDhcpv4ClientMetricIter) Append(items ...Dhcpv4ClientMetric) MetricsResponseDhcpv4ClientMetricIter {
	for _, item := range items {
		newObj := item.msg()
		*obj.fieldPtr = append(*obj.fieldPtr, newObj)
		obj.dhcpv4ClientMetricSlice = append(obj.dhcpv4ClientMetricSlice, item)
	}
	return obj
}

func (obj *metricsResponseDhcpv4ClientMetricIter) Set(index int, newObj Dhcpv4ClientMetric) MetricsResponseDhcpv4ClientMetricIter {
	(*obj.fieldPtr)[index] = newObj.msg()
	obj.dhcpv4ClientMetricSlice[index] = newObj
	return obj
}
func (obj *metricsResponseDhcpv4ClientMetricIter) Clear() MetricsResponseDhcpv4ClientMetricIter {
	if len(*obj.fieldPtr) > 0 {
		*obj.fieldPtr = []*otg.Dhcpv4ClientMetric{}
		obj.dhcpv4ClientMetricSlice = []Dhcpv4ClientMetric{}
	}
	return obj
}
func (obj *metricsResponseDhcpv4ClientMetricIter) clearHolderSlice() MetricsResponseDhcpv4ClientMetricIter {
	if len(obj.dhcpv4ClientMetricSlice) > 0 {
		obj.dhcpv4ClientMetricSlice = []Dhcpv4ClientMetric{}
	}
	return obj
}
func (obj *metricsResponseDhcpv4ClientMetricIter) appendHolderSlice(item Dhcpv4ClientMetric) MetricsResponseDhcpv4ClientMetricIter {
	obj.dhcpv4ClientMetricSlice = append(obj.dhcpv4ClientMetricSlice, item)
	return obj
}

// description is TBD
// Dhcpv4ServerMetrics returns a []Dhcpv4ServerMetric
func (obj *metricsResponse) Dhcpv4ServerMetrics() MetricsResponseDhcpv4ServerMetricIter {
	if len(obj.obj.Dhcpv4ServerMetrics) == 0 {
		obj.obj.Dhcpv4ServerMetrics = []*otg.Dhcpv4ServerMetric{}
	}
	if obj.dhcpv4ServerMetricsHolder == nil {
		obj.dhcpv4ServerMetricsHolder = newMetricsResponseDhcpv4ServerMetricIter(&obj.obj.Dhcpv4ServerMetrics).setMsg(obj)
	}
	return obj.dhcpv4ServerMetricsHolder
}

type metricsResponseDhcpv4ServerMetricIter struct {
	obj                     *metricsResponse
	dhcpv4ServerMetricSlice []Dhcpv4ServerMetric
	fieldPtr                *[]*otg.Dhcpv4ServerMetric
}

func newMetricsResponseDhcpv4ServerMetricIter(ptr *[]*otg.Dhcpv4ServerMetric) MetricsResponseDhcpv4ServerMetricIter {
	return &metricsResponseDhcpv4ServerMetricIter{fieldPtr: ptr}
}

type MetricsResponseDhcpv4ServerMetricIter interface {
	setMsg(*metricsResponse) MetricsResponseDhcpv4ServerMetricIter
	Items() []Dhcpv4ServerMetric
	Add() Dhcpv4ServerMetric
	Append(items ...Dhcpv4ServerMetric) MetricsResponseDhcpv4ServerMetricIter
	Set(index int, newObj Dhcpv4ServerMetric) MetricsResponseDhcpv4ServerMetricIter
	Clear() MetricsResponseDhcpv4ServerMetricIter
	clearHolderSlice() MetricsResponseDhcpv4ServerMetricIter
	appendHolderSlice(item Dhcpv4ServerMetric) MetricsResponseDhcpv4ServerMetricIter
}

func (obj *metricsResponseDhcpv4ServerMetricIter) setMsg(msg *metricsResponse) MetricsResponseDhcpv4ServerMetricIter {
	obj.clearHolderSlice()
	for _, val := range *obj.fieldPtr {
		obj.appendHolderSlice(&dhcpv4ServerMetric{obj: val})
	}
	obj.obj = msg
	return obj
}

func (obj *metricsResponseDhcpv4ServerMetricIter) Items() []Dhcpv4ServerMetric {
	return obj.dhcpv4ServerMetricSlice
}

func (obj *metricsResponseDhcpv4ServerMetricIter) Add() Dhcpv4ServerMetric {
	newObj := &otg.Dhcpv4ServerMetric{}
	*obj.fieldPtr = append(*obj.fieldPtr, newObj)
	newLibObj := &dhcpv4ServerMetric{obj: newObj}
	newLibObj.setDefault()
	obj.dhcpv4ServerMetricSlice = append(obj.dhcpv4ServerMetricSlice, newLibObj)
	return newLibObj
}

func (obj *metricsResponseDhcpv4ServerMetricIter) Append(items ...Dhcpv4ServerMetric) MetricsResponseDhcpv4ServerMetricIter {
	for _, item := range items {
		newObj := item.msg()
		*obj.fieldPtr = append(*obj.fieldPtr, newObj)
		obj.dhcpv4ServerMetricSlice = append(obj.dhcpv4ServerMetricSlice, item)
	}
	return obj
}

func (obj *metricsResponseDhcpv4ServerMetricIter) Set(index int, newObj Dhcpv4ServerMetric) MetricsResponseDhcpv4ServerMetricIter {
	(*obj.fieldPtr)[index] = newObj.msg()
	obj.dhcpv4ServerMetricSlice[index] = newObj
	return obj
}
func (obj *metricsResponseDhcpv4ServerMetricIter) Clear() MetricsResponseDhcpv4ServerMetricIter {
	if len(*obj.fieldPtr) > 0 {
		*obj.fieldPtr = []*otg.Dhcpv4ServerMetric{}
		obj.dhcpv4ServerMetricSlice = []Dhcpv4ServerMetric{}
	}
	return obj
}
func (obj *metricsResponseDhcpv4ServerMetricIter) clearHolderSlice() MetricsResponseDhcpv4ServerMetricIter {
	if len(obj.dhcpv4ServerMetricSlice) > 0 {
		obj.dhcpv4ServerMetricSlice = []Dhcpv4ServerMetric{}
	}
	return obj
}
func (obj *metricsResponseDhcpv4ServerMetricIter) appendHolderSlice(item Dhcpv4ServerMetric) MetricsResponseDhcpv4ServerMetricIter {
	obj.dhcpv4ServerMetricSlice = append(obj.dhcpv4ServerMetricSlice, item)
	return obj
}

// description is TBD
// Dhcpv6ClientMetrics returns a []Dhcpv6ClientMetric
func (obj *metricsResponse) Dhcpv6ClientMetrics() MetricsResponseDhcpv6ClientMetricIter {
	if len(obj.obj.Dhcpv6ClientMetrics) == 0 {
		obj.obj.Dhcpv6ClientMetrics = []*otg.Dhcpv6ClientMetric{}
	}
	if obj.dhcpv6ClientMetricsHolder == nil {
		obj.dhcpv6ClientMetricsHolder = newMetricsResponseDhcpv6ClientMetricIter(&obj.obj.Dhcpv6ClientMetrics).setMsg(obj)
	}
	return obj.dhcpv6ClientMetricsHolder
}

type metricsResponseDhcpv6ClientMetricIter struct {
	obj                     *metricsResponse
	dhcpv6ClientMetricSlice []Dhcpv6ClientMetric
	fieldPtr                *[]*otg.Dhcpv6ClientMetric
}

func newMetricsResponseDhcpv6ClientMetricIter(ptr *[]*otg.Dhcpv6ClientMetric) MetricsResponseDhcpv6ClientMetricIter {
	return &metricsResponseDhcpv6ClientMetricIter{fieldPtr: ptr}
}

type MetricsResponseDhcpv6ClientMetricIter interface {
	setMsg(*metricsResponse) MetricsResponseDhcpv6ClientMetricIter
	Items() []Dhcpv6ClientMetric
	Add() Dhcpv6ClientMetric
	Append(items ...Dhcpv6ClientMetric) MetricsResponseDhcpv6ClientMetricIter
	Set(index int, newObj Dhcpv6ClientMetric) MetricsResponseDhcpv6ClientMetricIter
	Clear() MetricsResponseDhcpv6ClientMetricIter
	clearHolderSlice() MetricsResponseDhcpv6ClientMetricIter
	appendHolderSlice(item Dhcpv6ClientMetric) MetricsResponseDhcpv6ClientMetricIter
}

func (obj *metricsResponseDhcpv6ClientMetricIter) setMsg(msg *metricsResponse) MetricsResponseDhcpv6ClientMetricIter {
	obj.clearHolderSlice()
	for _, val := range *obj.fieldPtr {
		obj.appendHolderSlice(&dhcpv6ClientMetric{obj: val})
	}
	obj.obj = msg
	return obj
}

func (obj *metricsResponseDhcpv6ClientMetricIter) Items() []Dhcpv6ClientMetric {
	return obj.dhcpv6ClientMetricSlice
}

func (obj *metricsResponseDhcpv6ClientMetricIter) Add() Dhcpv6ClientMetric {
	newObj := &otg.Dhcpv6ClientMetric{}
	*obj.fieldPtr = append(*obj.fieldPtr, newObj)
	newLibObj := &dhcpv6ClientMetric{obj: newObj}
	newLibObj.setDefault()
	obj.dhcpv6ClientMetricSlice = append(obj.dhcpv6ClientMetricSlice, newLibObj)
	return newLibObj
}

func (obj *metricsResponseDhcpv6ClientMetricIter) Append(items ...Dhcpv6ClientMetric) MetricsResponseDhcpv6ClientMetricIter {
	for _, item := range items {
		newObj := item.msg()
		*obj.fieldPtr = append(*obj.fieldPtr, newObj)
		obj.dhcpv6ClientMetricSlice = append(obj.dhcpv6ClientMetricSlice, item)
	}
	return obj
}

func (obj *metricsResponseDhcpv6ClientMetricIter) Set(index int, newObj Dhcpv6ClientMetric) MetricsResponseDhcpv6ClientMetricIter {
	(*obj.fieldPtr)[index] = newObj.msg()
	obj.dhcpv6ClientMetricSlice[index] = newObj
	return obj
}
func (obj *metricsResponseDhcpv6ClientMetricIter) Clear() MetricsResponseDhcpv6ClientMetricIter {
	if len(*obj.fieldPtr) > 0 {
		*obj.fieldPtr = []*otg.Dhcpv6ClientMetric{}
		obj.dhcpv6ClientMetricSlice = []Dhcpv6ClientMetric{}
	}
	return obj
}
func (obj *metricsResponseDhcpv6ClientMetricIter) clearHolderSlice() MetricsResponseDhcpv6ClientMetricIter {
	if len(obj.dhcpv6ClientMetricSlice) > 0 {
		obj.dhcpv6ClientMetricSlice = []Dhcpv6ClientMetric{}
	}
	return obj
}
func (obj *metricsResponseDhcpv6ClientMetricIter) appendHolderSlice(item Dhcpv6ClientMetric) MetricsResponseDhcpv6ClientMetricIter {
	obj.dhcpv6ClientMetricSlice = append(obj.dhcpv6ClientMetricSlice, item)
	return obj
}

// description is TBD
// Dhcpv6ServerMetrics returns a []Dhcpv6ServerMetric
func (obj *metricsResponse) Dhcpv6ServerMetrics() MetricsResponseDhcpv6ServerMetricIter {
	if len(obj.obj.Dhcpv6ServerMetrics) == 0 {
		obj.obj.Dhcpv6ServerMetrics = []*otg.Dhcpv6ServerMetric{}
	}
	if obj.dhcpv6ServerMetricsHolder == nil {
		obj.dhcpv6ServerMetricsHolder = newMetricsResponseDhcpv6ServerMetricIter(&obj.obj.Dhcpv6ServerMetrics).setMsg(obj)
	}
	return obj.dhcpv6ServerMetricsHolder
}

type metricsResponseDhcpv6ServerMetricIter struct {
	obj                     *metricsResponse
	dhcpv6ServerMetricSlice []Dhcpv6ServerMetric
	fieldPtr                *[]*otg.Dhcpv6ServerMetric
}

func newMetricsResponseDhcpv6ServerMetricIter(ptr *[]*otg.Dhcpv6ServerMetric) MetricsResponseDhcpv6ServerMetricIter {
	return &metricsResponseDhcpv6ServerMetricIter{fieldPtr: ptr}
}

type MetricsResponseDhcpv6ServerMetricIter interface {
	setMsg(*metricsResponse) MetricsResponseDhcpv6ServerMetricIter
	Items() []Dhcpv6ServerMetric
	Add() Dhcpv6ServerMetric
	Append(items ...Dhcpv6ServerMetric) MetricsResponseDhcpv6ServerMetricIter
	Set(index int, newObj Dhcpv6ServerMetric) MetricsResponseDhcpv6ServerMetricIter
	Clear() MetricsResponseDhcpv6ServerMetricIter
	clearHolderSlice() MetricsResponseDhcpv6ServerMetricIter
	appendHolderSlice(item Dhcpv6ServerMetric) MetricsResponseDhcpv6ServerMetricIter
}

func (obj *metricsResponseDhcpv6ServerMetricIter) setMsg(msg *metricsResponse) MetricsResponseDhcpv6ServerMetricIter {
	obj.clearHolderSlice()
	for _, val := range *obj.fieldPtr {
		obj.appendHolderSlice(&dhcpv6ServerMetric{obj: val})
	}
	obj.obj = msg
	return obj
}

func (obj *metricsResponseDhcpv6ServerMetricIter) Items() []Dhcpv6ServerMetric {
	return obj.dhcpv6ServerMetricSlice
}

func (obj *metricsResponseDhcpv6ServerMetricIter) Add() Dhcpv6ServerMetric {
	newObj := &otg.Dhcpv6ServerMetric{}
	*obj.fieldPtr = append(*obj.fieldPtr, newObj)
	newLibObj := &dhcpv6ServerMetric{obj: newObj}
	newLibObj.setDefault()
	obj.dhcpv6ServerMetricSlice = append(obj.dhcpv6ServerMetricSlice, newLibObj)
	return newLibObj
}

func (obj *metricsResponseDhcpv6ServerMetricIter) Append(items ...Dhcpv6ServerMetric) MetricsResponseDhcpv6ServerMetricIter {
	for _, item := range items {
		newObj := item.msg()
		*obj.fieldPtr = append(*obj.fieldPtr, newObj)
		obj.dhcpv6ServerMetricSlice = append(obj.dhcpv6ServerMetricSlice, item)
	}
	return obj
}

func (obj *metricsResponseDhcpv6ServerMetricIter) Set(index int, newObj Dhcpv6ServerMetric) MetricsResponseDhcpv6ServerMetricIter {
	(*obj.fieldPtr)[index] = newObj.msg()
	obj.dhcpv6ServerMetricSlice[index] = newObj
	return obj
}
func (obj *metricsResponseDhcpv6ServerMetricIter) Clear() MetricsResponseDhcpv6ServerMetricIter {
	if len(*obj.fieldPtr) > 0 {
		*obj.fieldPtr = []*otg.Dhcpv6ServerMetric{}
		obj.dhcpv6ServerMetricSlice = []Dhcpv6ServerMetric{}
	}
	return obj
}
func (obj *metricsResponseDhcpv6ServerMetricIter) clearHolderSlice() MetricsResponseDhcpv6ServerMetricIter {
	if len(obj.dhcpv6ServerMetricSlice) > 0 {
		obj.dhcpv6ServerMetricSlice = []Dhcpv6ServerMetric{}
	}
	return obj
}
func (obj *metricsResponseDhcpv6ServerMetricIter) appendHolderSlice(item Dhcpv6ServerMetric) MetricsResponseDhcpv6ServerMetricIter {
	obj.dhcpv6ServerMetricSlice = append(obj.dhcpv6ServerMetricSlice, item)
	return obj
}

// description is TBD
// Ospfv2Metrics returns a []Ospfv2Metric
func (obj *metricsResponse) Ospfv2Metrics() MetricsResponseOspfv2MetricIter {
	if len(obj.obj.Ospfv2Metrics) == 0 {
		obj.setChoice(MetricsResponseChoice.OSPFV2_METRICS)
	}
	if obj.ospfv2MetricsHolder == nil {
		obj.ospfv2MetricsHolder = newMetricsResponseOspfv2MetricIter(&obj.obj.Ospfv2Metrics).setMsg(obj)
	}
	return obj.ospfv2MetricsHolder
}

type metricsResponseOspfv2MetricIter struct {
	obj               *metricsResponse
	ospfv2MetricSlice []Ospfv2Metric
	fieldPtr          *[]*otg.Ospfv2Metric
}

func newMetricsResponseOspfv2MetricIter(ptr *[]*otg.Ospfv2Metric) MetricsResponseOspfv2MetricIter {
	return &metricsResponseOspfv2MetricIter{fieldPtr: ptr}
}

type MetricsResponseOspfv2MetricIter interface {
	setMsg(*metricsResponse) MetricsResponseOspfv2MetricIter
	Items() []Ospfv2Metric
	Add() Ospfv2Metric
	Append(items ...Ospfv2Metric) MetricsResponseOspfv2MetricIter
	Set(index int, newObj Ospfv2Metric) MetricsResponseOspfv2MetricIter
	Clear() MetricsResponseOspfv2MetricIter
	clearHolderSlice() MetricsResponseOspfv2MetricIter
	appendHolderSlice(item Ospfv2Metric) MetricsResponseOspfv2MetricIter
}

func (obj *metricsResponseOspfv2MetricIter) setMsg(msg *metricsResponse) MetricsResponseOspfv2MetricIter {
	obj.clearHolderSlice()
	for _, val := range *obj.fieldPtr {
		obj.appendHolderSlice(&ospfv2Metric{obj: val})
	}
	obj.obj = msg
	return obj
}

func (obj *metricsResponseOspfv2MetricIter) Items() []Ospfv2Metric {
	return obj.ospfv2MetricSlice
}

func (obj *metricsResponseOspfv2MetricIter) Add() Ospfv2Metric {
	newObj := &otg.Ospfv2Metric{}
	*obj.fieldPtr = append(*obj.fieldPtr, newObj)
	newLibObj := &ospfv2Metric{obj: newObj}
	newLibObj.setDefault()
	obj.ospfv2MetricSlice = append(obj.ospfv2MetricSlice, newLibObj)
	return newLibObj
}

func (obj *metricsResponseOspfv2MetricIter) Append(items ...Ospfv2Metric) MetricsResponseOspfv2MetricIter {
	for _, item := range items {
		newObj := item.msg()
		*obj.fieldPtr = append(*obj.fieldPtr, newObj)
		obj.ospfv2MetricSlice = append(obj.ospfv2MetricSlice, item)
	}
	return obj
}

func (obj *metricsResponseOspfv2MetricIter) Set(index int, newObj Ospfv2Metric) MetricsResponseOspfv2MetricIter {
	(*obj.fieldPtr)[index] = newObj.msg()
	obj.ospfv2MetricSlice[index] = newObj
	return obj
}
func (obj *metricsResponseOspfv2MetricIter) Clear() MetricsResponseOspfv2MetricIter {
	if len(*obj.fieldPtr) > 0 {
		*obj.fieldPtr = []*otg.Ospfv2Metric{}
		obj.ospfv2MetricSlice = []Ospfv2Metric{}
	}
	return obj
}
func (obj *metricsResponseOspfv2MetricIter) clearHolderSlice() MetricsResponseOspfv2MetricIter {
	if len(obj.ospfv2MetricSlice) > 0 {
		obj.ospfv2MetricSlice = []Ospfv2Metric{}
	}
	return obj
}
func (obj *metricsResponseOspfv2MetricIter) appendHolderSlice(item Ospfv2Metric) MetricsResponseOspfv2MetricIter {
	obj.ospfv2MetricSlice = append(obj.ospfv2MetricSlice, item)
	return obj
}

func (obj *metricsResponse) validateObj(vObj *validation, set_default bool) {
	if set_default {
		obj.setDefault()
	}

	if len(obj.obj.PortMetrics) != 0 {

		if set_default {
			obj.PortMetrics().clearHolderSlice()
			for _, item := range obj.obj.PortMetrics {
				obj.PortMetrics().appendHolderSlice(&portMetric{obj: item})
			}
		}
		for _, item := range obj.PortMetrics().Items() {
			item.validateObj(vObj, set_default)
		}

	}

	if len(obj.obj.FlowMetrics) != 0 {

		if set_default {
			obj.FlowMetrics().clearHolderSlice()
			for _, item := range obj.obj.FlowMetrics {
				obj.FlowMetrics().appendHolderSlice(&flowMetric{obj: item})
			}
		}
		for _, item := range obj.FlowMetrics().Items() {
			item.validateObj(vObj, set_default)
		}

	}

	if len(obj.obj.Bgpv4Metrics) != 0 {

		if set_default {
			obj.Bgpv4Metrics().clearHolderSlice()
			for _, item := range obj.obj.Bgpv4Metrics {
				obj.Bgpv4Metrics().appendHolderSlice(&bgpv4Metric{obj: item})
			}
		}
		for _, item := range obj.Bgpv4Metrics().Items() {
			item.validateObj(vObj, set_default)
		}

	}

	if len(obj.obj.Bgpv6Metrics) != 0 {

		if set_default {
			obj.Bgpv6Metrics().clearHolderSlice()
			for _, item := range obj.obj.Bgpv6Metrics {
				obj.Bgpv6Metrics().appendHolderSlice(&bgpv6Metric{obj: item})
			}
		}
		for _, item := range obj.Bgpv6Metrics().Items() {
			item.validateObj(vObj, set_default)
		}

	}

	if len(obj.obj.IsisMetrics) != 0 {

		if set_default {
			obj.IsisMetrics().clearHolderSlice()
			for _, item := range obj.obj.IsisMetrics {
				obj.IsisMetrics().appendHolderSlice(&isisMetric{obj: item})
			}
		}
		for _, item := range obj.IsisMetrics().Items() {
			item.validateObj(vObj, set_default)
		}

	}

	if len(obj.obj.LagMetrics) != 0 {

		if set_default {
			obj.LagMetrics().clearHolderSlice()
			for _, item := range obj.obj.LagMetrics {
				obj.LagMetrics().appendHolderSlice(&lagMetric{obj: item})
			}
		}
		for _, item := range obj.LagMetrics().Items() {
			item.validateObj(vObj, set_default)
		}

	}

	if len(obj.obj.LacpMetrics) != 0 {

		if set_default {
			obj.LacpMetrics().clearHolderSlice()
			for _, item := range obj.obj.LacpMetrics {
				obj.LacpMetrics().appendHolderSlice(&lacpMetric{obj: item})
			}
		}
		for _, item := range obj.LacpMetrics().Items() {
			item.validateObj(vObj, set_default)
		}

	}

	if len(obj.obj.LldpMetrics) != 0 {

		if set_default {
			obj.LldpMetrics().clearHolderSlice()
			for _, item := range obj.obj.LldpMetrics {
				obj.LldpMetrics().appendHolderSlice(&lldpMetric{obj: item})
			}
		}
		for _, item := range obj.LldpMetrics().Items() {
			item.validateObj(vObj, set_default)
		}

	}

	if len(obj.obj.RsvpMetrics) != 0 {

		if set_default {
			obj.RsvpMetrics().clearHolderSlice()
			for _, item := range obj.obj.RsvpMetrics {
				obj.RsvpMetrics().appendHolderSlice(&rsvpMetric{obj: item})
			}
		}
		for _, item := range obj.RsvpMetrics().Items() {
			item.validateObj(vObj, set_default)
		}

	}

	if len(obj.obj.Dhcpv4ClientMetrics) != 0 {

		if set_default {
			obj.Dhcpv4ClientMetrics().clearHolderSlice()
			for _, item := range obj.obj.Dhcpv4ClientMetrics {
				obj.Dhcpv4ClientMetrics().appendHolderSlice(&dhcpv4ClientMetric{obj: item})
			}
		}
		for _, item := range obj.Dhcpv4ClientMetrics().Items() {
			item.validateObj(vObj, set_default)
		}

	}

	if len(obj.obj.Dhcpv4ServerMetrics) != 0 {

		if set_default {
			obj.Dhcpv4ServerMetrics().clearHolderSlice()
			for _, item := range obj.obj.Dhcpv4ServerMetrics {
				obj.Dhcpv4ServerMetrics().appendHolderSlice(&dhcpv4ServerMetric{obj: item})
			}
		}
		for _, item := range obj.Dhcpv4ServerMetrics().Items() {
			item.validateObj(vObj, set_default)
		}

	}

	if len(obj.obj.Dhcpv6ClientMetrics) != 0 {

		if set_default {
			obj.Dhcpv6ClientMetrics().clearHolderSlice()
			for _, item := range obj.obj.Dhcpv6ClientMetrics {
				obj.Dhcpv6ClientMetrics().appendHolderSlice(&dhcpv6ClientMetric{obj: item})
			}
		}
		for _, item := range obj.Dhcpv6ClientMetrics().Items() {
			item.validateObj(vObj, set_default)
		}

	}

	if len(obj.obj.Dhcpv6ServerMetrics) != 0 {

		if set_default {
			obj.Dhcpv6ServerMetrics().clearHolderSlice()
			for _, item := range obj.obj.Dhcpv6ServerMetrics {
				obj.Dhcpv6ServerMetrics().appendHolderSlice(&dhcpv6ServerMetric{obj: item})
			}
		}
		for _, item := range obj.Dhcpv6ServerMetrics().Items() {
			item.validateObj(vObj, set_default)
		}

	}

	if len(obj.obj.Ospfv2Metrics) != 0 {

		if set_default {
			obj.Ospfv2Metrics().clearHolderSlice()
			for _, item := range obj.obj.Ospfv2Metrics {
				obj.Ospfv2Metrics().appendHolderSlice(&ospfv2Metric{obj: item})
			}
		}
		for _, item := range obj.Ospfv2Metrics().Items() {
			item.validateObj(vObj, set_default)
		}

	}

}

func (obj *metricsResponse) setDefault() {
	var choices_set int = 0
	var choice MetricsResponseChoiceEnum

	if len(obj.obj.FlowMetrics) > 0 {
		choices_set += 1
		choice = MetricsResponseChoice.FLOW_METRICS
	}

	if len(obj.obj.PortMetrics) > 0 {
		choices_set += 1
		choice = MetricsResponseChoice.PORT_METRICS
	}

	if len(obj.obj.Bgpv4Metrics) > 0 {
		choices_set += 1
		choice = MetricsResponseChoice.BGPV4_METRICS
	}

	if len(obj.obj.Bgpv6Metrics) > 0 {
		choices_set += 1
		choice = MetricsResponseChoice.BGPV6_METRICS
	}

	if len(obj.obj.IsisMetrics) > 0 {
		choices_set += 1
		choice = MetricsResponseChoice.ISIS_METRICS
	}

	if len(obj.obj.LagMetrics) > 0 {
		choices_set += 1
		choice = MetricsResponseChoice.LAG_METRICS
	}

	if len(obj.obj.LacpMetrics) > 0 {
		choices_set += 1
		choice = MetricsResponseChoice.LACP_METRICS
	}

	if len(obj.obj.LldpMetrics) > 0 {
		choices_set += 1
		choice = MetricsResponseChoice.LLDP_METRICS
	}

	if len(obj.obj.RsvpMetrics) > 0 {
		choices_set += 1
		choice = MetricsResponseChoice.RSVP_METRICS
	}

	if len(obj.obj.Ospfv2Metrics) > 0 {
		choices_set += 1
		choice = MetricsResponseChoice.OSPFV2_METRICS
	}
	if choices_set == 0 {
		if obj.obj.Choice == nil {
			obj.setChoice(MetricsResponseChoice.PORT_METRICS)

		}

	} else if choices_set == 1 && choice != "" {
		if obj.obj.Choice != nil {
			if obj.Choice() != choice {
				obj.validationErrors = append(obj.validationErrors, "choice not matching with property in MetricsResponse")
			}
		} else {
			intVal := otg.MetricsResponse_Choice_Enum_value[string(choice)]
			enumValue := otg.MetricsResponse_Choice_Enum(intVal)
			obj.obj.Choice = &enumValue
		}
	}

}<|MERGE_RESOLUTION|>--- conflicted
+++ resolved
@@ -304,22 +304,14 @@
 	setChoice(value MetricsResponseChoiceEnum) MetricsResponse
 	// HasChoice checks if Choice has been set in MetricsResponse
 	HasChoice() bool
-<<<<<<< HEAD
-	// getter for Dhcpv6Server to set choice.
-	Dhcpv6Server()
-=======
->>>>>>> 233a1760
 	// getter for Dhcpv6Client to set choice.
 	Dhcpv6Client()
 	// getter for Dhcpv4Server to set choice.
 	Dhcpv4Server()
 	// getter for Dhcpv4Client to set choice.
 	Dhcpv4Client()
-<<<<<<< HEAD
-=======
 	// getter for Dhcpv6Server to set choice.
 	Dhcpv6Server()
->>>>>>> 233a1760
 	// PortMetrics returns MetricsResponsePortMetricIterIter, set in MetricsResponse
 	PortMetrics() MetricsResponsePortMetricIter
 	// FlowMetrics returns MetricsResponseFlowMetricIterIter, set in MetricsResponse
@@ -390,37 +382,26 @@
 	return MetricsResponseChoiceEnum(obj.obj.Choice.Enum().String())
 }
 
-<<<<<<< HEAD
+// getter for Dhcpv6Client to set choice
+func (obj *metricsResponse) Dhcpv6Client() {
+	obj.setChoice(MetricsResponseChoice.DHCPV6_CLIENT)
+}
+
+// getter for Dhcpv4Server to set choice
+func (obj *metricsResponse) Dhcpv4Server() {
+	obj.setChoice(MetricsResponseChoice.DHCPV4_SERVER)
+}
+
+// getter for Dhcpv4Client to set choice
+func (obj *metricsResponse) Dhcpv4Client() {
+	obj.setChoice(MetricsResponseChoice.DHCPV4_CLIENT)
+}
+
 // getter for Dhcpv6Server to set choice
 func (obj *metricsResponse) Dhcpv6Server() {
 	obj.setChoice(MetricsResponseChoice.DHCPV6_SERVER)
 }
 
-=======
->>>>>>> 233a1760
-// getter for Dhcpv6Client to set choice
-func (obj *metricsResponse) Dhcpv6Client() {
-	obj.setChoice(MetricsResponseChoice.DHCPV6_CLIENT)
-}
-
-// getter for Dhcpv4Server to set choice
-func (obj *metricsResponse) Dhcpv4Server() {
-	obj.setChoice(MetricsResponseChoice.DHCPV4_SERVER)
-}
-
-// getter for Dhcpv4Client to set choice
-func (obj *metricsResponse) Dhcpv4Client() {
-	obj.setChoice(MetricsResponseChoice.DHCPV4_CLIENT)
-}
-
-<<<<<<< HEAD
-=======
-// getter for Dhcpv6Server to set choice
-func (obj *metricsResponse) Dhcpv6Server() {
-	obj.setChoice(MetricsResponseChoice.DHCPV6_SERVER)
-}
-
->>>>>>> 233a1760
 // description is TBD
 // Choice returns a string
 func (obj *metricsResponse) HasChoice() bool {
