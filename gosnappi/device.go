package gosnappi

import (
	"fmt"
	"strings"

	"github.com/ghodss/yaml"
	otg "github.com/open-traffic-generator/snappi/gosnappi/otg"
	"google.golang.org/protobuf/encoding/protojson"
	"google.golang.org/protobuf/proto"
)

// ***** Device *****
type device struct {
	validation
	obj                 *otg.Device
	marshaller          marshalDevice
	unMarshaller        unMarshalDevice
	ethernetsHolder     DeviceDeviceEthernetIter
	ipv4LoopbacksHolder DeviceDeviceIpv4LoopbackIter
	ipv6LoopbacksHolder DeviceDeviceIpv6LoopbackIter
	isisHolder          DeviceIsisRouter
	bgpHolder           DeviceBgpRouter
	vxlanHolder         DeviceVxlan
	rsvpHolder          DeviceRsvp
	dhcpServerHolder    DeviceDhcpServer
	ospfv2Holder        DeviceOspfv2Router
<<<<<<< HEAD
	ospfv3Holder        DeviceOspfv3Router
=======
	macsecHolder        DeviceMacsec
>>>>>>> af08d8ac
}

func NewDevice() Device {
	obj := device{obj: &otg.Device{}}
	obj.setDefault()
	return &obj
}

func (obj *device) msg() *otg.Device {
	return obj.obj
}

func (obj *device) setMsg(msg *otg.Device) Device {
	obj.setNil()
	proto.Merge(obj.obj, msg)
	return obj
}

type marshaldevice struct {
	obj *device
}

type marshalDevice interface {
	// ToProto marshals Device to protobuf object *otg.Device
	ToProto() (*otg.Device, error)
	// ToPbText marshals Device to protobuf text
	ToPbText() (string, error)
	// ToYaml marshals Device to YAML text
	ToYaml() (string, error)
	// ToJson marshals Device to JSON text
	ToJson() (string, error)
}

type unMarshaldevice struct {
	obj *device
}

type unMarshalDevice interface {
	// FromProto unmarshals Device from protobuf object *otg.Device
	FromProto(msg *otg.Device) (Device, error)
	// FromPbText unmarshals Device from protobuf text
	FromPbText(value string) error
	// FromYaml unmarshals Device from YAML text
	FromYaml(value string) error
	// FromJson unmarshals Device from JSON text
	FromJson(value string) error
}

func (obj *device) Marshal() marshalDevice {
	if obj.marshaller == nil {
		obj.marshaller = &marshaldevice{obj: obj}
	}
	return obj.marshaller
}

func (obj *device) Unmarshal() unMarshalDevice {
	if obj.unMarshaller == nil {
		obj.unMarshaller = &unMarshaldevice{obj: obj}
	}
	return obj.unMarshaller
}

func (m *marshaldevice) ToProto() (*otg.Device, error) {
	err := m.obj.validateToAndFrom()
	if err != nil {
		return nil, err
	}
	return m.obj.msg(), nil
}

func (m *unMarshaldevice) FromProto(msg *otg.Device) (Device, error) {
	newObj := m.obj.setMsg(msg)
	err := newObj.validateToAndFrom()
	if err != nil {
		return nil, err
	}
	return newObj, nil
}

func (m *marshaldevice) ToPbText() (string, error) {
	vErr := m.obj.validateToAndFrom()
	if vErr != nil {
		return "", vErr
	}
	protoMarshal, err := proto.Marshal(m.obj.msg())
	if err != nil {
		return "", err
	}
	return string(protoMarshal), nil
}

func (m *unMarshaldevice) FromPbText(value string) error {
	retObj := proto.Unmarshal([]byte(value), m.obj.msg())
	if retObj != nil {
		return retObj
	}
	m.obj.setNil()
	vErr := m.obj.validateToAndFrom()
	if vErr != nil {
		return vErr
	}
	return retObj
}

func (m *marshaldevice) ToYaml() (string, error) {
	vErr := m.obj.validateToAndFrom()
	if vErr != nil {
		return "", vErr
	}
	opts := protojson.MarshalOptions{
		UseProtoNames:   true,
		AllowPartial:    true,
		EmitUnpopulated: false,
	}
	data, err := opts.Marshal(m.obj.msg())
	if err != nil {
		return "", err
	}
	data, err = yaml.JSONToYAML(data)
	if err != nil {
		return "", err
	}
	return string(data), nil
}

func (m *unMarshaldevice) FromYaml(value string) error {
	if value == "" {
		value = "{}"
	}
	data, err := yaml.YAMLToJSON([]byte(value))
	if err != nil {
		return err
	}
	opts := protojson.UnmarshalOptions{
		AllowPartial:   true,
		DiscardUnknown: false,
	}
	uError := opts.Unmarshal([]byte(data), m.obj.msg())
	if uError != nil {
		return fmt.Errorf("unmarshal error %s", strings.Replace(
			uError.Error(), "\u00a0", " ", -1)[7:])
	}
	m.obj.setNil()
	vErr := m.obj.validateToAndFrom()
	if vErr != nil {
		return vErr
	}
	return nil
}

func (m *marshaldevice) ToJson() (string, error) {
	vErr := m.obj.validateToAndFrom()
	if vErr != nil {
		return "", vErr
	}
	opts := protojson.MarshalOptions{
		UseProtoNames:   true,
		AllowPartial:    true,
		EmitUnpopulated: false,
		Indent:          "  ",
	}
	data, err := opts.Marshal(m.obj.msg())
	if err != nil {
		return "", err
	}
	return string(data), nil
}

func (m *unMarshaldevice) FromJson(value string) error {
	opts := protojson.UnmarshalOptions{
		AllowPartial:   true,
		DiscardUnknown: false,
	}
	if value == "" {
		value = "{}"
	}
	uError := opts.Unmarshal([]byte(value), m.obj.msg())
	if uError != nil {
		return fmt.Errorf("unmarshal error %s", strings.Replace(
			uError.Error(), "\u00a0", " ", -1)[7:])
	}
	m.obj.setNil()
	err := m.obj.validateToAndFrom()
	if err != nil {
		return err
	}
	return nil
}

func (obj *device) validateToAndFrom() error {
	// emptyVars()
	obj.validateObj(&obj.validation, true)
	return obj.validationResult()
}

func (obj *device) validate() error {
	// emptyVars()
	obj.validateObj(&obj.validation, false)
	return obj.validationResult()
}

func (obj *device) String() string {
	str, err := obj.Marshal().ToYaml()
	if err != nil {
		return err.Error()
	}
	return str
}

func (obj *device) Clone() (Device, error) {
	vErr := obj.validate()
	if vErr != nil {
		return nil, vErr
	}
	newObj := NewDevice()
	data, err := proto.Marshal(obj.msg())
	if err != nil {
		return nil, err
	}
	pbErr := proto.Unmarshal(data, newObj.msg())
	if pbErr != nil {
		return nil, pbErr
	}
	return newObj, nil
}

func (obj *device) setNil() {
	obj.ethernetsHolder = nil
	obj.ipv4LoopbacksHolder = nil
	obj.ipv6LoopbacksHolder = nil
	obj.isisHolder = nil
	obj.bgpHolder = nil
	obj.vxlanHolder = nil
	obj.rsvpHolder = nil
	obj.dhcpServerHolder = nil
	obj.ospfv2Holder = nil
<<<<<<< HEAD
	obj.ospfv3Holder = nil
=======
	obj.macsecHolder = nil
>>>>>>> af08d8ac
	obj.validationErrors = nil
	obj.warnings = nil
	obj.constraints = make(map[string]map[string]Constraints)
}

// Device is a container for emulated or simulated interfaces, loopback interfaces and protocol configurations.
type Device interface {
	Validation
	// msg marshals Device to protobuf object *otg.Device
	// and doesn't set defaults
	msg() *otg.Device
	// setMsg unmarshals Device from protobuf object *otg.Device
	// and doesn't set defaults
	setMsg(*otg.Device) Device
	// provides marshal interface
	Marshal() marshalDevice
	// provides unmarshal interface
	Unmarshal() unMarshalDevice
	// validate validates Device
	validate() error
	// A stringer function
	String() string
	// Clones the object
	Clone() (Device, error)
	validateToAndFrom() error
	validateObj(vObj *validation, set_default bool)
	setDefault()
	// Ethernets returns DeviceDeviceEthernetIterIter, set in Device
	Ethernets() DeviceDeviceEthernetIter
	// Ipv4Loopbacks returns DeviceDeviceIpv4LoopbackIterIter, set in Device
	Ipv4Loopbacks() DeviceDeviceIpv4LoopbackIter
	// Ipv6Loopbacks returns DeviceDeviceIpv6LoopbackIterIter, set in Device
	Ipv6Loopbacks() DeviceDeviceIpv6LoopbackIter
	// Isis returns DeviceIsisRouter, set in Device.
	// DeviceIsisRouter is a container of properties for an ISIS router and its interfaces.
	Isis() DeviceIsisRouter
	// SetIsis assigns DeviceIsisRouter provided by user to Device.
	// DeviceIsisRouter is a container of properties for an ISIS router and its interfaces.
	SetIsis(value DeviceIsisRouter) Device
	// HasIsis checks if Isis has been set in Device
	HasIsis() bool
	// Bgp returns DeviceBgpRouter, set in Device.
	// DeviceBgpRouter is configuration for one or more IPv4 or IPv6 BGP peers.
	Bgp() DeviceBgpRouter
	// SetBgp assigns DeviceBgpRouter provided by user to Device.
	// DeviceBgpRouter is configuration for one or more IPv4 or IPv6 BGP peers.
	SetBgp(value DeviceBgpRouter) Device
	// HasBgp checks if Bgp has been set in Device
	HasBgp() bool
	// Vxlan returns DeviceVxlan, set in Device.
	// DeviceVxlan is description is TBD
	Vxlan() DeviceVxlan
	// SetVxlan assigns DeviceVxlan provided by user to Device.
	// DeviceVxlan is description is TBD
	SetVxlan(value DeviceVxlan) Device
	// HasVxlan checks if Vxlan has been set in Device
	HasVxlan() bool
	// Name returns string, set in Device.
	Name() string
	// SetName assigns string provided by user to Device
	SetName(value string) Device
	// Rsvp returns DeviceRsvp, set in Device.
	// DeviceRsvp is configuration for one or more RSVP interfaces, ingress and egress LSPs. In this model, currently IPv4 RSVP and point-to-point LSPs are supported as per RFC3209 and related specifications.
	Rsvp() DeviceRsvp
	// SetRsvp assigns DeviceRsvp provided by user to Device.
	// DeviceRsvp is configuration for one or more RSVP interfaces, ingress and egress LSPs. In this model, currently IPv4 RSVP and point-to-point LSPs are supported as per RFC3209 and related specifications.
	SetRsvp(value DeviceRsvp) Device
	// HasRsvp checks if Rsvp has been set in Device
	HasRsvp() bool
	// DhcpServer returns DeviceDhcpServer, set in Device.
	// DeviceDhcpServer is configuration for one or more IPv4 or IPv6 DHCP servers.
	DhcpServer() DeviceDhcpServer
	// SetDhcpServer assigns DeviceDhcpServer provided by user to Device.
	// DeviceDhcpServer is configuration for one or more IPv4 or IPv6 DHCP servers.
	SetDhcpServer(value DeviceDhcpServer) Device
	// HasDhcpServer checks if DhcpServer has been set in Device
	HasDhcpServer() bool
	// Ospfv2 returns DeviceOspfv2Router, set in Device.
	// DeviceOspfv2Router is under Review: OSPFv2 is currently under review for pending exploration on use cases.
	//
	// A container of properties for an OSPFv2 router and its interfaces & Route Ranges.
	Ospfv2() DeviceOspfv2Router
	// SetOspfv2 assigns DeviceOspfv2Router provided by user to Device.
	// DeviceOspfv2Router is under Review: OSPFv2 is currently under review for pending exploration on use cases.
	//
	// A container of properties for an OSPFv2 router and its interfaces & Route Ranges.
	SetOspfv2(value DeviceOspfv2Router) Device
	// HasOspfv2 checks if Ospfv2 has been set in Device
	HasOspfv2() bool
<<<<<<< HEAD
	// Ospfv3 returns DeviceOspfv3Router, set in Device.
	// DeviceOspfv3Router is under Review: OSPFv3 is currently under review for pending exploration on use cases.
	//
	// A container of properties for an OSPFv3 router.
	Ospfv3() DeviceOspfv3Router
	// SetOspfv3 assigns DeviceOspfv3Router provided by user to Device.
	// DeviceOspfv3Router is under Review: OSPFv3 is currently under review for pending exploration on use cases.
	//
	// A container of properties for an OSPFv3 router.
	SetOspfv3(value DeviceOspfv3Router) Device
	// HasOspfv3 checks if Ospfv3 has been set in Device
	HasOspfv3() bool
=======
	// Macsec returns DeviceMacsec, set in Device.
	// DeviceMacsec is a container of properties for a MACsec capable device. Reference https://1.ieee802.org/security/802-1ae/.
	Macsec() DeviceMacsec
	// SetMacsec assigns DeviceMacsec provided by user to Device.
	// DeviceMacsec is a container of properties for a MACsec capable device. Reference https://1.ieee802.org/security/802-1ae/.
	SetMacsec(value DeviceMacsec) Device
	// HasMacsec checks if Macsec has been set in Device
	HasMacsec() bool
>>>>>>> af08d8ac
	setNil()
}

// Ethernet configuration for one or more emulated or simulated network interfaces.
// Ethernets returns a []DeviceEthernet
func (obj *device) Ethernets() DeviceDeviceEthernetIter {
	if len(obj.obj.Ethernets) == 0 {
		obj.obj.Ethernets = []*otg.DeviceEthernet{}
	}
	if obj.ethernetsHolder == nil {
		obj.ethernetsHolder = newDeviceDeviceEthernetIter(&obj.obj.Ethernets).setMsg(obj)
	}
	return obj.ethernetsHolder
}

type deviceDeviceEthernetIter struct {
	obj                 *device
	deviceEthernetSlice []DeviceEthernet
	fieldPtr            *[]*otg.DeviceEthernet
}

func newDeviceDeviceEthernetIter(ptr *[]*otg.DeviceEthernet) DeviceDeviceEthernetIter {
	return &deviceDeviceEthernetIter{fieldPtr: ptr}
}

type DeviceDeviceEthernetIter interface {
	setMsg(*device) DeviceDeviceEthernetIter
	Items() []DeviceEthernet
	Add() DeviceEthernet
	Append(items ...DeviceEthernet) DeviceDeviceEthernetIter
	Set(index int, newObj DeviceEthernet) DeviceDeviceEthernetIter
	Clear() DeviceDeviceEthernetIter
	clearHolderSlice() DeviceDeviceEthernetIter
	appendHolderSlice(item DeviceEthernet) DeviceDeviceEthernetIter
}

func (obj *deviceDeviceEthernetIter) setMsg(msg *device) DeviceDeviceEthernetIter {
	obj.clearHolderSlice()
	for _, val := range *obj.fieldPtr {
		obj.appendHolderSlice(&deviceEthernet{obj: val})
	}
	obj.obj = msg
	return obj
}

func (obj *deviceDeviceEthernetIter) Items() []DeviceEthernet {
	return obj.deviceEthernetSlice
}

func (obj *deviceDeviceEthernetIter) Add() DeviceEthernet {
	newObj := &otg.DeviceEthernet{}
	*obj.fieldPtr = append(*obj.fieldPtr, newObj)
	newLibObj := &deviceEthernet{obj: newObj}
	newLibObj.setDefault()
	obj.deviceEthernetSlice = append(obj.deviceEthernetSlice, newLibObj)
	return newLibObj
}

func (obj *deviceDeviceEthernetIter) Append(items ...DeviceEthernet) DeviceDeviceEthernetIter {
	for _, item := range items {
		newObj := item.msg()
		*obj.fieldPtr = append(*obj.fieldPtr, newObj)
		obj.deviceEthernetSlice = append(obj.deviceEthernetSlice, item)
	}
	return obj
}

func (obj *deviceDeviceEthernetIter) Set(index int, newObj DeviceEthernet) DeviceDeviceEthernetIter {
	(*obj.fieldPtr)[index] = newObj.msg()
	obj.deviceEthernetSlice[index] = newObj
	return obj
}
func (obj *deviceDeviceEthernetIter) Clear() DeviceDeviceEthernetIter {
	if len(*obj.fieldPtr) > 0 {
		*obj.fieldPtr = []*otg.DeviceEthernet{}
		obj.deviceEthernetSlice = []DeviceEthernet{}
	}
	return obj
}
func (obj *deviceDeviceEthernetIter) clearHolderSlice() DeviceDeviceEthernetIter {
	if len(obj.deviceEthernetSlice) > 0 {
		obj.deviceEthernetSlice = []DeviceEthernet{}
	}
	return obj
}
func (obj *deviceDeviceEthernetIter) appendHolderSlice(item DeviceEthernet) DeviceDeviceEthernetIter {
	obj.deviceEthernetSlice = append(obj.deviceEthernetSlice, item)
	return obj
}

// IPv4 Loopback interface that can be attached to an Ethernet in the same device  or to an Ethernet in another device.
// Ipv4Loopbacks returns a []DeviceIpv4Loopback
func (obj *device) Ipv4Loopbacks() DeviceDeviceIpv4LoopbackIter {
	if len(obj.obj.Ipv4Loopbacks) == 0 {
		obj.obj.Ipv4Loopbacks = []*otg.DeviceIpv4Loopback{}
	}
	if obj.ipv4LoopbacksHolder == nil {
		obj.ipv4LoopbacksHolder = newDeviceDeviceIpv4LoopbackIter(&obj.obj.Ipv4Loopbacks).setMsg(obj)
	}
	return obj.ipv4LoopbacksHolder
}

type deviceDeviceIpv4LoopbackIter struct {
	obj                     *device
	deviceIpv4LoopbackSlice []DeviceIpv4Loopback
	fieldPtr                *[]*otg.DeviceIpv4Loopback
}

func newDeviceDeviceIpv4LoopbackIter(ptr *[]*otg.DeviceIpv4Loopback) DeviceDeviceIpv4LoopbackIter {
	return &deviceDeviceIpv4LoopbackIter{fieldPtr: ptr}
}

type DeviceDeviceIpv4LoopbackIter interface {
	setMsg(*device) DeviceDeviceIpv4LoopbackIter
	Items() []DeviceIpv4Loopback
	Add() DeviceIpv4Loopback
	Append(items ...DeviceIpv4Loopback) DeviceDeviceIpv4LoopbackIter
	Set(index int, newObj DeviceIpv4Loopback) DeviceDeviceIpv4LoopbackIter
	Clear() DeviceDeviceIpv4LoopbackIter
	clearHolderSlice() DeviceDeviceIpv4LoopbackIter
	appendHolderSlice(item DeviceIpv4Loopback) DeviceDeviceIpv4LoopbackIter
}

func (obj *deviceDeviceIpv4LoopbackIter) setMsg(msg *device) DeviceDeviceIpv4LoopbackIter {
	obj.clearHolderSlice()
	for _, val := range *obj.fieldPtr {
		obj.appendHolderSlice(&deviceIpv4Loopback{obj: val})
	}
	obj.obj = msg
	return obj
}

func (obj *deviceDeviceIpv4LoopbackIter) Items() []DeviceIpv4Loopback {
	return obj.deviceIpv4LoopbackSlice
}

func (obj *deviceDeviceIpv4LoopbackIter) Add() DeviceIpv4Loopback {
	newObj := &otg.DeviceIpv4Loopback{}
	*obj.fieldPtr = append(*obj.fieldPtr, newObj)
	newLibObj := &deviceIpv4Loopback{obj: newObj}
	newLibObj.setDefault()
	obj.deviceIpv4LoopbackSlice = append(obj.deviceIpv4LoopbackSlice, newLibObj)
	return newLibObj
}

func (obj *deviceDeviceIpv4LoopbackIter) Append(items ...DeviceIpv4Loopback) DeviceDeviceIpv4LoopbackIter {
	for _, item := range items {
		newObj := item.msg()
		*obj.fieldPtr = append(*obj.fieldPtr, newObj)
		obj.deviceIpv4LoopbackSlice = append(obj.deviceIpv4LoopbackSlice, item)
	}
	return obj
}

func (obj *deviceDeviceIpv4LoopbackIter) Set(index int, newObj DeviceIpv4Loopback) DeviceDeviceIpv4LoopbackIter {
	(*obj.fieldPtr)[index] = newObj.msg()
	obj.deviceIpv4LoopbackSlice[index] = newObj
	return obj
}
func (obj *deviceDeviceIpv4LoopbackIter) Clear() DeviceDeviceIpv4LoopbackIter {
	if len(*obj.fieldPtr) > 0 {
		*obj.fieldPtr = []*otg.DeviceIpv4Loopback{}
		obj.deviceIpv4LoopbackSlice = []DeviceIpv4Loopback{}
	}
	return obj
}
func (obj *deviceDeviceIpv4LoopbackIter) clearHolderSlice() DeviceDeviceIpv4LoopbackIter {
	if len(obj.deviceIpv4LoopbackSlice) > 0 {
		obj.deviceIpv4LoopbackSlice = []DeviceIpv4Loopback{}
	}
	return obj
}
func (obj *deviceDeviceIpv4LoopbackIter) appendHolderSlice(item DeviceIpv4Loopback) DeviceDeviceIpv4LoopbackIter {
	obj.deviceIpv4LoopbackSlice = append(obj.deviceIpv4LoopbackSlice, item)
	return obj
}

// IPv6 Loopback interface that can be attached to an Ethernet in the same device  or to an Ethernet in another device.
// Ipv6Loopbacks returns a []DeviceIpv6Loopback
func (obj *device) Ipv6Loopbacks() DeviceDeviceIpv6LoopbackIter {
	if len(obj.obj.Ipv6Loopbacks) == 0 {
		obj.obj.Ipv6Loopbacks = []*otg.DeviceIpv6Loopback{}
	}
	if obj.ipv6LoopbacksHolder == nil {
		obj.ipv6LoopbacksHolder = newDeviceDeviceIpv6LoopbackIter(&obj.obj.Ipv6Loopbacks).setMsg(obj)
	}
	return obj.ipv6LoopbacksHolder
}

type deviceDeviceIpv6LoopbackIter struct {
	obj                     *device
	deviceIpv6LoopbackSlice []DeviceIpv6Loopback
	fieldPtr                *[]*otg.DeviceIpv6Loopback
}

func newDeviceDeviceIpv6LoopbackIter(ptr *[]*otg.DeviceIpv6Loopback) DeviceDeviceIpv6LoopbackIter {
	return &deviceDeviceIpv6LoopbackIter{fieldPtr: ptr}
}

type DeviceDeviceIpv6LoopbackIter interface {
	setMsg(*device) DeviceDeviceIpv6LoopbackIter
	Items() []DeviceIpv6Loopback
	Add() DeviceIpv6Loopback
	Append(items ...DeviceIpv6Loopback) DeviceDeviceIpv6LoopbackIter
	Set(index int, newObj DeviceIpv6Loopback) DeviceDeviceIpv6LoopbackIter
	Clear() DeviceDeviceIpv6LoopbackIter
	clearHolderSlice() DeviceDeviceIpv6LoopbackIter
	appendHolderSlice(item DeviceIpv6Loopback) DeviceDeviceIpv6LoopbackIter
}

func (obj *deviceDeviceIpv6LoopbackIter) setMsg(msg *device) DeviceDeviceIpv6LoopbackIter {
	obj.clearHolderSlice()
	for _, val := range *obj.fieldPtr {
		obj.appendHolderSlice(&deviceIpv6Loopback{obj: val})
	}
	obj.obj = msg
	return obj
}

func (obj *deviceDeviceIpv6LoopbackIter) Items() []DeviceIpv6Loopback {
	return obj.deviceIpv6LoopbackSlice
}

func (obj *deviceDeviceIpv6LoopbackIter) Add() DeviceIpv6Loopback {
	newObj := &otg.DeviceIpv6Loopback{}
	*obj.fieldPtr = append(*obj.fieldPtr, newObj)
	newLibObj := &deviceIpv6Loopback{obj: newObj}
	newLibObj.setDefault()
	obj.deviceIpv6LoopbackSlice = append(obj.deviceIpv6LoopbackSlice, newLibObj)
	return newLibObj
}

func (obj *deviceDeviceIpv6LoopbackIter) Append(items ...DeviceIpv6Loopback) DeviceDeviceIpv6LoopbackIter {
	for _, item := range items {
		newObj := item.msg()
		*obj.fieldPtr = append(*obj.fieldPtr, newObj)
		obj.deviceIpv6LoopbackSlice = append(obj.deviceIpv6LoopbackSlice, item)
	}
	return obj
}

func (obj *deviceDeviceIpv6LoopbackIter) Set(index int, newObj DeviceIpv6Loopback) DeviceDeviceIpv6LoopbackIter {
	(*obj.fieldPtr)[index] = newObj.msg()
	obj.deviceIpv6LoopbackSlice[index] = newObj
	return obj
}
func (obj *deviceDeviceIpv6LoopbackIter) Clear() DeviceDeviceIpv6LoopbackIter {
	if len(*obj.fieldPtr) > 0 {
		*obj.fieldPtr = []*otg.DeviceIpv6Loopback{}
		obj.deviceIpv6LoopbackSlice = []DeviceIpv6Loopback{}
	}
	return obj
}
func (obj *deviceDeviceIpv6LoopbackIter) clearHolderSlice() DeviceDeviceIpv6LoopbackIter {
	if len(obj.deviceIpv6LoopbackSlice) > 0 {
		obj.deviceIpv6LoopbackSlice = []DeviceIpv6Loopback{}
	}
	return obj
}
func (obj *deviceDeviceIpv6LoopbackIter) appendHolderSlice(item DeviceIpv6Loopback) DeviceDeviceIpv6LoopbackIter {
	obj.deviceIpv6LoopbackSlice = append(obj.deviceIpv6LoopbackSlice, item)
	return obj
}

// The properties of an IS-IS router and its children,  such as IS-IS interfaces and route ranges.
// Isis returns a DeviceIsisRouter
func (obj *device) Isis() DeviceIsisRouter {
	if obj.obj.Isis == nil {
		obj.obj.Isis = NewDeviceIsisRouter().msg()
	}
	if obj.isisHolder == nil {
		obj.isisHolder = &deviceIsisRouter{obj: obj.obj.Isis}
	}
	return obj.isisHolder
}

// The properties of an IS-IS router and its children,  such as IS-IS interfaces and route ranges.
// Isis returns a DeviceIsisRouter
func (obj *device) HasIsis() bool {
	return obj.obj.Isis != nil
}

// The properties of an IS-IS router and its children,  such as IS-IS interfaces and route ranges.
// SetIsis sets the DeviceIsisRouter value in the Device object
func (obj *device) SetIsis(value DeviceIsisRouter) Device {

	obj.isisHolder = nil
	obj.obj.Isis = value.msg()

	return obj
}

// The properties of BGP router and its children,  such as BGPv4, BGPv6 peers and their route ranges.
// Bgp returns a DeviceBgpRouter
func (obj *device) Bgp() DeviceBgpRouter {
	if obj.obj.Bgp == nil {
		obj.obj.Bgp = NewDeviceBgpRouter().msg()
	}
	if obj.bgpHolder == nil {
		obj.bgpHolder = &deviceBgpRouter{obj: obj.obj.Bgp}
	}
	return obj.bgpHolder
}

// The properties of BGP router and its children,  such as BGPv4, BGPv6 peers and their route ranges.
// Bgp returns a DeviceBgpRouter
func (obj *device) HasBgp() bool {
	return obj.obj.Bgp != nil
}

// The properties of BGP router and its children,  such as BGPv4, BGPv6 peers and their route ranges.
// SetBgp sets the DeviceBgpRouter value in the Device object
func (obj *device) SetBgp(value DeviceBgpRouter) Device {

	obj.bgpHolder = nil
	obj.obj.Bgp = value.msg()

	return obj
}

// Configuration of VXLAN tunnel interfaces RFC Ref: https://datatracker.ietf.org/doc/html/rfc7348
// Vxlan returns a DeviceVxlan
func (obj *device) Vxlan() DeviceVxlan {
	if obj.obj.Vxlan == nil {
		obj.obj.Vxlan = NewDeviceVxlan().msg()
	}
	if obj.vxlanHolder == nil {
		obj.vxlanHolder = &deviceVxlan{obj: obj.obj.Vxlan}
	}
	return obj.vxlanHolder
}

// Configuration of VXLAN tunnel interfaces RFC Ref: https://datatracker.ietf.org/doc/html/rfc7348
// Vxlan returns a DeviceVxlan
func (obj *device) HasVxlan() bool {
	return obj.obj.Vxlan != nil
}

// Configuration of VXLAN tunnel interfaces RFC Ref: https://datatracker.ietf.org/doc/html/rfc7348
// SetVxlan sets the DeviceVxlan value in the Device object
func (obj *device) SetVxlan(value DeviceVxlan) Device {

	obj.vxlanHolder = nil
	obj.obj.Vxlan = value.msg()

	return obj
}

// Globally unique name of an object. It also serves as the primary key for arrays of objects.
// Name returns a string
func (obj *device) Name() string {

	return *obj.obj.Name

}

// Globally unique name of an object. It also serves as the primary key for arrays of objects.
// SetName sets the string value in the Device object
func (obj *device) SetName(value string) Device {

	obj.obj.Name = &value
	return obj
}

// The properties of an RSVP router and its children.
// Rsvp returns a DeviceRsvp
func (obj *device) Rsvp() DeviceRsvp {
	if obj.obj.Rsvp == nil {
		obj.obj.Rsvp = NewDeviceRsvp().msg()
	}
	if obj.rsvpHolder == nil {
		obj.rsvpHolder = &deviceRsvp{obj: obj.obj.Rsvp}
	}
	return obj.rsvpHolder
}

// The properties of an RSVP router and its children.
// Rsvp returns a DeviceRsvp
func (obj *device) HasRsvp() bool {
	return obj.obj.Rsvp != nil
}

// The properties of an RSVP router and its children.
// SetRsvp sets the DeviceRsvp value in the Device object
func (obj *device) SetRsvp(value DeviceRsvp) Device {

	obj.rsvpHolder = nil
	obj.obj.Rsvp = value.msg()

	return obj
}

// The properties of DHCP Server and its children, such as DHCPv4, DHCPv6 servers.
// DhcpServer returns a DeviceDhcpServer
func (obj *device) DhcpServer() DeviceDhcpServer {
	if obj.obj.DhcpServer == nil {
		obj.obj.DhcpServer = NewDeviceDhcpServer().msg()
	}
	if obj.dhcpServerHolder == nil {
		obj.dhcpServerHolder = &deviceDhcpServer{obj: obj.obj.DhcpServer}
	}
	return obj.dhcpServerHolder
}

// The properties of DHCP Server and its children, such as DHCPv4, DHCPv6 servers.
// DhcpServer returns a DeviceDhcpServer
func (obj *device) HasDhcpServer() bool {
	return obj.obj.DhcpServer != nil
}

// The properties of DHCP Server and its children, such as DHCPv4, DHCPv6 servers.
// SetDhcpServer sets the DeviceDhcpServer value in the Device object
func (obj *device) SetDhcpServer(value DeviceDhcpServer) Device {

	obj.dhcpServerHolder = nil
	obj.obj.DhcpServer = value.msg()

	return obj
}

// Configuration for OSPFv2 router.
// Ospfv2 returns a DeviceOspfv2Router
func (obj *device) Ospfv2() DeviceOspfv2Router {
	if obj.obj.Ospfv2 == nil {
		obj.obj.Ospfv2 = NewDeviceOspfv2Router().msg()
	}
	if obj.ospfv2Holder == nil {
		obj.ospfv2Holder = &deviceOspfv2Router{obj: obj.obj.Ospfv2}
	}
	return obj.ospfv2Holder
}

// Configuration for OSPFv2 router.
// Ospfv2 returns a DeviceOspfv2Router
func (obj *device) HasOspfv2() bool {
	return obj.obj.Ospfv2 != nil
}

// Configuration for OSPFv2 router.
// SetOspfv2 sets the DeviceOspfv2Router value in the Device object
func (obj *device) SetOspfv2(value DeviceOspfv2Router) Device {

	obj.ospfv2Holder = nil
	obj.obj.Ospfv2 = value.msg()

	return obj
}

<<<<<<< HEAD
// Configuration for OSPFv3 router.
// Ospfv3 returns a DeviceOspfv3Router
func (obj *device) Ospfv3() DeviceOspfv3Router {
	if obj.obj.Ospfv3 == nil {
		obj.obj.Ospfv3 = NewDeviceOspfv3Router().msg()
	}
	if obj.ospfv3Holder == nil {
		obj.ospfv3Holder = &deviceOspfv3Router{obj: obj.obj.Ospfv3}
	}
	return obj.ospfv3Holder
}

// Configuration for OSPFv3 router.
// Ospfv3 returns a DeviceOspfv3Router
func (obj *device) HasOspfv3() bool {
	return obj.obj.Ospfv3 != nil
}

// Configuration for OSPFv3 router.
// SetOspfv3 sets the DeviceOspfv3Router value in the Device object
func (obj *device) SetOspfv3(value DeviceOspfv3Router) Device {

	obj.ospfv3Holder = nil
	obj.obj.Ospfv3 = value.msg()
=======
// Configuration of MACsec device.
// Macsec returns a DeviceMacsec
func (obj *device) Macsec() DeviceMacsec {
	if obj.obj.Macsec == nil {
		obj.obj.Macsec = NewDeviceMacsec().msg()
	}
	if obj.macsecHolder == nil {
		obj.macsecHolder = &deviceMacsec{obj: obj.obj.Macsec}
	}
	return obj.macsecHolder
}

// Configuration of MACsec device.
// Macsec returns a DeviceMacsec
func (obj *device) HasMacsec() bool {
	return obj.obj.Macsec != nil
}

// Configuration of MACsec device.
// SetMacsec sets the DeviceMacsec value in the Device object
func (obj *device) SetMacsec(value DeviceMacsec) Device {

	obj.macsecHolder = nil
	obj.obj.Macsec = value.msg()
>>>>>>> af08d8ac

	return obj
}

func (obj *device) validateObj(vObj *validation, set_default bool) {
	if set_default {
		obj.setDefault()
	}

	if len(obj.obj.Ethernets) != 0 {

		if set_default {
			obj.Ethernets().clearHolderSlice()
			for _, item := range obj.obj.Ethernets {
				obj.Ethernets().appendHolderSlice(&deviceEthernet{obj: item})
			}
		}
		for _, item := range obj.Ethernets().Items() {
			item.validateObj(vObj, set_default)
		}

	}

	if len(obj.obj.Ipv4Loopbacks) != 0 {

		if set_default {
			obj.Ipv4Loopbacks().clearHolderSlice()
			for _, item := range obj.obj.Ipv4Loopbacks {
				obj.Ipv4Loopbacks().appendHolderSlice(&deviceIpv4Loopback{obj: item})
			}
		}
		for _, item := range obj.Ipv4Loopbacks().Items() {
			item.validateObj(vObj, set_default)
		}

	}

	if len(obj.obj.Ipv6Loopbacks) != 0 {

		if set_default {
			obj.Ipv6Loopbacks().clearHolderSlice()
			for _, item := range obj.obj.Ipv6Loopbacks {
				obj.Ipv6Loopbacks().appendHolderSlice(&deviceIpv6Loopback{obj: item})
			}
		}
		for _, item := range obj.Ipv6Loopbacks().Items() {
			item.validateObj(vObj, set_default)
		}

	}

	if obj.obj.Isis != nil {

		obj.Isis().validateObj(vObj, set_default)
	}

	if obj.obj.Bgp != nil {

		obj.Bgp().validateObj(vObj, set_default)
	}

	if obj.obj.Vxlan != nil {

		obj.Vxlan().validateObj(vObj, set_default)
	}

	// Name is required
	if obj.obj.Name == nil {
		vObj.validationErrors = append(vObj.validationErrors, "Name is required field on interface Device")
	}

	if obj.obj.Rsvp != nil {

		obj.Rsvp().validateObj(vObj, set_default)
	}

	if obj.obj.DhcpServer != nil {

		obj.DhcpServer().validateObj(vObj, set_default)
	}

	if obj.obj.Ospfv2 != nil {

		obj.Ospfv2().validateObj(vObj, set_default)
	}

<<<<<<< HEAD
	if obj.obj.Ospfv3 != nil {

		obj.Ospfv3().validateObj(vObj, set_default)
=======
	if obj.obj.Macsec != nil {

		obj.Macsec().validateObj(vObj, set_default)
>>>>>>> af08d8ac
	}

}

func (obj *device) setDefault() {

}<|MERGE_RESOLUTION|>--- conflicted
+++ resolved
@@ -25,11 +25,7 @@
 	rsvpHolder          DeviceRsvp
 	dhcpServerHolder    DeviceDhcpServer
 	ospfv2Holder        DeviceOspfv2Router
-<<<<<<< HEAD
-	ospfv3Holder        DeviceOspfv3Router
-=======
 	macsecHolder        DeviceMacsec
->>>>>>> af08d8ac
 }
 
 func NewDevice() Device {
@@ -266,11 +262,7 @@
 	obj.rsvpHolder = nil
 	obj.dhcpServerHolder = nil
 	obj.ospfv2Holder = nil
-<<<<<<< HEAD
-	obj.ospfv3Holder = nil
-=======
 	obj.macsecHolder = nil
->>>>>>> af08d8ac
 	obj.validationErrors = nil
 	obj.warnings = nil
 	obj.constraints = make(map[string]map[string]Constraints)
@@ -360,20 +352,6 @@
 	SetOspfv2(value DeviceOspfv2Router) Device
 	// HasOspfv2 checks if Ospfv2 has been set in Device
 	HasOspfv2() bool
-<<<<<<< HEAD
-	// Ospfv3 returns DeviceOspfv3Router, set in Device.
-	// DeviceOspfv3Router is under Review: OSPFv3 is currently under review for pending exploration on use cases.
-	//
-	// A container of properties for an OSPFv3 router.
-	Ospfv3() DeviceOspfv3Router
-	// SetOspfv3 assigns DeviceOspfv3Router provided by user to Device.
-	// DeviceOspfv3Router is under Review: OSPFv3 is currently under review for pending exploration on use cases.
-	//
-	// A container of properties for an OSPFv3 router.
-	SetOspfv3(value DeviceOspfv3Router) Device
-	// HasOspfv3 checks if Ospfv3 has been set in Device
-	HasOspfv3() bool
-=======
 	// Macsec returns DeviceMacsec, set in Device.
 	// DeviceMacsec is a container of properties for a MACsec capable device. Reference https://1.ieee802.org/security/802-1ae/.
 	Macsec() DeviceMacsec
@@ -382,7 +360,6 @@
 	SetMacsec(value DeviceMacsec) Device
 	// HasMacsec checks if Macsec has been set in Device
 	HasMacsec() bool
->>>>>>> af08d8ac
 	setNil()
 }
 
@@ -831,32 +808,6 @@
 	return obj
 }
 
-<<<<<<< HEAD
-// Configuration for OSPFv3 router.
-// Ospfv3 returns a DeviceOspfv3Router
-func (obj *device) Ospfv3() DeviceOspfv3Router {
-	if obj.obj.Ospfv3 == nil {
-		obj.obj.Ospfv3 = NewDeviceOspfv3Router().msg()
-	}
-	if obj.ospfv3Holder == nil {
-		obj.ospfv3Holder = &deviceOspfv3Router{obj: obj.obj.Ospfv3}
-	}
-	return obj.ospfv3Holder
-}
-
-// Configuration for OSPFv3 router.
-// Ospfv3 returns a DeviceOspfv3Router
-func (obj *device) HasOspfv3() bool {
-	return obj.obj.Ospfv3 != nil
-}
-
-// Configuration for OSPFv3 router.
-// SetOspfv3 sets the DeviceOspfv3Router value in the Device object
-func (obj *device) SetOspfv3(value DeviceOspfv3Router) Device {
-
-	obj.ospfv3Holder = nil
-	obj.obj.Ospfv3 = value.msg()
-=======
 // Configuration of MACsec device.
 // Macsec returns a DeviceMacsec
 func (obj *device) Macsec() DeviceMacsec {
@@ -881,7 +832,6 @@
 
 	obj.macsecHolder = nil
 	obj.obj.Macsec = value.msg()
->>>>>>> af08d8ac
 
 	return obj
 }
@@ -968,15 +918,9 @@
 		obj.Ospfv2().validateObj(vObj, set_default)
 	}
 
-<<<<<<< HEAD
-	if obj.obj.Ospfv3 != nil {
-
-		obj.Ospfv3().validateObj(vObj, set_default)
-=======
 	if obj.obj.Macsec != nil {
 
 		obj.Macsec().validateObj(vObj, set_default)
->>>>>>> af08d8ac
 	}
 
 }
