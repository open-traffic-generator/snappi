--- conflicted
+++ resolved
@@ -272,17 +272,10 @@
 	HasChoice() bool
 	// getter for ReConfigure to set choice.
 	ReConfigure()
-<<<<<<< HEAD
-	// getter for Reply to set choice.
-	Reply()
-	// getter for Advertise to set choice.
-	Advertise()
-=======
 	// getter for Advertise to set choice.
 	Advertise()
 	// getter for Reply to set choice.
 	Reply()
->>>>>>> d06e3274
 }
 
 type Dhcpv6ServerOptionsMessageTypeChoiceEnum string
@@ -305,14 +298,11 @@
 // getter for ReConfigure to set choice
 func (obj *dhcpv6ServerOptionsMessageType) ReConfigure() {
 	obj.setChoice(Dhcpv6ServerOptionsMessageTypeChoice.RE_CONFIGURE)
-<<<<<<< HEAD
-=======
 }
 
 // getter for Advertise to set choice
 func (obj *dhcpv6ServerOptionsMessageType) Advertise() {
 	obj.setChoice(Dhcpv6ServerOptionsMessageTypeChoice.ADVERTISE)
->>>>>>> d06e3274
 }
 
 // getter for Reply to set choice
@@ -320,14 +310,6 @@
 	obj.setChoice(Dhcpv6ServerOptionsMessageTypeChoice.REPLY)
 }
 
-<<<<<<< HEAD
-// getter for Advertise to set choice
-func (obj *dhcpv6ServerOptionsMessageType) Advertise() {
-	obj.setChoice(Dhcpv6ServerOptionsMessageTypeChoice.ADVERTISE)
-}
-
-=======
->>>>>>> d06e3274
 // The server message name where the option is included, by default it is all.
 // Choice returns a string
 func (obj *dhcpv6ServerOptionsMessageType) HasChoice() bool {
