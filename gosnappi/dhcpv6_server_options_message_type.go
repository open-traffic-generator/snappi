--- conflicted
+++ resolved
@@ -274,11 +274,6 @@
 	Reply()
 	// getter for Advertise to set choice.
 	Advertise()
-<<<<<<< HEAD
-	// getter for Reply to set choice.
-	Reply()
-=======
->>>>>>> 8d775898
 	// getter for ReConfigure to set choice.
 	ReConfigure()
 }
@@ -310,14 +305,6 @@
 	obj.setChoice(Dhcpv6ServerOptionsMessageTypeChoice.ADVERTISE)
 }
 
-<<<<<<< HEAD
-// getter for Reply to set choice
-func (obj *dhcpv6ServerOptionsMessageType) Reply() {
-	obj.setChoice(Dhcpv6ServerOptionsMessageTypeChoice.REPLY)
-}
-
-=======
->>>>>>> 8d775898
 // getter for ReConfigure to set choice
 func (obj *dhcpv6ServerOptionsMessageType) ReConfigure() {
 	obj.setChoice(Dhcpv6ServerOptionsMessageTypeChoice.RE_CONFIGURE)
