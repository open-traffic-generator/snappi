package gosnappi

import (
	"fmt"
	"strings"

	"github.com/ghodss/yaml"
	otg "github.com/open-traffic-generator/snappi/gosnappi/otg"
	"google.golang.org/protobuf/encoding/protojson"
	"google.golang.org/protobuf/proto"
)

// ***** Dhcpv6ServerOptionsMessageType *****
type dhcpv6ServerOptionsMessageType struct {
	validation
	obj          *otg.Dhcpv6ServerOptionsMessageType
	marshaller   marshalDhcpv6ServerOptionsMessageType
	unMarshaller unMarshalDhcpv6ServerOptionsMessageType
}

func NewDhcpv6ServerOptionsMessageType() Dhcpv6ServerOptionsMessageType {
	obj := dhcpv6ServerOptionsMessageType{obj: &otg.Dhcpv6ServerOptionsMessageType{}}
	obj.setDefault()
	return &obj
}

func (obj *dhcpv6ServerOptionsMessageType) msg() *otg.Dhcpv6ServerOptionsMessageType {
	return obj.obj
}

func (obj *dhcpv6ServerOptionsMessageType) setMsg(msg *otg.Dhcpv6ServerOptionsMessageType) Dhcpv6ServerOptionsMessageType {

	proto.Merge(obj.obj, msg)
	return obj
}

type marshaldhcpv6ServerOptionsMessageType struct {
	obj *dhcpv6ServerOptionsMessageType
}

type marshalDhcpv6ServerOptionsMessageType interface {
	// ToProto marshals Dhcpv6ServerOptionsMessageType to protobuf object *otg.Dhcpv6ServerOptionsMessageType
	ToProto() (*otg.Dhcpv6ServerOptionsMessageType, error)
	// ToPbText marshals Dhcpv6ServerOptionsMessageType to protobuf text
	ToPbText() (string, error)
	// ToYaml marshals Dhcpv6ServerOptionsMessageType to YAML text
	ToYaml() (string, error)
	// ToJson marshals Dhcpv6ServerOptionsMessageType to JSON text
	ToJson() (string, error)
}

type unMarshaldhcpv6ServerOptionsMessageType struct {
	obj *dhcpv6ServerOptionsMessageType
}

type unMarshalDhcpv6ServerOptionsMessageType interface {
	// FromProto unmarshals Dhcpv6ServerOptionsMessageType from protobuf object *otg.Dhcpv6ServerOptionsMessageType
	FromProto(msg *otg.Dhcpv6ServerOptionsMessageType) (Dhcpv6ServerOptionsMessageType, error)
	// FromPbText unmarshals Dhcpv6ServerOptionsMessageType from protobuf text
	FromPbText(value string) error
	// FromYaml unmarshals Dhcpv6ServerOptionsMessageType from YAML text
	FromYaml(value string) error
	// FromJson unmarshals Dhcpv6ServerOptionsMessageType from JSON text
	FromJson(value string) error
}

func (obj *dhcpv6ServerOptionsMessageType) Marshal() marshalDhcpv6ServerOptionsMessageType {
	if obj.marshaller == nil {
		obj.marshaller = &marshaldhcpv6ServerOptionsMessageType{obj: obj}
	}
	return obj.marshaller
}

func (obj *dhcpv6ServerOptionsMessageType) Unmarshal() unMarshalDhcpv6ServerOptionsMessageType {
	if obj.unMarshaller == nil {
		obj.unMarshaller = &unMarshaldhcpv6ServerOptionsMessageType{obj: obj}
	}
	return obj.unMarshaller
}

func (m *marshaldhcpv6ServerOptionsMessageType) ToProto() (*otg.Dhcpv6ServerOptionsMessageType, error) {
	err := m.obj.validateToAndFrom()
	if err != nil {
		return nil, err
	}
	return m.obj.msg(), nil
}

func (m *unMarshaldhcpv6ServerOptionsMessageType) FromProto(msg *otg.Dhcpv6ServerOptionsMessageType) (Dhcpv6ServerOptionsMessageType, error) {
	newObj := m.obj.setMsg(msg)
	err := newObj.validateToAndFrom()
	if err != nil {
		return nil, err
	}
	return newObj, nil
}

func (m *marshaldhcpv6ServerOptionsMessageType) ToPbText() (string, error) {
	vErr := m.obj.validateToAndFrom()
	if vErr != nil {
		return "", vErr
	}
	protoMarshal, err := proto.Marshal(m.obj.msg())
	if err != nil {
		return "", err
	}
	return string(protoMarshal), nil
}

func (m *unMarshaldhcpv6ServerOptionsMessageType) FromPbText(value string) error {
	retObj := proto.Unmarshal([]byte(value), m.obj.msg())
	if retObj != nil {
		return retObj
	}

	vErr := m.obj.validateToAndFrom()
	if vErr != nil {
		return vErr
	}
	return retObj
}

func (m *marshaldhcpv6ServerOptionsMessageType) ToYaml() (string, error) {
	vErr := m.obj.validateToAndFrom()
	if vErr != nil {
		return "", vErr
	}
	opts := protojson.MarshalOptions{
		UseProtoNames:   true,
		AllowPartial:    true,
		EmitUnpopulated: false,
	}
	data, err := opts.Marshal(m.obj.msg())
	if err != nil {
		return "", err
	}
	data, err = yaml.JSONToYAML(data)
	if err != nil {
		return "", err
	}
	return string(data), nil
}

func (m *unMarshaldhcpv6ServerOptionsMessageType) FromYaml(value string) error {
	if value == "" {
		value = "{}"
	}
	data, err := yaml.YAMLToJSON([]byte(value))
	if err != nil {
		return err
	}
	opts := protojson.UnmarshalOptions{
		AllowPartial:   true,
		DiscardUnknown: false,
	}
	uError := opts.Unmarshal([]byte(data), m.obj.msg())
	if uError != nil {
		return fmt.Errorf("unmarshal error %s", strings.Replace(
			uError.Error(), "\u00a0", " ", -1)[7:])
	}

	vErr := m.obj.validateToAndFrom()
	if vErr != nil {
		return vErr
	}
	return nil
}

func (m *marshaldhcpv6ServerOptionsMessageType) ToJson() (string, error) {
	vErr := m.obj.validateToAndFrom()
	if vErr != nil {
		return "", vErr
	}
	opts := protojson.MarshalOptions{
		UseProtoNames:   true,
		AllowPartial:    true,
		EmitUnpopulated: false,
		Indent:          "  ",
	}
	data, err := opts.Marshal(m.obj.msg())
	if err != nil {
		return "", err
	}
	return string(data), nil
}

func (m *unMarshaldhcpv6ServerOptionsMessageType) FromJson(value string) error {
	opts := protojson.UnmarshalOptions{
		AllowPartial:   true,
		DiscardUnknown: false,
	}
	if value == "" {
		value = "{}"
	}
	uError := opts.Unmarshal([]byte(value), m.obj.msg())
	if uError != nil {
		return fmt.Errorf("unmarshal error %s", strings.Replace(
			uError.Error(), "\u00a0", " ", -1)[7:])
	}

	err := m.obj.validateToAndFrom()
	if err != nil {
		return err
	}
	return nil
}

func (obj *dhcpv6ServerOptionsMessageType) validateToAndFrom() error {
	// emptyVars()
	obj.validateObj(&obj.validation, true)
	return obj.validationResult()
}

func (obj *dhcpv6ServerOptionsMessageType) validate() error {
	// emptyVars()
	obj.validateObj(&obj.validation, false)
	return obj.validationResult()
}

func (obj *dhcpv6ServerOptionsMessageType) String() string {
	str, err := obj.Marshal().ToYaml()
	if err != nil {
		return err.Error()
	}
	return str
}

func (obj *dhcpv6ServerOptionsMessageType) Clone() (Dhcpv6ServerOptionsMessageType, error) {
	vErr := obj.validate()
	if vErr != nil {
		return nil, vErr
	}
	newObj := NewDhcpv6ServerOptionsMessageType()
	data, err := proto.Marshal(obj.msg())
	if err != nil {
		return nil, err
	}
	pbErr := proto.Unmarshal(data, newObj.msg())
	if pbErr != nil {
		return nil, pbErr
	}
	return newObj, nil
}

// Dhcpv6ServerOptionsMessageType is the dhcpv6 server messages where the option will be included.
type Dhcpv6ServerOptionsMessageType interface {
	Validation
	// msg marshals Dhcpv6ServerOptionsMessageType to protobuf object *otg.Dhcpv6ServerOptionsMessageType
	// and doesn't set defaults
	msg() *otg.Dhcpv6ServerOptionsMessageType
	// setMsg unmarshals Dhcpv6ServerOptionsMessageType from protobuf object *otg.Dhcpv6ServerOptionsMessageType
	// and doesn't set defaults
	setMsg(*otg.Dhcpv6ServerOptionsMessageType) Dhcpv6ServerOptionsMessageType
	// provides marshal interface
	Marshal() marshalDhcpv6ServerOptionsMessageType
	// provides unmarshal interface
	Unmarshal() unMarshalDhcpv6ServerOptionsMessageType
	// validate validates Dhcpv6ServerOptionsMessageType
	validate() error
	// A stringer function
	String() string
	// Clones the object
	Clone() (Dhcpv6ServerOptionsMessageType, error)
	validateToAndFrom() error
	validateObj(vObj *validation, set_default bool)
	setDefault()
	// Choice returns Dhcpv6ServerOptionsMessageTypeChoiceEnum, set in Dhcpv6ServerOptionsMessageType
	Choice() Dhcpv6ServerOptionsMessageTypeChoiceEnum
	// setChoice assigns Dhcpv6ServerOptionsMessageTypeChoiceEnum provided by user to Dhcpv6ServerOptionsMessageType
	setChoice(value Dhcpv6ServerOptionsMessageTypeChoiceEnum) Dhcpv6ServerOptionsMessageType
	// HasChoice checks if Choice has been set in Dhcpv6ServerOptionsMessageType
	HasChoice() bool
<<<<<<< HEAD
	// getter for Advertise to set choice.
	Advertise()
=======
>>>>>>> af08d8ac
	// getter for ReConfigure to set choice.
	ReConfigure()
	// getter for Reply to set choice.
	Reply()
<<<<<<< HEAD
=======
	// getter for Advertise to set choice.
	Advertise()
>>>>>>> af08d8ac
}

type Dhcpv6ServerOptionsMessageTypeChoiceEnum string

// Enum of Choice on Dhcpv6ServerOptionsMessageType
var Dhcpv6ServerOptionsMessageTypeChoice = struct {
	ADVERTISE    Dhcpv6ServerOptionsMessageTypeChoiceEnum
	REPLY        Dhcpv6ServerOptionsMessageTypeChoiceEnum
	RE_CONFIGURE Dhcpv6ServerOptionsMessageTypeChoiceEnum
}{
	ADVERTISE:    Dhcpv6ServerOptionsMessageTypeChoiceEnum("advertise"),
	REPLY:        Dhcpv6ServerOptionsMessageTypeChoiceEnum("reply"),
	RE_CONFIGURE: Dhcpv6ServerOptionsMessageTypeChoiceEnum("re_configure"),
}

func (obj *dhcpv6ServerOptionsMessageType) Choice() Dhcpv6ServerOptionsMessageTypeChoiceEnum {
	return Dhcpv6ServerOptionsMessageTypeChoiceEnum(obj.obj.Choice.Enum().String())
}

// getter for ReConfigure to set choice
func (obj *dhcpv6ServerOptionsMessageType) ReConfigure() {
	obj.setChoice(Dhcpv6ServerOptionsMessageTypeChoice.RE_CONFIGURE)
}

<<<<<<< HEAD
// getter for ReConfigure to set choice
func (obj *dhcpv6ServerOptionsMessageType) ReConfigure() {
	obj.setChoice(Dhcpv6ServerOptionsMessageTypeChoice.RE_CONFIGURE)
=======
// getter for Reply to set choice
func (obj *dhcpv6ServerOptionsMessageType) Reply() {
	obj.setChoice(Dhcpv6ServerOptionsMessageTypeChoice.REPLY)
}

// getter for Advertise to set choice
func (obj *dhcpv6ServerOptionsMessageType) Advertise() {
	obj.setChoice(Dhcpv6ServerOptionsMessageTypeChoice.ADVERTISE)
>>>>>>> af08d8ac
}

// getter for Reply to set choice
func (obj *dhcpv6ServerOptionsMessageType) Reply() {
	obj.setChoice(Dhcpv6ServerOptionsMessageTypeChoice.REPLY)
}

// The server message name where the option is included, by default it is all.
// Choice returns a string
func (obj *dhcpv6ServerOptionsMessageType) HasChoice() bool {
	return obj.obj.Choice != nil
}

func (obj *dhcpv6ServerOptionsMessageType) setChoice(value Dhcpv6ServerOptionsMessageTypeChoiceEnum) Dhcpv6ServerOptionsMessageType {
	intValue, ok := otg.Dhcpv6ServerOptionsMessageType_Choice_Enum_value[string(value)]
	if !ok {
		obj.validationErrors = append(obj.validationErrors, fmt.Sprintf(
			"%s is not a valid choice on Dhcpv6ServerOptionsMessageTypeChoiceEnum", string(value)))
		return obj
	}
	enumValue := otg.Dhcpv6ServerOptionsMessageType_Choice_Enum(intValue)
	obj.obj.Choice = &enumValue

	return obj
}

func (obj *dhcpv6ServerOptionsMessageType) validateObj(vObj *validation, set_default bool) {
	if set_default {
		obj.setDefault()
	}

}

func (obj *dhcpv6ServerOptionsMessageType) setDefault() {
	var choices_set int = 0
	var choice Dhcpv6ServerOptionsMessageTypeChoiceEnum
	if choices_set == 0 {
		if obj.obj.Choice == nil {
			obj.setChoice(Dhcpv6ServerOptionsMessageTypeChoice.ADVERTISE)

		}

	} else if choices_set == 1 && choice != "" {
		if obj.obj.Choice != nil {
			if obj.Choice() != choice {
				obj.validationErrors = append(obj.validationErrors, "choice not matching with property in Dhcpv6ServerOptionsMessageType")
			}
		} else {
			intVal := otg.Dhcpv6ServerOptionsMessageType_Choice_Enum_value[string(choice)]
			enumValue := otg.Dhcpv6ServerOptionsMessageType_Choice_Enum(intVal)
			obj.obj.Choice = &enumValue
		}
	}

}<|MERGE_RESOLUTION|>--- conflicted
+++ resolved
@@ -270,20 +270,12 @@
 	setChoice(value Dhcpv6ServerOptionsMessageTypeChoiceEnum) Dhcpv6ServerOptionsMessageType
 	// HasChoice checks if Choice has been set in Dhcpv6ServerOptionsMessageType
 	HasChoice() bool
-<<<<<<< HEAD
-	// getter for Advertise to set choice.
-	Advertise()
-=======
->>>>>>> af08d8ac
 	// getter for ReConfigure to set choice.
 	ReConfigure()
 	// getter for Reply to set choice.
 	Reply()
-<<<<<<< HEAD
-=======
 	// getter for Advertise to set choice.
 	Advertise()
->>>>>>> af08d8ac
 }
 
 type Dhcpv6ServerOptionsMessageTypeChoiceEnum string
@@ -308,11 +300,6 @@
 	obj.setChoice(Dhcpv6ServerOptionsMessageTypeChoice.RE_CONFIGURE)
 }
 
-<<<<<<< HEAD
-// getter for ReConfigure to set choice
-func (obj *dhcpv6ServerOptionsMessageType) ReConfigure() {
-	obj.setChoice(Dhcpv6ServerOptionsMessageTypeChoice.RE_CONFIGURE)
-=======
 // getter for Reply to set choice
 func (obj *dhcpv6ServerOptionsMessageType) Reply() {
 	obj.setChoice(Dhcpv6ServerOptionsMessageTypeChoice.REPLY)
@@ -321,7 +308,6 @@
 // getter for Advertise to set choice
 func (obj *dhcpv6ServerOptionsMessageType) Advertise() {
 	obj.setChoice(Dhcpv6ServerOptionsMessageTypeChoice.ADVERTISE)
->>>>>>> af08d8ac
 }
 
 // getter for Reply to set choice
