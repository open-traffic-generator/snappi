package gosnappi

import (
	"fmt"
	"strings"

	"github.com/ghodss/yaml"
	otg "github.com/open-traffic-generator/snappi/gosnappi/otg"
	"google.golang.org/protobuf/encoding/protojson"
	"google.golang.org/protobuf/proto"
)

// ***** Dhcpv6ServerOptionsMessageType *****
type dhcpv6ServerOptionsMessageType struct {
	validation
	obj          *otg.Dhcpv6ServerOptionsMessageType
	marshaller   marshalDhcpv6ServerOptionsMessageType
	unMarshaller unMarshalDhcpv6ServerOptionsMessageType
}

func NewDhcpv6ServerOptionsMessageType() Dhcpv6ServerOptionsMessageType {
	obj := dhcpv6ServerOptionsMessageType{obj: &otg.Dhcpv6ServerOptionsMessageType{}}
	obj.setDefault()
	return &obj
}

func (obj *dhcpv6ServerOptionsMessageType) msg() *otg.Dhcpv6ServerOptionsMessageType {
	return obj.obj
}

func (obj *dhcpv6ServerOptionsMessageType) setMsg(msg *otg.Dhcpv6ServerOptionsMessageType) Dhcpv6ServerOptionsMessageType {

	proto.Merge(obj.obj, msg)
	return obj
}

type marshaldhcpv6ServerOptionsMessageType struct {
	obj *dhcpv6ServerOptionsMessageType
}

type marshalDhcpv6ServerOptionsMessageType interface {
	// ToProto marshals Dhcpv6ServerOptionsMessageType to protobuf object *otg.Dhcpv6ServerOptionsMessageType
	ToProto() (*otg.Dhcpv6ServerOptionsMessageType, error)
	// ToPbText marshals Dhcpv6ServerOptionsMessageType to protobuf text
	ToPbText() (string, error)
	// ToYaml marshals Dhcpv6ServerOptionsMessageType to YAML text
	ToYaml() (string, error)
	// ToJson marshals Dhcpv6ServerOptionsMessageType to JSON text
	ToJson() (string, error)
}

type unMarshaldhcpv6ServerOptionsMessageType struct {
	obj *dhcpv6ServerOptionsMessageType
}

type unMarshalDhcpv6ServerOptionsMessageType interface {
	// FromProto unmarshals Dhcpv6ServerOptionsMessageType from protobuf object *otg.Dhcpv6ServerOptionsMessageType
	FromProto(msg *otg.Dhcpv6ServerOptionsMessageType) (Dhcpv6ServerOptionsMessageType, error)
	// FromPbText unmarshals Dhcpv6ServerOptionsMessageType from protobuf text
	FromPbText(value string) error
	// FromYaml unmarshals Dhcpv6ServerOptionsMessageType from YAML text
	FromYaml(value string) error
	// FromJson unmarshals Dhcpv6ServerOptionsMessageType from JSON text
	FromJson(value string) error
}

func (obj *dhcpv6ServerOptionsMessageType) Marshal() marshalDhcpv6ServerOptionsMessageType {
	if obj.marshaller == nil {
		obj.marshaller = &marshaldhcpv6ServerOptionsMessageType{obj: obj}
	}
	return obj.marshaller
}

func (obj *dhcpv6ServerOptionsMessageType) Unmarshal() unMarshalDhcpv6ServerOptionsMessageType {
	if obj.unMarshaller == nil {
		obj.unMarshaller = &unMarshaldhcpv6ServerOptionsMessageType{obj: obj}
	}
	return obj.unMarshaller
}

func (m *marshaldhcpv6ServerOptionsMessageType) ToProto() (*otg.Dhcpv6ServerOptionsMessageType, error) {
	err := m.obj.validateToAndFrom()
	if err != nil {
		return nil, err
	}
	return m.obj.msg(), nil
}

func (m *unMarshaldhcpv6ServerOptionsMessageType) FromProto(msg *otg.Dhcpv6ServerOptionsMessageType) (Dhcpv6ServerOptionsMessageType, error) {
	newObj := m.obj.setMsg(msg)
	err := newObj.validateToAndFrom()
	if err != nil {
		return nil, err
	}
	return newObj, nil
}

func (m *marshaldhcpv6ServerOptionsMessageType) ToPbText() (string, error) {
	vErr := m.obj.validateToAndFrom()
	if vErr != nil {
		return "", vErr
	}
	protoMarshal, err := proto.Marshal(m.obj.msg())
	if err != nil {
		return "", err
	}
	return string(protoMarshal), nil
}

func (m *unMarshaldhcpv6ServerOptionsMessageType) FromPbText(value string) error {
	retObj := proto.Unmarshal([]byte(value), m.obj.msg())
	if retObj != nil {
		return retObj
	}

	vErr := m.obj.validateToAndFrom()
	if vErr != nil {
		return vErr
	}
	return retObj
}

func (m *marshaldhcpv6ServerOptionsMessageType) ToYaml() (string, error) {
	vErr := m.obj.validateToAndFrom()
	if vErr != nil {
		return "", vErr
	}
	opts := protojson.MarshalOptions{
		UseProtoNames:   true,
		AllowPartial:    true,
		EmitUnpopulated: false,
	}
	data, err := opts.Marshal(m.obj.msg())
	if err != nil {
		return "", err
	}
	data, err = yaml.JSONToYAML(data)
	if err != nil {
		return "", err
	}
	return string(data), nil
}

func (m *unMarshaldhcpv6ServerOptionsMessageType) FromYaml(value string) error {
	if value == "" {
		value = "{}"
	}
	data, err := yaml.YAMLToJSON([]byte(value))
	if err != nil {
		return err
	}
	opts := protojson.UnmarshalOptions{
		AllowPartial:   true,
		DiscardUnknown: false,
	}
	uError := opts.Unmarshal([]byte(data), m.obj.msg())
	if uError != nil {
		return fmt.Errorf("unmarshal error %s", strings.Replace(
			uError.Error(), "\u00a0", " ", -1)[7:])
	}

	vErr := m.obj.validateToAndFrom()
	if vErr != nil {
		return vErr
	}
	return nil
}

func (m *marshaldhcpv6ServerOptionsMessageType) ToJson() (string, error) {
	vErr := m.obj.validateToAndFrom()
	if vErr != nil {
		return "", vErr
	}
	opts := protojson.MarshalOptions{
		UseProtoNames:   true,
		AllowPartial:    true,
		EmitUnpopulated: false,
		Indent:          "  ",
	}
	data, err := opts.Marshal(m.obj.msg())
	if err != nil {
		return "", err
	}
	return string(data), nil
}

func (m *unMarshaldhcpv6ServerOptionsMessageType) FromJson(value string) error {
	opts := protojson.UnmarshalOptions{
		AllowPartial:   true,
		DiscardUnknown: false,
	}
	if value == "" {
		value = "{}"
	}
	uError := opts.Unmarshal([]byte(value), m.obj.msg())
	if uError != nil {
		return fmt.Errorf("unmarshal error %s", strings.Replace(
			uError.Error(), "\u00a0", " ", -1)[7:])
	}

	err := m.obj.validateToAndFrom()
	if err != nil {
		return err
	}
	return nil
}

func (obj *dhcpv6ServerOptionsMessageType) validateToAndFrom() error {
	// emptyVars()
	obj.validateObj(&obj.validation, true)
	return obj.validationResult()
}

func (obj *dhcpv6ServerOptionsMessageType) validate() error {
	// emptyVars()
	obj.validateObj(&obj.validation, false)
	return obj.validationResult()
}

func (obj *dhcpv6ServerOptionsMessageType) String() string {
	str, err := obj.Marshal().ToYaml()
	if err != nil {
		return err.Error()
	}
	return str
}

func (obj *dhcpv6ServerOptionsMessageType) Clone() (Dhcpv6ServerOptionsMessageType, error) {
	vErr := obj.validate()
	if vErr != nil {
		return nil, vErr
	}
	newObj := NewDhcpv6ServerOptionsMessageType()
	data, err := proto.Marshal(obj.msg())
	if err != nil {
		return nil, err
	}
	pbErr := proto.Unmarshal(data, newObj.msg())
	if pbErr != nil {
		return nil, pbErr
	}
	return newObj, nil
}

// Dhcpv6ServerOptionsMessageType is the dhcpv6 server messages where the option will be included.
type Dhcpv6ServerOptionsMessageType interface {
	Validation
	// msg marshals Dhcpv6ServerOptionsMessageType to protobuf object *otg.Dhcpv6ServerOptionsMessageType
	// and doesn't set defaults
	msg() *otg.Dhcpv6ServerOptionsMessageType
	// setMsg unmarshals Dhcpv6ServerOptionsMessageType from protobuf object *otg.Dhcpv6ServerOptionsMessageType
	// and doesn't set defaults
	setMsg(*otg.Dhcpv6ServerOptionsMessageType) Dhcpv6ServerOptionsMessageType
	// provides marshal interface
	Marshal() marshalDhcpv6ServerOptionsMessageType
	// provides unmarshal interface
	Unmarshal() unMarshalDhcpv6ServerOptionsMessageType
	// validate validates Dhcpv6ServerOptionsMessageType
	validate() error
	// A stringer function
	String() string
	// Clones the object
	Clone() (Dhcpv6ServerOptionsMessageType, error)
	validateToAndFrom() error
	validateObj(vObj *validation, set_default bool)
	setDefault()
	// Choice returns Dhcpv6ServerOptionsMessageTypeChoiceEnum, set in Dhcpv6ServerOptionsMessageType
	Choice() Dhcpv6ServerOptionsMessageTypeChoiceEnum
	// setChoice assigns Dhcpv6ServerOptionsMessageTypeChoiceEnum provided by user to Dhcpv6ServerOptionsMessageType
	setChoice(value Dhcpv6ServerOptionsMessageTypeChoiceEnum) Dhcpv6ServerOptionsMessageType
	// HasChoice checks if Choice has been set in Dhcpv6ServerOptionsMessageType
	HasChoice() bool
<<<<<<< HEAD
	// getter for Advertise to set choice.
	Advertise()
	// getter for Reply to set choice.
	Reply()
	// getter for ReConfigure to set choice.
	ReConfigure()
=======
	// getter for ReConfigure to set choice.
	ReConfigure()
	// getter for Reply to set choice.
	Reply()
	// getter for Advertise to set choice.
	Advertise()
>>>>>>> 232773f5
}

type Dhcpv6ServerOptionsMessageTypeChoiceEnum string

// Enum of Choice on Dhcpv6ServerOptionsMessageType
var Dhcpv6ServerOptionsMessageTypeChoice = struct {
	ADVERTISE    Dhcpv6ServerOptionsMessageTypeChoiceEnum
	REPLY        Dhcpv6ServerOptionsMessageTypeChoiceEnum
	RE_CONFIGURE Dhcpv6ServerOptionsMessageTypeChoiceEnum
}{
	ADVERTISE:    Dhcpv6ServerOptionsMessageTypeChoiceEnum("advertise"),
	REPLY:        Dhcpv6ServerOptionsMessageTypeChoiceEnum("reply"),
	RE_CONFIGURE: Dhcpv6ServerOptionsMessageTypeChoiceEnum("re_configure"),
}

func (obj *dhcpv6ServerOptionsMessageType) Choice() Dhcpv6ServerOptionsMessageTypeChoiceEnum {
	return Dhcpv6ServerOptionsMessageTypeChoiceEnum(obj.obj.Choice.Enum().String())
}

<<<<<<< HEAD
// getter for Advertise to set choice
func (obj *dhcpv6ServerOptionsMessageType) Advertise() {
	obj.setChoice(Dhcpv6ServerOptionsMessageTypeChoice.ADVERTISE)
=======
// getter for ReConfigure to set choice
func (obj *dhcpv6ServerOptionsMessageType) ReConfigure() {
	obj.setChoice(Dhcpv6ServerOptionsMessageTypeChoice.RE_CONFIGURE)
>>>>>>> 232773f5
}

// getter for Reply to set choice
func (obj *dhcpv6ServerOptionsMessageType) Reply() {
	obj.setChoice(Dhcpv6ServerOptionsMessageTypeChoice.REPLY)
}

<<<<<<< HEAD
// getter for ReConfigure to set choice
func (obj *dhcpv6ServerOptionsMessageType) ReConfigure() {
	obj.setChoice(Dhcpv6ServerOptionsMessageTypeChoice.RE_CONFIGURE)
=======
// getter for Advertise to set choice
func (obj *dhcpv6ServerOptionsMessageType) Advertise() {
	obj.setChoice(Dhcpv6ServerOptionsMessageTypeChoice.ADVERTISE)
>>>>>>> 232773f5
}

// The server message name where the option is included, by default it is all.
// Choice returns a string
func (obj *dhcpv6ServerOptionsMessageType) HasChoice() bool {
	return obj.obj.Choice != nil
}

func (obj *dhcpv6ServerOptionsMessageType) setChoice(value Dhcpv6ServerOptionsMessageTypeChoiceEnum) Dhcpv6ServerOptionsMessageType {
	intValue, ok := otg.Dhcpv6ServerOptionsMessageType_Choice_Enum_value[string(value)]
	if !ok {
		obj.validationErrors = append(obj.validationErrors, fmt.Sprintf(
			"%s is not a valid choice on Dhcpv6ServerOptionsMessageTypeChoiceEnum", string(value)))
		return obj
	}
	enumValue := otg.Dhcpv6ServerOptionsMessageType_Choice_Enum(intValue)
	obj.obj.Choice = &enumValue

	return obj
}

func (obj *dhcpv6ServerOptionsMessageType) validateObj(vObj *validation, set_default bool) {
	if set_default {
		obj.setDefault()
	}

}

func (obj *dhcpv6ServerOptionsMessageType) setDefault() {
	var choices_set int = 0
	var choice Dhcpv6ServerOptionsMessageTypeChoiceEnum
	if choices_set == 0 {
		if obj.obj.Choice == nil {
			obj.setChoice(Dhcpv6ServerOptionsMessageTypeChoice.ADVERTISE)

		}

	} else if choices_set == 1 && choice != "" {
		if obj.obj.Choice != nil {
			if obj.Choice() != choice {
				obj.validationErrors = append(obj.validationErrors, "choice not matching with property in Dhcpv6ServerOptionsMessageType")
			}
		} else {
			intVal := otg.Dhcpv6ServerOptionsMessageType_Choice_Enum_value[string(choice)]
			enumValue := otg.Dhcpv6ServerOptionsMessageType_Choice_Enum(intVal)
			obj.obj.Choice = &enumValue
		}
	}

}<|MERGE_RESOLUTION|>--- conflicted
+++ resolved
@@ -270,21 +270,12 @@
 	setChoice(value Dhcpv6ServerOptionsMessageTypeChoiceEnum) Dhcpv6ServerOptionsMessageType
 	// HasChoice checks if Choice has been set in Dhcpv6ServerOptionsMessageType
 	HasChoice() bool
-<<<<<<< HEAD
-	// getter for Advertise to set choice.
-	Advertise()
-	// getter for Reply to set choice.
-	Reply()
-	// getter for ReConfigure to set choice.
-	ReConfigure()
-=======
 	// getter for ReConfigure to set choice.
 	ReConfigure()
 	// getter for Reply to set choice.
 	Reply()
 	// getter for Advertise to set choice.
 	Advertise()
->>>>>>> 232773f5
 }
 
 type Dhcpv6ServerOptionsMessageTypeChoiceEnum string
@@ -304,31 +295,19 @@
 	return Dhcpv6ServerOptionsMessageTypeChoiceEnum(obj.obj.Choice.Enum().String())
 }
 
-<<<<<<< HEAD
+// getter for ReConfigure to set choice
+func (obj *dhcpv6ServerOptionsMessageType) ReConfigure() {
+	obj.setChoice(Dhcpv6ServerOptionsMessageTypeChoice.RE_CONFIGURE)
+}
+
+// getter for Reply to set choice
+func (obj *dhcpv6ServerOptionsMessageType) Reply() {
+	obj.setChoice(Dhcpv6ServerOptionsMessageTypeChoice.REPLY)
+}
+
 // getter for Advertise to set choice
 func (obj *dhcpv6ServerOptionsMessageType) Advertise() {
 	obj.setChoice(Dhcpv6ServerOptionsMessageTypeChoice.ADVERTISE)
-=======
-// getter for ReConfigure to set choice
-func (obj *dhcpv6ServerOptionsMessageType) ReConfigure() {
-	obj.setChoice(Dhcpv6ServerOptionsMessageTypeChoice.RE_CONFIGURE)
->>>>>>> 232773f5
-}
-
-// getter for Reply to set choice
-func (obj *dhcpv6ServerOptionsMessageType) Reply() {
-	obj.setChoice(Dhcpv6ServerOptionsMessageTypeChoice.REPLY)
-}
-
-<<<<<<< HEAD
-// getter for ReConfigure to set choice
-func (obj *dhcpv6ServerOptionsMessageType) ReConfigure() {
-	obj.setChoice(Dhcpv6ServerOptionsMessageTypeChoice.RE_CONFIGURE)
-=======
-// getter for Advertise to set choice
-func (obj *dhcpv6ServerOptionsMessageType) Advertise() {
-	obj.setChoice(Dhcpv6ServerOptionsMessageTypeChoice.ADVERTISE)
->>>>>>> 232773f5
 }
 
 // The server message name where the option is included, by default it is all.
