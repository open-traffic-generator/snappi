"""Snappi Generator

Generates a python package based on the
Open Traffic Generator openapi.yaml file.

Generation rules for this file are in GENERATORRULES.md

TBD: 
- response class generation - DONE
- Api return response instance - DONE
- constants - DONE
- parent, choice in child choice classes
- packet slicing using constants
- docstrings
- type checking
"""
import sys
import yaml
import os
import subprocess
import re
import requests
from jsonpath_ng import parse

class SnappiGenerator(object):
    """Builds the snappi python package based on a released version of the
    open-traffic-generator openapi.yaml file.
    """
    def __init__(self, dependencies=True, openapi_filename=None):
        self._generated_methods = []
        self._generated_classes = []
        self._generated_top_level_factories = []
        self._dependencies = ['requests', 'pyyaml', 'jsonpath-ng']
        self._openapi_filename = None
        if 'GITHUB_ACTION' not in os.environ and dependencies is False:
            self._dependencies = []
            self._openapi_filename = openapi_filename
        self.__python = os.path.normpath(sys.executable)
        self.__python_dir = os.path.dirname(self.__python)
        self._src_dir = os.path.join(os.path.dirname(os.path.abspath(__file__)), '..', 'snappi')
        self._docs_dir = os.path.join(self._src_dir, '..', 'docs')
        self._clean()
        self._install_dependencies()
        self._get_openapi_file()
        self._generate()

    def _clean(self):
        """Clean the environment prior to file generation
        - Remove any locally installed version of snappi
        - Remove generated files
        - Leave infrastructure files that are prefixed with the word snappi
        """
        process_args = [
            self.__python, '-m', 'pip', 'uninstall', '--yes', 'snappi'
        ]
        subprocess.Popen(process_args, shell=False).wait()
        import os
        import fnmatch
        for rootDir, subdirs, filenames in os.walk(self._src_dir):
            if rootDir.endswith('tests'):
                continue
            for filename in fnmatch.filter(filenames, '*.py'):
                try:
                    if filename.startswith('snappi') is False:
                        os.remove(os.path.join(rootDir, filename))
                except OSError:
                    print('Error deleting file %s' % filename)

    def _install_dependencies(self):
        """Install any dependencies this project requires
        """
        for package in self._dependencies:
            print('installing dependency %s...' % package)
            process_args = [
                self.__python, '-m', 'pip', 'install', '--upgrade', package
            ]
            subprocess.Popen(process_args, shell=False).wait()

    def _get_openapi_file(self):
        if self._openapi_filename is None:
            OPENAPI_URL = (
                'https://github.com/open-traffic-generator/models/releases'
                '/latest/download/openapi.yaml')
            response = requests.request('GET',
                                        OPENAPI_URL,
                                        allow_redirects=True)
            if response.status_code != 200:
                raise Exception(
                    'Unable to retrieve the Open Traffic Generator openapi.yaml'
                    ' file [%s]' % response.content)
            openapi_content = response.content
        else:
            with open(self._openapi_filename, 'rb') as fp:
                openapi_content = fp.read()
        self._openapi = yaml.safe_load(openapi_content)
        self._openapi_version = self._openapi['info']['version']
        print('generating using model version %s' % self._openapi_version)

    def _generate(self):
        self._api_filename = os.path.join(self._src_dir, 'snappi.py')
        # cleanup existing file
        with open(self._api_filename, 'w') as self._fid:
            self._write(0, 'import importlib')
            self._write(0, 'from typing import Union')
            self._write(0, 'from .snappicommon import SnappiObject')
            self._write(0, 'from .snappicommon import SnappiList')
            self._write(0, 'from .snappicommon import SnappiHttpTransport')

        methods, factories = self._get_methods_and_factories()

        self._write_api_class(methods, factories)
        self._write_http_api_class(methods)
        self._write_http_server(methods)
        self._write_api_factory()
        self._write_init()
        return self

    def _write_init(self):
        filename = os.path.join(self._src_dir, '__init__.py')
        with open(filename, 'w') as self._fid:
            for class_name in self._generated_classes:
                self._write(0, 'from .snappi import %s' % class_name)
            for factory_name in self._generated_top_level_factories:
                self._write(0, 'from .snappi import %s' % factory_name)

    def _find(self, path, schema_object):
        finds = parse(path).find(schema_object)
        for find in finds:
            yield find.value
            parse(path).find(find.value)

    def _get_methods_and_factories(self):
        """
        Parse methods and top level objects from yaml file to be later used in
        code generation.
        """
        methods = []
        factories = []

        self._top_level_schema_refs = []
<<<<<<< HEAD
=======
        self._api_filename = os.path.join(self._src_dir, 'snappi.py')
        self._generated_classes.append('Api')
        with open(self._api_filename, 'w') as self._fid:
            self._write(0, 'from typing import Union, Literal')
            self._write(0, 'from .snappicommon import SnappiObject')
            self._write(0, 'from .snappicommon import SnappiList')
            self._write(0, 'from .snappicommon import SnappiRestTransport')
            self._write()
            self._write()
            self._write(0, 'class Api(SnappiRestTransport):')
            self._write(1, '"""%s' % 'Snappi Abstract API')
            self._write(1, '"""')
            self._write(1, 'def __init__(self):')
            self._write(2, 'super(Api, self).__init__()')
>>>>>>> 2d2cb53a

        # parse methods
        for path in self._get_api_paths():
            operation = path['operation']
            method_name = operation['operationId'].replace('.', '_').lower()
            if method_name in self._generated_methods:
                continue
            self._generated_methods.append(method_name)
            print('found method %s' % method_name)
            args = parse('$..requestBody..schema').find(operation)
            response = parse('$..responses..schema').find(operation)
            response_object = ''
            response_type = None
            if len(response) > 0:
                _, response_type, _ = self._get_object_property_class_names(
                    response[0].value
                )

            methods.append({
                'name': method_name,
                'args': ['self'] if len(args) == 0 else ['self', 'payload'],
                'http_method': path['method'],
                'url': path['url'],
                'description': self._get_description(operation),
                'response_type': response_type
            })

        # parse top level objects (arguments for API requests)
        for yobject in self._openapi['paths'].values():
            for ref in self._find("$..'$ref'", yobject):
                if ref in self._generated_methods:
                    continue
                self._generated_methods.append(ref)
                ret = self._get_object_property_class_names(ref)
                object_name, property_name, class_name = ret
                schema_object = self._get_object_from_ref(ref)
                if 'type' not in schema_object:
                    continue
                print('found top level factory method %s' % property_name)
                if schema_object['type'] == 'array':
                    ref = schema_object['items']['$ref']
                    _, _, class_name = self._get_object_property_class_names(ref)
                    class_name = '%sList' % class_name
                    self._top_level_schema_refs.append((ref, property_name))
                self._top_level_schema_refs.append((ref, None))

                factories.append({
                    'name': property_name,
                    'class_name': class_name
                })

        for ref, property_name in self._top_level_schema_refs:
            if property_name is None:
                self._write_snappi_object(ref)
            else:
                self._write_snappi_list(ref, property_name)

        return methods, factories

    def _write_http_api_class(self, methods):
        self._generated_classes.append('HttpApi')
        with open(self._api_filename, 'a') as self._fid:
            self._write()
            self._write()
            self._write(0, 'class HttpApi(Api):')
            self._write(1, '"""%s' % 'Snappi HTTP API')
            self._write(1, '"""')
            self._write(1, 'def __init__(self, host=None):')
            self._write(2, 'super(HttpApi, self).__init__(host=host)')
            self._write(
                2, 'self._transport = SnappiHttpTransport(host=self.host)'
            )

            for method in methods:
                print('generating method %s' % method['name'])
                self._write()
                self._write(
                    1,
                    'def %s(%s):' % (method['name'], ', '.join(method['args']))
                )
                self._write(
                    2,
                    '"""%s %s' % (method['http_method'].upper(), method['url'])
                )
                self._write(0)
                self._write(2, '%s' % method['description'])
                self._write(0)
                self._write(2, 'Return: %s' % method['response_type'])
                self._write(2, '"""')

                self._write(2, 'return self._transport.send_recv(')
                self._write(3, '"%s",' % method['http_method'])
                self._write(3, '"%s",' % method['url'])
                self._write(
                    3, 'payload=%s,' % (
                        method['args'][1] if len(method['args']) > 1 else 'None'
                    )
                )
                self._write(
                    3, 'return_object=%s,' % (
                        'self.' + method['response_type'] + '()' if method[
                            'response_type'
                        ] else 'None'
                    )
                )
                self._write(2, ')')

    def _write_http_server(self, methods):
        pass

    def _write_api_class(self, methods, factories):
        self._generated_classes.append('Api')
        with open(self._api_filename, 'a') as self._fid:
            self._write()
            self._write()
            self._write(0, 'class Api(object):')
            self._write(1, '"""%s' % 'Snappi Abstract API')
            self._write(1, '"""')
            self._write()
            self._write(1, 'def __init__(self, host=None):')
            self._write(2, 'self.host = host if host else "https://localhost"')

            for method in methods:
                print('generating method %s' % method['name'])
                self._write()
                self._write(
                    1,
                    'def %s(%s):' % (method['name'], ', '.join(method['args']))
                )
                self._write(
                    2,
                    '"""%s %s' % (method['http_method'].upper(), method['url'])
                )
                self._write(0)
                self._write(2, '%s' % method['description'])
                self._write(0)
                self._write(2, 'Return: %s' % method['response_type'])
                self._write(2, '"""')
                self._write(
                    2, 'raise NotImplementedError("%s")' % method['name']
                )

            for factory in factories:
                print(
                    'generating top level factory method %s' % factory['name']
                )
                self._write()
                self._write(1, 'def %s(self):' % factory['name'])
                self._write(
                    2, '"""Factory method that creates an instance of %s' % (
                        factory['class_name']
                    )
                )
                self._write()
                self._write(2, 'Return: %s' % factory['class_name'])
                self._write(2, '"""')
                self._write(2, "return %s()" % factory['class_name'])

    def _write_api_factory(self):
        self._generated_top_level_factories.append('api')
        with open(self._api_filename, 'a') as self._fid:
            self._write()
            self._write()
            self._write(0, 'def api(host=None, ext=None):')
            self._write(1, 'if ext is None:')
            self._write(2, 'return HttpApi(host=host)')
            self._write(0)
            self._write(1, 'try:')
            self._write(
                2, 'lib = importlib.import_module("snappi_%s" % ext)'
            )
            self._write(
                2, 'return lib.Api(host=host)'
            )
            self._write(1, 'except Exception as err:')
            self._write(
                2,
                'msg = "Snappi extension %s is not installed or invalid: %s"'
            )
            self._write(2, 'raise Exception(msg % (ext, err))')

    def _get_object_property_class_names(self, ref):
        object_name = None
        property_name = None
        class_name = None
        ref_name = None
        if isinstance(ref, dict) is True and '$ref' in ref:
            ref_name = ref['$ref']
        elif isinstance(ref, str) is True:
            ref_name = ref
        if ref_name is not None:
            object_name = ref_name.split('/')[-1]
            property_name = object_name.lower().replace('.', '_')
            class_name = object_name.replace('.', '')
        return (object_name, property_name, class_name)

    def _write_snappi_object(self, ref, choice_method_name=None):
        schema_object = self._get_object_from_ref(ref)
        ref_name = ref.split('/')[-1]
        class_name = ref_name.replace('.', '')
        if class_name in self._generated_classes:
            return
        self._generated_classes.append(class_name)

        print('generating class %s' % (class_name))
        refs = []
        with open(self._api_filename, 'a') as self._fid:
            self._write()
            self._write()
            self._write(0, 'class %s(SnappiObject):' % class_name)
            slots = ''
            # if choice_method_name is not None:
            slots = "'_parent', '_choice'"
            self._write(1, "__slots__ = (%s)" % slots)
            self._write()

            # write _TYPES definition
            snappi_types = self._get_snappi_types(schema_object)
            if len(snappi_types) > 0:
                self._write(1, '_TYPES = {')
                for name, value in snappi_types:
                    self._write(2, "'%s': '%s'," % (name, value))
                self._write(1, '}')
                self._write()
            
            # write constants
            # search for all simple properties with enum or 
            # x-constant and add them here
            for enum in parse('$..enum | x-constants').find(schema_object):
                for name in enum.value:
                    value = name
                    if isinstance(enum.value, dict):
                        value = enum.value[name]
                    self._write(1, '%s = \'%s\'' % (name.upper(), value))
                if len(enum.value) > 0:
                    self._write()

            # write def __init__(self)
            init_param_string = ''
            # if choice_method_name is not None:
            init_param_string = ", parent=None, choice=None"  # everything will have a parent choice
            for init_param in self._get_simple_type_names(schema_object):
                init_param_string += ', %s=None' % (init_param)
            self._write(1, 'def __init__(self%s):' % init_param_string)
            self._write(2, 'super(%s, self).__init__()' % class_name)
            # if choice_method_name is not None:
            self._write(2, 'self._parent = parent')
            self._write(2, 'self._choice = choice')
            for init_param in self._get_simple_type_names(schema_object):
                self._write(2, 'self.%s = %s' % (init_param, init_param))
            # if len(parse('$..choice').find(schema_object)) > 0:
            #     self._write(2, 'self.choice = None')

            # process properties - TBD use this one level up to process 
            # schema, in requestBody, Response and also 
            refs = self._process_properties(class_name, schema_object, choice_child=choice_method_name is not None)

        # descend into child properties
        for ref in refs:
            self._write_snappi_object(ref[0], ref[3])
            if ref[1] is True:
                self._write_snappi_list(ref[0], ref[2])

    def _get_simple_type_names(self, schema_object):
        simple_type_names = []
        if 'properties' in schema_object:
            choice_names = self._get_choice_names(schema_object)
            for name in schema_object['properties']:
                if name in choice_names:
                    continue
                ref = parse("$..'$ref'").find(
                    schema_object['properties'][name])
                if len(ref) == 0:
                    simple_type_names.append(name)
        return simple_type_names

    def _get_choice_names(self, schema_object):
        choice_names = []
        if 'choice' in schema_object['properties']:
            choice_names = schema_object['properties']['choice']['enum']
            choice_names.append('choice')
        return choice_names

    def _process_properties(self, class_name=None, schema_object=None, choice_child=False):
        """Process all properties of a /component/schema object
        Write a factory method for all choice
        If there are no properties then the schema_object is a primitive or array type
        """
        refs = []
        if 'properties' in schema_object:
            choice_names = self._get_choice_names(schema_object)
            excluded_property_names = []
            for choice_name in choice_names:
                if '$ref' not in schema_object['properties'][choice_name]:
                    continue
                ref = schema_object['properties'][choice_name]['$ref']
                self._write_factory_method(None, choice_name, ref)
                excluded_property_names.append(choice_name)
            for property_name in schema_object['properties']:
                if property_name in excluded_property_names:
                    continue
                property = schema_object['properties'][property_name]
                write_set_choice = property_name in choice_names and property_name != 'choice'
                self._write_snappi_property(schema_object, property_name, property, write_set_choice)
            for property_name, property in schema_object['properties'].items():
                ref = parse("$..'$ref'").find(property)
                if len(ref) > 0:
                    restriction = self._get_type_restriction(property)
                    choice_name = property_name if property_name in excluded_property_names else None
                    refs.append((ref[0].value, restriction.startswith('list['), property_name, choice_name))
        return refs

    def _write_snappi_list(self, ref, property_name):
        """This is class writer for schema object properties that have the
        following definition:
        ```
        properties:
          ports:
            type: array
            items:
              $ref: '#/components/schema/...'
        ```

        If the schema object has a property named choice, that property needs 
        to be brought forward so that the generated class can provide factory
        methods for objects for each of the choice $refs (if any).

        if choice exists: 
            for each choice enum:
                generate a factory method named after the choice
                in the method set the choice property
        """
        yobject = self._get_object_from_ref(ref)
        ref_name = ref.split('/')[-1]
        contained_class_name = ref_name.replace('.', '')
        class_name = '%sList' % contained_class_name
        if class_name in self._generated_classes:
            return
        self._generated_classes.append(class_name)

        self._imports = []
        print('generating class %s' % (class_name))
        with open(self._api_filename, 'a') as self._fid:
            self._write()
            self._write()
            self._write(0, 'class %s(SnappiList):' % class_name)
            self._write(1, "__slots__ = ()")
            self._write()
            self._write(1, 'def __init__(self):')
            self._write(2, 'super(%s, self).__init__()' % class_name)
            
            # TBD: pass in information to properly construct the __getitem__
            # hint. type: () -> Union[FlowHeader, FlowEthernet, FlowVlan...]
            # might need to be moved the end of this method
            self._write_snappilist_special_methods(contained_class_name, yobject)

            # write factory method for the schema object in the list
            self._write_factory_method(contained_class_name, ref_name.lower().split('.')[-1], ref, True, False)
            # write choice factory methods if the only properties are choice properties
            write_factory_choice_methods = True
            if 'properties' in yobject and 'choice' in yobject['properties']:
                for property in yobject['properties']:
                    if property not in yobject['properties']['choice']['enum']:
                        write_factory_choice_methods = False
                        break
            else:
                write_factory_choice_methods = False                
            if write_factory_choice_methods is True:
                for property in yobject['properties']:
                    if property not in yobject['properties']['choice']['enum']:
                        continue
                    if '$ref' not in yobject['properties'][property]:
                        continue
                    ref = yobject['properties'][property]['$ref']
                    self._write_factory_method(contained_class_name, property, ref, True, True)
        return class_name

    def _write_snappilist_special_methods(self, contained_class_name, schema_object):
        get_item_class_names = [contained_class_name]
        if 'properties' in schema_object and 'choice' in schema_object['properties']:
            for property in schema_object['properties']:
                if property in schema_object['properties']['choice']['enum']:
                    if '$ref' in schema_object['properties'][property]:
                        ref = schema_object['properties'][property]['$ref']
                        _, _, choice_class_name = self._get_object_property_class_names(ref)
                        get_item_class_names.append(choice_class_name)
        get_item_class_names = set(get_item_class_names)
        self._write()
        self._write(1, 'def __getitem__(self, key):')
        self._write(2, '# type: () -> Union[%s]' % (', '.join(get_item_class_names)))
        self._write(2, 'return self._getitem(key)')
        self._write()
        self._write(1, 'def __iter__(self):')
        self._write(2, '# type: () -> %sList' % contained_class_name)
        self._write(2, 'return self._iter()')
        self._write()
        self._write(1, 'def __next__(self):')
        self._write(2, '# type: () -> %s' % contained_class_name)
        self._write(2, 'return self._next()')
        self._write()
        self._write(1, 'def next(self):')
        self._write(2, '# type: () -> %s' % contained_class_name)
        self._write(2, 'return self._next()')

    def _write_factory_method(self,
                              contained_class_name,
                              method_name,
                              ref,
                              snappi_list=False, 
                              choice_method=False):
        yobject = self._get_object_from_ref(ref)
        object_name, property_name, class_name = self._get_object_property_class_names(ref)
        param_string, properties = self._get_property_param_string(yobject)
        self._write()
        if snappi_list is True:
            self._imports.append('from .%s import %s' % (class_name.lower(), class_name))
            self._write(1, 'def %s(self%s):' % (method_name, param_string))
            if contained_class_name is not None:
                self._write(2, "# type: () -> %sList" % (contained_class_name))
            else:
                self._write(2, "# type: () -> %s" % (class_name))
            self._write(2, '"""Factory method that creates an instance of %s class' % (class_name))
            self._write()
            self._write(2, '%s' % self._get_description(yobject))
            self._write(2, '"""')
            if choice_method is True:
                self._write(2, 'item = %s()' % (contained_class_name))
                self._write(2, "item.%s" % (method_name))
                self._write(2, "item.choice = '%s'" % (method_name))
            else:
                params = []
                for property in properties:
                    params.append('%s=%s' % (property, property))
                self._write(2, 'item = %s(%s)' % (class_name, ', '.join(params)))
            self._write(2, 'self._add(item)')
            self._write(2, 'return self')
        else:
            self._write(1, '@property')
            self._write(1, 'def %s(self):' % (method_name))
            self._write(2, "# type: () -> %s" % (class_name))
            self._write(2, '"""Factory property that returns an instance of the %s class' % (class_name))
            self._write()
            self._write(2, '%s' % self._get_description(yobject))
            self._write(2, '"""')
            self._write(2, "return self._get_property('%s', %s(self, '%s'))" % (method_name, class_name, method_name))

    def _get_property_param_string(self, yobject):
        property_param_string = ''
        properties = []
        if 'properties' in yobject:
            for name, property in yobject['properties'].items():
                if name == 'choice':
                    continue
                default = 'None'
                if 'obj' not in self._get_type_restriction(property):
                    property_param_string += ', %s' % name
                    properties.append(name)
                    if 'default' in property:
                        default = property['default']
                    if 'enum' in property:
                        property_param_string += "='%s'" % default
                    else:
                        property_param_string += '=%s' % default
        return (property_param_string, properties)

    def _write_snappi_property(self, schema_object, name, property, write_set_choice=False):
        ref = parse("$..'$ref'").find(property)
        restriction = self._get_type_restriction(property)
        if len(ref) > 0:
            object_name = ref[0].value.split('/')[-1]
            class_name = object_name.replace('.', '')
            if restriction.startswith('list['):
                type_name = '%sList' % class_name
            else:
                type_name = class_name
        else:
            type_name = restriction
        self._write()
        self._write(1, '@property')
        self._write(1, 'def %s(self):' % name)
        self._write(2, "# type: () -> %s" % (type_name))
        self._write(2, '"""%s getter' % (name))
        self._write()
        self._write(2, self._get_description(property))
        self._write()
        self._write(2, 'Returns: %s' % restriction)
        self._write(2, '"""')
        if len(parse("$..'type'").find(property)) > 0 and len(ref) == 0:
            self._write(2, "return self._get_property('%s')" % (name))
            self._write()
            self._write(1, '@%s.setter' % name)
            self._write(1, 'def %s(self, value):' % name)
            self._write(2, '"""%s setter' % (name))
            self._write()
            self._write(2, self._get_description(property))
            self._write()
            self._write(2, 'value: %s' % restriction)
            self._write(2, '"""')
            if write_set_choice is True:
                self._write(2, "self._set_property('%s', value, '%s')" % (name, name))
            else:
                self._write(2, "self._set_property('%s', value)" % (name))
        elif len(ref) > 0:
            if restriction.startswith('list['):
                self._write(2, "return self._get_property('%s', %sList)" % (name, class_name))
            else:
                self._write(2, "return self._get_property('%s', %s)" % (name, class_name))

    def _get_description(self, yobject):
        if 'description' not in yobject:
            yobject['description'] = 'TBD'
        # remove tabs, multiple spaces
        description = re.sub('\n', '. ', yobject['description'])
        description = re.sub('\s+', ' ', description)
        return description
        # doc_string = []
        # for line in re.split('\. ', description):
        #     line = re.sub('\.$', '', line)
        #     if len(line) > 0:
        #         doc_string.append('%s  ' % line)
        # return doc_string

    def _get_snappi_types(self, yobject):
        types = []
        if 'properties' in yobject:
            for name in yobject['properties']:
                yproperty = yobject['properties'][name]
                ref = parse("$..'$ref'").find(yproperty)
                if len(ref) > 0:
                    object_name = ref[0].value.split('/')[-1]
                    class_name = object_name.replace('.', '')
                    if 'type' in yproperty and yproperty['type'] == 'array':
                        class_name += 'List'
                    types.append((name, class_name))
        return types

    def _get_default_value(self, property):
        if 'default' in property:
            return property['default']
        property_type = property['type']
        if property_type == 'array':
            return '[]'
        if property_type == 'string':
            return "''"
        if property_type == 'integer':
            return 0
        if property_type == 'number':
            return 0
        if property_type == 'boolean':
            return False
        raise Exception('Missing handler for property type `%s`' %
                        property_type)

    def _get_api_paths(self):
        paths = []
        for url, yobject in self._openapi['paths'].items():
            for method in yobject:
                if method.lower() in ['get', 'post', 'put', 'patch', 'delete']:
                    paths.append({
                        'url': url,
                        'method': method,
                        'operation': yobject[method],
                    })
        return paths

    def _write_component_schemas(self):
        for key, yobject in self._openapi['components']['schemas'].items():
            pieces = key.split('.')
            self._classname = key
            path = self._src_dir + '/'
            if '.' in key:
                self._classname = pieces[-1]
                path += '_'.join(pieces[0:-1]).lower()
            else:
                path += self._classname.lower()
            self._classfilename = path
            print('generating %s in file %s...' %
                  (self._classname, self._classfilename))

            with open(self._classfilename + '.py', 'a',
                      newline='\n') as self._fid:
                self._write()
                self._write()
                self._write(0, 'class %s(object):' % self._classname)

                # create a list of any choice tuples
                choice_tuples = []
                if 'properties' in yobject and 'choice' in yobject[
                        'properties']:
                    if 'required' in yobject and 'choice' not in yobject[
                            'required']:
                        choice_tuples.append(
                            ('None', choice_enum, choice_enum))
                    for choice_enum in yobject['properties']['choice']['enum']:
                        if choice_enum not in yobject['properties']:
                            choice_tuples.append(
                                (choice_enum, choice_enum, None))
                        else:
                            choice = yobject['properties'][choice_enum]
                            if '$ref' in choice:
                                choice_classname = self._get_classname_from_ref(
                                    choice['$ref'])
                                choice_tuples.append(
                                    (choice_classname, choice_enum,
                                     choice['$ref']))
                            elif choice['type'] == 'string':
                                choice_tuples.append(
                                    ('str', choice_enum, None))
                            elif choice['type'] in ['number', 'integer']:
                                choice_tuples.append(
                                    ('float', choice_enum, None))
                                choice_tuples.append(
                                    ('int', choice_enum, None))
                            elif choice['type'] == 'array':
                                choice_tuples.append(
                                    ('list', choice_enum, None))
                            elif choice['type'] == 'boolean':
                                choice_tuples.append(
                                    ('boolean', choice_enum, None))

                # class documentation
                self._write(
                    1,
                    '"""Generated from OpenAPI schema object #/components/schemas/%s'
                    % key)
                self._write()
                if 'description' not in yobject:
                    yobject['description'] = 'TBD'
                # remove tabs, multiple spaces
                description = re.sub('\n', '. ', yobject['description'])
                description = re.sub('\s+', ' ', description)
                for line in re.split('\. ', description):
                    line = re.sub('\.$', '', line)
                    if len(line) > 0:
                        self._write(1, '%s  ' % line)
                if 'properties' in yobject:
                    self._write()
                    self._write(1, "Args")
                    self._write(1, "----")
                    for name, property in yobject['properties'].items():
                        if len([
                                item
                                for item in choice_tuples if item[1] == name
                        ]) > 0:
                            continue
                        if name == 'choice':
                            type = 'Union[%s]' % ', '.join(
                                [item[0] for item in choice_tuples])
                        elif name == 'additionalProperties':
                            name = 'additional_properties'
                            type = '**additional_properties'
                        else:
                            type = self._get_type_restriction(property)
                        if 'description' not in property:
                            property['description'] = 'TBD'
                        description = re.sub('\n', '. ',
                                             property['description'])
                        description = re.sub('\s+', ' ',
                                             property['description'])
                        lines = re.split('\.', description)
                        self._write(
                            1,
                            "- %s (%s): %s" % (name, type, lines[0].strip()))
                        for line in lines[1:]:
                            line = line.strip()
                            if len(line) > 0:
                                self._write(1, ' %s' % line.strip())
                self._write(1, '"""')

                # constants
                if 'x-constants' in yobject.keys():
                    self._write(1)
                    for constant, value in yobject['x-constants'].items():
                        self._write(1, "%s = '%s'" % (constant.upper(), value))
                    self._write(1)

                # choice map
                if len(choice_tuples) > 0:
                    self._write(1, '_CHOICE_MAP = {')
                    for choice_tuple in choice_tuples:
                        self._write(
                            2,
                            "'%s': '%s'," % (choice_tuple[0], choice_tuple[1]))
                    self._write(1, '}')

                # init args
                args = ''
                if 'properties' in yobject:
                    for name, property in yobject['properties'].items():
                        if len([
                                item for item in choice_tuples
                                if item[1] == name
                        ]) == 0:
                            arg_type = 'None'
                            if 'type' in property and property[
                                    'type'] == 'array':
                                arg_type = '[]'
                            elif 'default' in property:
                                if property['type'] == 'string':
                                    arg_type = "'%s'" % property['default']
                                else:
                                    arg_type = '%s' % property['default']
                            args += '%s%s=%s' % (', ', name, arg_type)
                self._write(1, 'def __init__(self%s):' % args)
                if len(args) == 0:
                    self._write(2, 'pass')
                self._write_data_properties(yobject, self._classname,
                                            choice_tuples)
        return self

    def _write_data_properties(self, schema, classname, choice_tuples):
        import_lines = []
        if len(choice_tuples) > 0:
            for choice_tuple in choice_tuples:
                if choice_tuple[2] is not None:
                    import_line = self._get_import_from_ref(choice_tuple[2])
                    if import_line not in import_lines:
                        self._write(2, import_line)
                        import_lines.append(import_line)
            choices = []
            for choice_tuple in choice_tuples:
                choices.append(choice_tuple[0])
            self._write(
                2,
                'if isinstance(choice, (%s)) is False:' % (', '.join(choices)))
            self._write(
                3, "raise TypeError('choice must be of type: %s')" %
                (', '.join(choices)))
            self._write(
                2,
                "self.__setattr__('choice', %s._CHOICE_MAP[type(choice).__name__])"
                % classname)
            self._write(
                2,
                "self.__setattr__(%s._CHOICE_MAP[type(choice).__name__], choice)"
                % classname)

        if 'properties' in schema:
            for name, property in schema['properties'].items():
                if '$ref' in property:
                    import_line = self._get_import_from_ref(property['$ref'])
                    if import_line not in import_lines:
                        self._write(2, import_line)
                        import_lines.append(import_line)
            for name, property in schema['properties'].items():
                if len([item for item in choice_tuples if item[1] == name
                        ]) == 0 and name != 'choice':
                    restriction = self._get_isinstance_restriction(
                        schema, name, property)
                    self._write(
                        2,
                        'if isinstance(%s, %s) is True:' % (name, restriction))
                    if restriction == '(list, type(None))':
                        self._write(
                            3, 'self.%s = [] if %s is None else list(%s)' %
                            (name, name, name))
                    else:
                        if 'pattern' in property:
                            self._write(3, 'import re')
                            self._write(
                                3,
                                "assert(bool(re.match(r'%s', %s)) is True)" %
                                (property['pattern'], name))
                        self._write(3, 'self.%s = %s' % (name, name))
                    self._write(2, 'else:')
                    self._write(
                        3, "raise TypeError('%s must be an instance of %s')" %
                        (name, restriction))

    def _get_isinstance_restriction(self, schema, name, property):
        type_none = ', type(None)'
        if 'required' in schema and name in schema['required']:
            type_none = ''
        if '$ref' in property:
            return '(%s%s)' % (self._get_classname_from_ref(
                property['$ref']), type_none)
        elif name == 'additionalProperties':
            return '**additional_properties'
        elif property['type'] in ['number', 'integer']:
            return '(float, int%s)' % type_none
        elif property['type'] == 'string':
            return '(str%s)' % type_none
        elif property['type'] == 'array':
            return '(list%s)' % type_none
        elif property['type'] == 'boolean':
            return '(bool%s)' % type_none

    def _get_type_restriction(self, property):
        if '$ref' in property:
            ref_obj = self._get_object_from_ref(property['$ref'])
            description = ''
            if 'description' in ref_obj:
                description = ref_obj['description']
            if 'description' in property:
                description += property['description']
            property['description'] = description
            class_name = property['$ref'].split('/')[-1].replace('.', '')
            return 'obj(snappi.%s)' % class_name
        elif 'oneOf' in property:
            return 'Union[%s]' % ','.join(
                [item['type'] for item in property['oneOf']])
        elif property['type'] == 'number':
            return 'float'
        elif property['type'] == 'integer':
            return 'int'
        elif property['type'] == 'string':
            if 'enum' in property:
                return 'Union[%s]' % ', '.join(property['enum'])
            else:
                return 'str'
        elif property['type'] == 'array':
            return 'list[%s]' % self._get_type_restriction(property['items'])
        elif property['type'] == 'boolean':
            return 'boolean'

    def _get_object_from_ref(self, ref):
        pieces = ref.split('/')
        json_path = '$.%s."%s"' % ('.'.join(pieces[1:-1]), pieces[-1])
        return parse(json_path).find(self._openapi)[0].value

    def _get_import_from_ref(self, ref):
        filename = '_'.join(
            ref.lower().split('#/components/schemas/')[-1].split('.')[0:-1])
        classname = self._get_classname_from_ref(ref)
        if len(filename) == 0:
            filename = classname.lower()
        return 'from abstract_open_traffic_generator.%s import %s' % (
            filename, classname)

    def _get_classname_from_ref(self, ref):
        final_piece = ref.split('/')[-1]
        if '.' in final_piece:
            return final_piece.split('.')[-1]
        else:
            return final_piece

    def _write(self, indent=0, line=''):
        self._fid.write('    ' * indent + line + '\n')

    def _bundle(self, base_dir, api_filename, output_filename):
        print('bundling started')
        self._read_file(base_dir, api_filename)
        with open(self._output_filename, 'w') as fid:
            yaml.dump(self._content, fid, indent=2, sort_keys=False)
        print('bundling complete')

    def _read_file(self, base_dir, filename):
        from yaml import safe_load
        filename = os.path.join(base_dir, filename)
        filename = os.path.abspath(os.path.normpath(filename))
        base_dir = os.path.dirname(filename)
        with open(filename) as fid:
            yobject = safe_load(fid)
        self._process_yaml_object(base_dir, yobject)

    def _process_yaml_object(self, base_dir, yobject):
        for key, value in yobject.items():
            if key in ['openapi', 'info', 'servers'
                       ] and key not in self._content.keys():
                self._content[key] = value
            elif key in ['paths']:
                if key not in self._content.keys():
                    self._content[key] = {}
                for sub_key in value.keys():
                    self._content[key][sub_key] = value[sub_key]
            elif key == 'components':
                if key not in self._content.keys():
                    self._content[key] = {'schemas': {}}
                if 'schemas' in value:
                    schemas = value['schemas']
                    for schema_key in schemas.keys():
                        self._content['components']['schemas'][
                            schema_key] = schemas[schema_key]
        self._resolve_refs(base_dir, yobject)

    def _resolve_refs(self, base_dir, yobject):
        """Resolving references is relative to the current file location
        """
        if isinstance(yobject, dict):
            for key, value in yobject.items():
                if key == '$ref' and value.startswith('#') is False:
                    refs = value.split('#')
                    print('resolving %s' % value)
                    self._read_file(base_dir, refs[0])
                    yobject[key] = '#%s' % refs[1]
                elif isinstance(value, str) and 'x-inline' in value:
                    refs = value.split('#')
                    print('inlining %s' % value)
                    inline = self._get_inline_ref(base_dir, refs[0], refs[1])
                    yobject[key] = inline
                else:
                    self._resolve_refs(base_dir, value)
        elif isinstance(yobject, list):
            for item in yobject:
                self._resolve_refs(base_dir, item)

    def _get_inline_ref(self, base_dir, filename, inline_key):
        filename = os.path.join(base_dir, filename)
        filename = os.path.abspath(os.path.normpath(filename))
        base_dir = os.path.dirname(filename)
        with open(filename) as fid:
            yobject = yaml.safe_load(fid)
        return parse('$%s' %
                     inline_key.replace('/', '.'), ).find(yobject)[0].value


if __name__ == '__main__':
    openapi_filename = None
    # openapi_filename = os.path.normpath('../../models/openapi.yaml')
    SnappiGenerator(dependencies=False, openapi_filename=openapi_filename)<|MERGE_RESOLUTION|>--- conflicted
+++ resolved
@@ -101,7 +101,7 @@
         # cleanup existing file
         with open(self._api_filename, 'w') as self._fid:
             self._write(0, 'import importlib')
-            self._write(0, 'from typing import Union')
+            self._write(0, 'from typing import Union, Literal')
             self._write(0, 'from .snappicommon import SnappiObject')
             self._write(0, 'from .snappicommon import SnappiList')
             self._write(0, 'from .snappicommon import SnappiHttpTransport')
@@ -138,23 +138,6 @@
         factories = []
 
         self._top_level_schema_refs = []
-<<<<<<< HEAD
-=======
-        self._api_filename = os.path.join(self._src_dir, 'snappi.py')
-        self._generated_classes.append('Api')
-        with open(self._api_filename, 'w') as self._fid:
-            self._write(0, 'from typing import Union, Literal')
-            self._write(0, 'from .snappicommon import SnappiObject')
-            self._write(0, 'from .snappicommon import SnappiList')
-            self._write(0, 'from .snappicommon import SnappiRestTransport')
-            self._write()
-            self._write()
-            self._write(0, 'class Api(SnappiRestTransport):')
-            self._write(1, '"""%s' % 'Snappi Abstract API')
-            self._write(1, '"""')
-            self._write(1, 'def __init__(self):')
-            self._write(2, 'super(Api, self).__init__()')
->>>>>>> 2d2cb53a
 
         # parse methods
         for path in self._get_api_paths():
